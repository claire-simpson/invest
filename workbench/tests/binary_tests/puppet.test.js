/**
 * @jest-environment node
 */

import fs from 'fs';
import path from 'path';
import os from 'os';
import glob from 'glob';
import { spawn, spawnSync } from 'child_process';

import rimraf from 'rimraf';
import puppeteer from 'puppeteer-core';

import pkg from '../../package.json';
import { APP_HAS_RUN_TOKEN } from '../../src/main/setupCheckFirstRun';
import { APP_VERSION_TOKEN } from '../../src/main/setupIsNewVersion';

jest.setTimeout(240000);
const PORT = 9009;
const WAIT_TO_CLICK = 300; // ms
let ELECTRON_PROCESS;
let BROWSER;

// For ease of automated testing, run the app from the 'unpacked' directory
// to avoid need to install first on windows or extract on mac.
let BINARY_PATH;
// append to this prefix and the image will be uploaded to github artifacts
// E.g. page.screenshot({ path: `${SCREENSHOT_PREFIX}screenshot.png` })
let SCREENSHOT_PREFIX;
// We'll clear these tokens before launching the app so we can have a
// predictable startup page.
let APP_HAS_RUN_TOKEN_PATH;
let APP_VERSION_TOKEN_PATH;

// On GHA macos, invest validation can time-out reading from os.tmpdir
// So on GHA, use the homedir instead.
const rootDir = process.env.CI ? os.homedir() : os.tmpdir();
const TMP_DIR = fs.mkdtempSync(path.join(rootDir, 'data-'));
const TMP_AOI_PATH = path.join(TMP_DIR, 'aoi.geojson');

if (process.platform === 'darwin') {
  // https://github.com/electron-userland/electron-builder/issues/2724#issuecomment-375850150
  [BINARY_PATH] = glob.sync('./dist/mac*/*.app/Contents/MacOS/InVEST*');
  SCREENSHOT_PREFIX = path.join(
    os.homedir(), 'Library/Logs', pkg.name, 'invest-workbench-'
  );
  APP_HAS_RUN_TOKEN_PATH = path.join(
    os.homedir(), 'Library/Application Support', pkg.name, APP_HAS_RUN_TOKEN
  );
  APP_VERSION_TOKEN_PATH = path.join(
    os.homedir(), 'Library/Application Support', pkg.name, APP_VERSION_TOKEN
  );
} else if (process.platform === 'win32') {
  [BINARY_PATH] = glob.sync('./dist/win-unpacked/InVEST*.exe');
  SCREENSHOT_PREFIX = path.join(
    os.homedir(), 'AppData/Roaming', pkg.name, 'logs/invest-workbench-'
  );
  APP_HAS_RUN_TOKEN_PATH = path.join(
    os.homedir(), 'AppData/Roaming', pkg.name, APP_HAS_RUN_TOKEN
  );
  APP_VERSION_TOKEN_PATH = path.join(
    os.homedir(), 'AppData/Roaming', pkg.name, APP_VERSION_TOKEN
  );
}

if (!fs.existsSync(BINARY_PATH)) {
  throw new Error(`Binary file not found: ${BINARY_PATH}`);
}
fs.accessSync(BINARY_PATH, fs.constants.X_OK);

function makeAOI() {
  /* eslint-disable */
  const geojson = {
    "type": "FeatureCollection",
    "name": "aoi",
    "features": [
      {
        "type": "Feature",
        "properties": { "id": 1 },
        "geometry": {
          "type": "Polygon",
          "coordinates": [ [
            [ -123, 45 ],
            [ -123, 45.2 ],
            [ -122.8, 45.2 ],
            [ -122.8, 45 ],
            [ -123, 45 ]
          ] ]
        }
      }
    ]
  }
  /* eslint-enable */
  fs.writeFileSync(TMP_AOI_PATH, JSON.stringify(geojson));
}

beforeAll(() => {
  makeAOI();
});
afterAll(() => {
  rimraf(TMP_DIR, (error) => { if (error) { throw error; } });
});

// errors are not thrown from an async beforeAll
// https://github.com/facebook/jest/issues/8688
beforeEach(() => {
  try { fs.unlinkSync(APP_HAS_RUN_TOKEN_PATH); } catch {}
  try { fs.unlinkSync(APP_VERSION_TOKEN_PATH); } catch {}
  // start the invest app and forward stderr to console
  ELECTRON_PROCESS = spawn(
    `"${BINARY_PATH}"`,
    // these are chromium args
    [`--remote-debugging-port=${PORT}`],
    {
      shell: true,
      env: { ...process.env, PUPPETEER: true }
    }
  );
  ELECTRON_PROCESS.stderr.on('data', (data) => {
    console.log(`${data}`);
  });
  const stdOutCallback = async (data) => {
    // Here's how we know the electron window is ready to connect to
    if (`${data}`.match('main window loaded')) {
      try {
        BROWSER = await puppeteer.connect({
          browserURL: `http://127.0.0.1:${PORT}`,
          defaultViewport: null,
        });
      } catch (e) {
        console.log(e);
      }
      ELECTRON_PROCESS.stdout.removeListener('data', stdOutCallback);
    }
  };
  ELECTRON_PROCESS.stdout.on('data', stdOutCallback);

  // clear old screenshots
  glob.glob(`${SCREENSHOT_PREFIX}*.png`, (err, files) => {
    files.forEach((file) => fs.unlinkSync(file));
  });
});

afterEach(async () => {
  try {
    const pages = await BROWSER.pages();
    await Promise.all(pages.map(page => page.close()));
    await BROWSER.close();
  } catch (error) {
    console.log(BINARY_PATH);
    console.error(error);
    // Normally BROWSER.close() will kill this process
    ELECTRON_PROCESS.kill();
  }
});

test('Run a real invest model', async () => {
  // On GHA MacOS, we seem to have to wait a long time for the browser
  // to be ready. Maybe related to https://github.com/natcap/invest-workbench/issues/158
  let i = 0;
  while (!BROWSER || !BROWSER.isConnected()) {
    i++;
    await new Promise(r => setTimeout(r, 1000));
  }
  console.log(`waited ${i} seconds for pptr to connect`);
  // find the mainWindow's index.html, not the splashScreen's splash.html
  const target = await BROWSER.waitForTarget(
    (target) => target.url().endsWith('index.html')
  );
  const page = await target.page();
  page.on('error', (err) => {
    console.log(err);
  });
  await page.screenshot({ path: `${SCREENSHOT_PREFIX}1-page-load.png` });

  const downloadModal = await page.waitForSelector(
    'aria/[name="Download InVEST sample data"][role="dialog"]'
  );
  const downloadModalCancel = await downloadModal.waitForSelector(
    'aria/[name="Cancel"][role="button"]');
  await page.waitForTimeout(WAIT_TO_CLICK); // waiting for click handler to be ready
  await downloadModalCancel.click();

  const changelogModal = await page.waitForSelector(
    'aria/[name="New in this version"][role="dialog"]'
  );
  const changelogModalClose = await changelogModal.waitForSelector(
    'aria/[name="Close modal"][role="button"]');
  await page.waitForTimeout(WAIT_TO_CLICK); // waiting for click handler to be ready
  await changelogModalClose.click();

  // We need to get the modelButton from w/in this list-group because there
  // are buttons with the same name in the Recent Jobs container.
  const investModels = await page.waitForSelector('.invest-list-group');
  await page.screenshot({ path: `${SCREENSHOT_PREFIX}2-models-list.png` });

  // Setting up Recreation model because it has very few data requirements
  const modelButton = await investModels.waitForSelector(
    'aria/[name="Visitation: Recreation and Tourism"][role="button"]');
  await modelButton.click();
  await page.screenshot({ path: `${SCREENSHOT_PREFIX}3-model-tab.png` });

  const argsForm = await page.waitForSelector('.args-form');
  const typeDelay = 10;
  const workspace = await argsForm.waitForSelector(
    'aria/[name="Workspace (directory)"][role="textbox"]');
  await workspace.type(TMP_DIR, { delay: typeDelay });
  const aoi = await argsForm.waitForSelector(
    'aria/[name="Area Of Interest (vector)"][role="textbox"]');
  await aoi.type(TMP_AOI_PATH, { delay: typeDelay });
  const startYear = await argsForm.waitForSelector(
<<<<<<< HEAD
    'aria/[name="Start Year"][role="textbox"]');
  await startYear.type('2012', { delay: typeDelay });
  const endYear = await argsForm.waitForSelector(
    'aria/[name="End Year"][role="textbox"]');
  await endYear.type('2017', { delay: typeDelay });
=======
    'aria/[name="Start Year (number)"][role="textbox"]');
  await startYear.type('2008', { delay: typeDelay });
  const endYear = await argsForm.waitForSelector(
    'aria/[name="End Year (number)"][role="textbox"]');
  await endYear.type('2012', { delay: typeDelay });
>>>>>>> 20e98f37
  await page.screenshot({ path: `${SCREENSHOT_PREFIX}4-complete-setup-form.png` });

  const sidebar = await page.waitForSelector('.invest-sidebar-col');

  // Button is disabled until validation completes
  const runButton = await sidebar.waitForSelector(
    '.btn-primary:not([disabled])');
  await runButton.click();

  await page.waitForSelector('#invest-tab-tab-log.active');
  await page.screenshot({ path: `${SCREENSHOT_PREFIX}5-active-log-tab.png` });

  // Cancel button does not appear until after invest has confirmed
  // it is running. So extra timeout on the query:
  const cancelButton = await sidebar.waitForSelector(
    'aria/[name="Cancel Run"][role="button"]', { timeout: 15000 });
  await cancelButton.click();
  await sidebar.waitForSelector('text/Run Canceled');
  await page.waitForSelector('aria/[name="Open Workspace"][role="button"]');
  await page.screenshot({ path: `${SCREENSHOT_PREFIX}6-run-canceled.png` });
}, 240000); // >2x the sum of all the max timeouts within this test

test('Check local userguide links', async () => {
  // On GHA MacOS, we seem to have to wait a long time for the browser
  // to be ready. Maybe related to https://github.com/natcap/invest-workbench/issues/158
  let i = 0;
  while (!BROWSER || !BROWSER.isConnected()) {
    i++;
    await new Promise(r => setTimeout(r, 1000));
  }
  console.log(`waited ${i} seconds for pptr to connect`);
  // find the mainWindow's index.html, not the splashScreen's splash.html
  const target = await BROWSER.waitForTarget(
    (target) => target.url().endsWith('index.html')
  );
  const page = await target.page();
  page.on('error', (err) => {
    console.log(err);
  });

  const downloadModal = await page.waitForSelector(
    'aria/[name="Download InVEST sample data"][role="dialog"]'
  );
  const downloadModalCancel = await downloadModal.waitForSelector(
    'aria/[name="Cancel"][role="button"]');
  await page.waitForTimeout(WAIT_TO_CLICK); // waiting for click handler to be ready
  await downloadModalCancel.click();

  const changelogModal = await page.waitForSelector(
    'aria/[name="New in this version"][role="dialog"]'
  );
  const changelogModalClose = await changelogModal.waitForSelector(
    'aria/[name="Close modal"][role="button"]');
  await page.waitForTimeout(WAIT_TO_CLICK); // waiting for click handler to be ready
  await changelogModalClose.click();

  const investList = await page.waitForSelector('.invest-list-group');
  const modelButtons = await investList.$$('aria/[role="button"]');

  await page.waitForTimeout(WAIT_TO_CLICK); // first btn click does not register w/o this pause
  for (const btn of modelButtons) {
    await btn.click();
    const link = await page.waitForSelector('text/User\'s Guide');
    await page.waitForTimeout(WAIT_TO_CLICK); // link.click() not working w/o this pause
    const hrefHandle = await link.getProperty('href');
    const hrefValue = await hrefHandle.jsonValue();
    await link.click();
    const ugTarget = await BROWSER.waitForTarget(
      (target) => target.url() === hrefValue
    );
    const ugPage = await ugTarget.page();
    try {
      await ugPage.waitForSelector('text/Table of Contents');
    } catch {
      throw new Error(`${hrefValue} not found`);
    }

    await ugPage.close();
    const tab = await page.waitForSelector('.nav-item');
    const closeTabBtn = await tab.waitForSelector('aria/[role="button"]');
    await closeTabBtn.click();
    await page.waitForTimeout(100); // allow for Home Tab to be visible again
  }
});

const testWin = process.platform === 'win32' ? test : test.skip;
/* Test for duplicate application launch.
We have the binary path, so now let's launch a new subprocess with the same binary
The test is that the subprocess exits within a certain reasonable timeout.
Single instance lock caused the app to crash on macOS, and also
is less important because mac generally won't open multiple instances */
testWin('App re-launch will exit and focus on first instance', async () => {
  let i = 0;
  while (!BROWSER || !BROWSER.isConnected()) {
    i++;
    await new Promise(r => setTimeout(r, 1000));
  }
  console.log(`waited ${i} seconds for pptr to connect`);

  // Open another instance of the Workbench application.
  // This should return quickly.  The test timeout is there in case the new i
  // process hangs for some reason.
  const otherElectronProcess = spawnSync(
    `"${BINARY_PATH}"`, [`--remote-debugging-port=${PORT}`],
    { shell: true }
  );

  // When another instance is already open, we expect an exit code of 1.
  expect(otherElectronProcess.status).toBe(1);
});<|MERGE_RESOLUTION|>--- conflicted
+++ resolved
@@ -209,19 +209,11 @@
     'aria/[name="Area Of Interest (vector)"][role="textbox"]');
   await aoi.type(TMP_AOI_PATH, { delay: typeDelay });
   const startYear = await argsForm.waitForSelector(
-<<<<<<< HEAD
-    'aria/[name="Start Year"][role="textbox"]');
+    'aria/[name="Start Year (number)"][role="textbox"]');
   await startYear.type('2012', { delay: typeDelay });
   const endYear = await argsForm.waitForSelector(
-    'aria/[name="End Year"][role="textbox"]');
+    'aria/[name="End Year (number)"][role="textbox"]');
   await endYear.type('2017', { delay: typeDelay });
-=======
-    'aria/[name="Start Year (number)"][role="textbox"]');
-  await startYear.type('2008', { delay: typeDelay });
-  const endYear = await argsForm.waitForSelector(
-    'aria/[name="End Year (number)"][role="textbox"]');
-  await endYear.type('2012', { delay: typeDelay });
->>>>>>> 20e98f37
   await page.screenshot({ path: `${SCREENSHOT_PREFIX}4-complete-setup-form.png` });
 
   const sidebar = await page.waitForSelector('.invest-sidebar-col');
