/**
 * @jest-environment node
 */

/* Tests for main process code running in a node env.
 * Tests requiring a DOM do not belong here, they are
 * in tests/renderer/*.test.js.
*/

import fs from 'fs';
import os from 'os';
import path from 'path';
import { spawnSync } from 'child_process';

import { app, ipcMain } from 'electron';
import yazl from 'yazl';
import rimraf from 'rimraf';
import fetch from 'node-fetch';

import {
  createWindow,
  destroyWindow,
  removeIpcMainListeners
} from '../../src/main/main';
import {
  checkFirstRun,
  APP_HAS_RUN_TOKEN
} from '../../src/main/setupCheckFirstRun';
import {
  createPythonFlaskProcess,
  getFlaskIsReady
} from '../../src/main/createPythonFlaskProcess';
import findInvestBinaries from '../../src/main/findInvestBinaries';
import extractZipInplace from '../../src/main/extractZipInplace';
import { ipcMainChannels } from '../../src/main/ipcMainChannels';
import investUsageLogger from '../../src/main/investUsageLogger';

jest.mock('node-fetch');
jest.mock('child_process');
jest.mock('../../src/main/createPythonFlaskProcess');

beforeEach(() => {
  // A mock for the call in findInvestBinaries
  spawnSync.mockReturnValue({
    stdout: Buffer.from('foo', 'utf8'),
    stderr: Buffer.from('', 'utf8'),
    error: null
  });
  createPythonFlaskProcess.mockImplementation(() => {});
  getFlaskIsReady.mockResolvedValue(true);
  // These vars are only defined in an electron environment and our
  // app expects them to be defined.
  process.defaultApp = 'test'; // imitates dev mode
  process.resourcesPath = 'path/to/electron/package';
});

describe('checkFirstRun', () => {
  const tokenPath = path.join(app.getPath(), APP_HAS_RUN_TOKEN);
  beforeEach(() => {
    try {
      fs.unlinkSync(tokenPath);
    } catch {}
  });

  afterEach(() => {
    try {
      fs.unlinkSync(tokenPath);
    } catch {}
  });

  test('should return true & create token if token does not exist', () => {
    expect(fs.existsSync(tokenPath)).toBe(false);
    expect(checkFirstRun()).toBe(true);
    expect(fs.existsSync(tokenPath)).toBe(true);
  });

  test('should return false if token already exists', () => {
    fs.writeFileSync(tokenPath, '');
    expect(checkFirstRun()).toBe(false);
  });
});

describe('findInvestBinaries', () => {
  const ext = (process.platform === 'win32') ? '.exe' : '';
  const filename = `invest${ext}`;

  test('should be on the PATH in dev mode', () => {
    const isDevMode = true;
    const exePath = findInvestBinaries(isDevMode);
    expect(exePath).toBe(filename);
  });

  test('should point to resourcesPath in production', async () => {
    const isDevMode = false;
    const exePath = findInvestBinaries(isDevMode);
    expect(exePath).toBe(
      `"${path.join(process.resourcesPath, 'invest', filename)}"`
    );
  });

  test('should throw if the invest exe is bad', async () => {
    spawnSync.mockReturnValue({
      stdout: Buffer.from('', 'utf8'),
      stderr: Buffer.from('', 'utf8'),
      error: new Error('error from invest --version')
    });
    const isDevMode = false;
    expect(() => findInvestBinaries(isDevMode)).toThrow();
  });
});

// For now, skipping on Windows as we've been unable to resolve a race condition
// Fully addressing https://github.com/natcap/invest/issues/1239
// probably means re-writing this test from scratch.
const maybe = process.platform !== 'win32' ? describe : describe.skip;
maybe('extractZipInplace', () => {
  const root = fs.mkdtempSync(path.join(os.tmpdir(), 'data-'));
  const zipPath = path.join(root, 'output.zip');
  let level1Dir;
  let level2Dir;
  let file1Path;
  let file2Path;
  let doneZipping = false;

  beforeEach((done) => {
    level1Dir = fs.mkdtempSync(path.join(root, 'level1'));
    level2Dir = fs.mkdtempSync(path.join(level1Dir, 'level2'));
    file1Path = path.join(level1Dir, 'file1');
    file2Path = path.join(level2Dir, 'file2');
    fs.closeSync(fs.openSync(file1Path, 'w'));
    fs.closeSync(fs.openSync(file2Path, 'w'));

    const zipfile = new yazl.ZipFile();
    // adding the deeper file first, so extract function needs to
    // deal with extracting to non-existent directories.
    zipfile.addFile(file2Path, path.relative(root, file2Path));
    zipfile.addFile(file1Path, path.relative(root, file1Path));
    zipfile.outputStream.pipe(
      fs.createWriteStream(zipPath)
    ).on('close', () => {
      fs.unlinkSync(file1Path);
      fs.unlinkSync(file2Path);
      doneZipping = true;
      done();
    });
    zipfile.end();
  });

  afterEach(() => {
    // forced, recursive rm not reliable on Windows
    // so remove specific items one at a time, bottom up.
    fs.unlinkSync(zipPath);
    fs.unlinkSync(file2Path);
    fs.unlinkSync(file1Path);
    fs.rmdirSync(level2Dir);
    fs.rmdirSync(level1Dir);
    fs.rmSync(root, {
      recursive: true,
      force: true,
      maxRetries: 20,
    });
  });

  test('should extract recursively', async () => {
    expect(doneZipping).toBe(true);
    // The expected state after the setup, before extraction
    expect(fs.existsSync(zipPath)).toBe(true);
    expect(fs.existsSync(file1Path)).toBe(false);
    expect(fs.existsSync(file2Path)).toBe(false);

    expect(await extractZipInplace(zipPath)).toBe(true);

    // And the expected state after extraction
    expect(fs.existsSync(file1Path)).toBe(true);
    expect(fs.existsSync(file2Path)).toBe(true);
  });
});

describe('createWindow', () => {
  test('should register various ipcMain listeners', async () => {
    await createWindow();
    const expectedHandleChannels = [
      ipcMainChannels.CHANGE_LANGUAGE,
      ipcMainChannels.CHECK_STORAGE_TOKEN,
      ipcMainChannels.CHECK_FILE_PERMISSIONS,
<<<<<<< HEAD
      ipcMainChannels.GET_SETTING,
=======
      ipcMainChannels.GET_N_CPUS,
      ipcMainChannels.INVEST_VERSION,
      ipcMainChannels.IS_FIRST_RUN,
      ipcMainChannels.SHOW_OPEN_DIALOG,
      ipcMainChannels.SHOW_SAVE_DIALOG,
>>>>>>> e3ac8611
    ];
    const expectedOnChannels = [
      ipcMainChannels.DOWNLOAD_URL,
      ipcMainChannels.GET_ELECTRON_PATHS,
      ipcMainChannels.INVEST_RUN,
      ipcMainChannels.INVEST_KILL,
      ipcMainChannels.INVEST_READ_LOG,
      ipcMainChannels.LOGGER,
      ipcMainChannels.SHOW_ITEM_IN_FOLDER,
      ipcMainChannels.OPEN_EXTERNAL_URL,
      ipcMainChannels.OPEN_LOCAL_HTML,
      ipcMainChannels.SET_SETTING,
    ];
    // Even with mocking, the 'on' method is a real event handler,
    // so we can get it's registered events from the EventEmitter.
    const registeredOnChannels = ipcMain.eventNames();
    // for 'handle', we query the mock's calls.
    const registeredHandleChannels = ipcMain.handle.mock.calls.map(
      (item) => item[0]
    );
    expect(registeredHandleChannels.sort())
      .toEqual(expectedHandleChannels.sort());
    expect(registeredOnChannels.sort())
      .toEqual(expectedOnChannels.sort());
    removeIpcMainListeners();
    expect(ipcMain.eventNames()).toEqual([]);
    destroyWindow();
  });
});

describe('investUsageLogger', () => {
  const expectedURL = `http://127.0.0.1:${process.env.PORT}/api/log_model_start`;
  beforeEach(() => {
    // the expected response
    const response = {
      ok: true,
      text: async () => 'foo',
    };
    fetch.mockResolvedValue(response);
  });

  test('sends requests with correct payload', () => {
    const modelPyname = 'natcap.invest.carbon';
    const args = {
      workspace_dir: 'foo',
      aoi: 'bar',
    };
    const investStdErr = '';
    const usageLogger = investUsageLogger();

    usageLogger.start(modelPyname, args);
    expect(fetch.mock.calls).toHaveLength(1);
    expect(fetch.mock.calls[0][0]).toBe(expectedURL);
    const startPayload = JSON.parse(fetch.mock.calls[0][1].body);

    usageLogger.exit(investStdErr);
    expect(fetch.mock.calls).toHaveLength(2);
    const exitPayload = JSON.parse(fetch.mock.calls[1][1].body);

    expect(startPayload.session_id).toBe(exitPayload.session_id);
    expect(startPayload.model_pyname).toBe(modelPyname);
    expect(JSON.parse(startPayload.model_args)).toMatchObject(args);
    expect(startPayload.invest_interface).toContain('Workbench');
    expect(exitPayload.status).toBe(investStdErr);
  });
});<|MERGE_RESOLUTION|>--- conflicted
+++ resolved
@@ -183,15 +183,12 @@
       ipcMainChannels.CHANGE_LANGUAGE,
       ipcMainChannels.CHECK_STORAGE_TOKEN,
       ipcMainChannels.CHECK_FILE_PERMISSIONS,
-<<<<<<< HEAD
       ipcMainChannels.GET_SETTING,
-=======
       ipcMainChannels.GET_N_CPUS,
       ipcMainChannels.INVEST_VERSION,
       ipcMainChannels.IS_FIRST_RUN,
       ipcMainChannels.SHOW_OPEN_DIALOG,
       ipcMainChannels.SHOW_SAVE_DIALOG,
->>>>>>> e3ac8611
     ];
     const expectedOnChannels = [
       ipcMainChannels.DOWNLOAD_URL,
