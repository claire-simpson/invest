--- conflicted
+++ resolved
@@ -57,14 +57,7 @@
         let pyprojectTOML;
         let installString;
         const micromamba = settingsStore.get('micromamba');
-<<<<<<< HEAD
         const rootPrefix = upath.join(app.getPath('userData'), 'micromamba_envs');
-        const baseEnvPrefix = upath.join(rootPrefix, 'invest_base');
-        // Create invest_base environment, if it doesn't already exist
-        // The purpose of this environment is just to ensure that git is available
-        if (!fs.existsSync(baseEnvPrefix)) {
-=======
-        const rootPrefix = upath.join(process.resourcesPath, 'micromamba_envs');
         if (url) { // install from git URL
           if (revision) {
             installString = `git+${url}@${revision}`;
@@ -100,7 +93,6 @@
               { cwd: tmpPluginDir }
             );
           }
->>>>>>> 1b494d8a
           await spawnWithLogging(
             micromamba,
             ['run', '--prefix', `"${baseEnvPrefix}"`, 'git', 'checkout', head, '--', 'pyproject.toml'],
