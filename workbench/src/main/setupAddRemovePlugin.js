--- conflicted
+++ resolved
@@ -54,9 +54,9 @@
     ipcMainChannels.ADD_PLUGIN,
     async (e, url, revision, path) => {
       try {
-<<<<<<< HEAD
         let pyprojectTOML;
         let installString;
+        const micromamba = settingsStore.get('micromamba');
         if (url) { // install from git URL
           if (revision) {
             installString = `git+${url}@${revision}`;
@@ -65,23 +65,37 @@
             installString = `git+${url}`;
             logger.info(`adding plugin from ${installString} at default branch`);
           }
+          
+          const rootPrefix = upath.join(process.resourcesPath, 'micromamba_envs');
+          const baseEnvPrefix = upath.join(rootPrefix, 'invest_base');
+          // Create invest_base environment, if it doesn't already exist
+          // The purpose of this environment is just to ensure that git is available
+          if (!fs.existsSync(baseEnvPrefix)) {
+            await spawnWithLogging(
+              micromamba,
+              ['create', '--yes', '--prefix', `"${baseEnvPrefix}"`, '-c', 'conda-forge', 'git']
+            );
+          }
 
           // Create a temporary directory and check out the plugin's pyproject.toml,
           // without downloading any extra files or git history
           const tmpPluginDir = fs.mkdtempSync(upath.join(tmpdir(), 'natcap-invest-'));
-          await spawnWithLogging('git', ['clone', '--depth', 1, '--no-checkout', url, tmpPluginDir]);
+          await spawnWithLogging(
+            micromamba,
+            ['run', '--prefix', `"${baseEnvPrefix}"`,
+              'git', 'clone', '--depth', 1, '--no-checkout', url, tmpPluginDir]);
           let head = 'HEAD';
           if (revision) {
             head = 'FETCH_HEAD';
             await spawnWithLogging(
-              'git',
-              ['fetch', 'origin', `${revision}`],
+              micromamba,
+              ['run', '--prefix', `"${baseEnvPrefix}"`, 'git', 'fetch', 'origin', `${revision}`],
               { cwd: tmpPluginDir }
             );
           }
           await spawnWithLogging(
-            'git',
-            ['checkout', head, '--', 'pyproject.toml'],
+            micromamba,
+            ['run', '--prefix', `"${baseEnvPrefix}"`, 'git', 'checkout', head, '--', 'pyproject.toml'],
             { cwd: tmpPluginDir }
           );
           // Read in the plugin's pyproject.toml, then delete it
@@ -97,48 +111,13 @@
             upath.join(path, 'pyproject.toml')
           ).toString());
         }
-=======
-        logger.info('adding plugin at', pluginURL);
-        const micromamba = settingsStore.get('micromamba');
-        const rootPrefix = upath.join(process.resourcesPath, 'micromamba_envs');
-        const baseEnvPrefix = upath.join(rootPrefix, 'invest_base');
-        // Create invest_base environment, if it doesn't already exist
-        // The purpose of this environment is just to ensure that git is available
-        if (!fs.existsSync(baseEnvPrefix)) {
-          await spawnWithLogging(
-            micromamba,
-            ['create', '--yes', '--prefix', `"${baseEnvPrefix}"`, '-c', 'conda-forge', 'git']
-          );
-        }
-        // Create a temporary directory and check out the plugin's pyproject.toml
-        const tmpPluginDir = fs.mkdtempSync(upath.join(tmpdir(), 'natcap-invest-'));
-        await spawnWithLogging(
-          micromamba,
-          ['run', '--prefix', `"${baseEnvPrefix}"`,
-            'git', 'clone', '--depth', '1', '--no-checkout', pluginURL, tmpPluginDir]
-        );
-        await spawnWithLogging(
-          micromamba,
-          ['run', '--prefix', `"${baseEnvPrefix}"`, 'git', 'checkout', 'HEAD', 'pyproject.toml'],
-          { cwd: tmpPluginDir }
-        );
-        // Read in the plugin's pyproject.toml, then delete it
-        const pyprojectTOML = toml.parse(fs.readFileSync(
-          upath.join(tmpPluginDir, 'pyproject.toml')
-        ).toString());
-        fs.rmSync(tmpPluginDir, { recursive: true, force: true });
->>>>>>> 2b382219
-
-        const micromamba = settingsStore.get('micromamba');
+        
         // Access plugin metadata from the pyproject.toml
         const pluginID = pyprojectTOML.tool.natcap.invest.model_id;
         const pluginName = pyprojectTOML.tool.natcap.invest.model_name;
         const pluginPyName = pyprojectTOML.tool.natcap.invest.pyname;
-<<<<<<< HEAD
-=======
         const condaDeps = pyprojectTOML.tool.natcap.invest.conda_dependencies;
 
->>>>>>> 2b382219
         // Create a conda env containing the plugin and its dependencies
         const envName = `invest_plugin_${pluginID}`;
         const pluginEnvPrefix = upath.join(rootPrefix, envName);
@@ -152,11 +131,7 @@
         logger.info('created micromamba env for plugin');
         await spawnWithLogging(
           micromamba,
-<<<<<<< HEAD
-          ['run', '--name', envName, 'pip', 'install', installString]
-=======
-          ['run', '--prefix', `"${pluginEnvPrefix}"`, 'pip', 'install', `git+${pluginURL}`]
->>>>>>> 2b382219
+          ['run', '--prefix', `"${pluginEnvPrefix}"`, 'pip', 'install', installString]
         );
         logger.info('installed plugin into its env');
         // Write plugin metadata to the workbench's config.json
@@ -167,13 +142,8 @@
             model_name: pluginName,
             pyname: pluginPyName,
             type: 'plugin',
-<<<<<<< HEAD
             source: installString,
-            env: envPath,
-=======
-            source: pluginURL,
             env: pluginEnvPrefix,
->>>>>>> 2b382219
           }
         );
         logger.info('successfully added plugin');
