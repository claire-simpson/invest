--- conflicted
+++ resolved
@@ -4,12 +4,9 @@
   CHECK_STORAGE_TOKEN: 'check-storage-token',
   DOWNLOAD_URL: 'download-url',
   GET_ELECTRON_PATHS: 'get-electron-paths',
-<<<<<<< HEAD
   GET_N_CPUS: 'get-n-cpus',
   GET_SETTING: 'get-setting',
-=======
   GET_LANGUAGE: 'get-language',
->>>>>>> ebd83857
   INVEST_KILL: 'invest-kill',
   INVEST_READ_LOG: 'invest-read-log',
   INVEST_RUN: 'invest-run',
