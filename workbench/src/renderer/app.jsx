--- conflicted
+++ resolved
@@ -25,12 +25,9 @@
 import PluginModal from './components/PluginModal';
 import InvestJob from './InvestJob';
 import { dragOverHandlerNone } from './utils';
-<<<<<<< HEAD
 import { ipcMainChannels } from '../main/ipcMainChannels';
 import { getInvestModelNames } from './server_requests';
-=======
 import Changelog from './components/Changelog';
->>>>>>> f9339079
 
 const { ipcRenderer } = window.Workbench.electron;
 
@@ -325,26 +322,20 @@
 
     return (
       <React.Fragment>
-<<<<<<< HEAD
         {showDownloadModal && (
           <DataDownloadModal
             show={showDownloadModal}
             closeModal={() => this.showDownloadModal(false)}
           />
         )}
-=======
-        <DataDownloadModal
-          show={showDownloadModal}
-          closeModal={() => this.showDownloadModal(false)}
-        />
         {
-          showChangelog &&
-          <Changelog
-            show={showChangelog}
-            close={() => this.closeChangelogModal()}
-          />
+          showChangelog && (
+            <Changelog
+              show={showChangelog}
+              close={() => this.closeChangelogModal()}
+            />
+          )
         }
->>>>>>> f9339079
         <TabContainer activeKey={activeTab}>
           <Navbar
             onDragOver={dragOverHandlerNone}
