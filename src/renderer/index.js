import { ipcRenderer } from 'electron'; // eslint-disable-line import/no-extraneous-dependencies
import React from 'react';
import ReactDom from 'react-dom';
import App from './app';
import { ipcMainChannels } from '../main/ipcMainChannels';
import { getSettingsValue } from './components/SettingsModal/SettingsStorage';

const logger = window.Workbench.getLogger(__filename.split('/').slice(-1)[0]);

<<<<<<< HEAD
// Create a right-click menu
// TODO: Not sure if Inspect Element should be available in production
// very useful in dev though.
let rightClickPosition = null;
window.addEventListener('contextmenu', (e) => {
  e.preventDefault();
  rightClickPosition = { x: e.x, y: e.y };
  ipcRenderer.send(ipcMainChannels.SHOW_CONTEXT_MENU, rightClickPosition);
});

const language = await getSettingsValue('language');
// call this before rendering the app so that _() is defined
ipcRenderer.invoke(ipcMainChannels.SET_LANGUAGE, language);
window._ = ipcRenderer.sendSync.bind(null, ipcMainChannels.GETTEXT);  // partially applied function

function render(isFirstRun) {
=======
async function render() {
  const isFirstRun = await ipcRenderer.invoke(ipcMainChannels.IS_FIRST_RUN);
  const nCPU = await ipcRenderer.invoke(ipcMainChannels.GET_N_CPUS);
>>>>>>> 6f8a29ca
  ReactDom.render(
    <App
      isFirstRun={isFirstRun}
      nCPU={nCPU}
    />,
    document.getElementById('App')
  );
}

render();<|MERGE_RESOLUTION|>--- conflicted
+++ resolved
@@ -7,28 +7,14 @@
 
 const logger = window.Workbench.getLogger(__filename.split('/').slice(-1)[0]);
 
-<<<<<<< HEAD
-// Create a right-click menu
-// TODO: Not sure if Inspect Element should be available in production
-// very useful in dev though.
-let rightClickPosition = null;
-window.addEventListener('contextmenu', (e) => {
-  e.preventDefault();
-  rightClickPosition = { x: e.x, y: e.y };
-  ipcRenderer.send(ipcMainChannels.SHOW_CONTEXT_MENU, rightClickPosition);
-});
-
 const language = await getSettingsValue('language');
 // call this before rendering the app so that _() is defined
 ipcRenderer.invoke(ipcMainChannels.SET_LANGUAGE, language);
 window._ = ipcRenderer.sendSync.bind(null, ipcMainChannels.GETTEXT);  // partially applied function
 
-function render(isFirstRun) {
-=======
 async function render() {
   const isFirstRun = await ipcRenderer.invoke(ipcMainChannels.IS_FIRST_RUN);
   const nCPU = await ipcRenderer.invoke(ipcMainChannels.GET_N_CPUS);
->>>>>>> 6f8a29ca
   ReactDom.render(
     <App
       isFirstRun={isFirstRun}
