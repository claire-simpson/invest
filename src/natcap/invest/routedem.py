--- conflicted
+++ resolved
@@ -32,16 +32,9 @@
             "expression": "value >= 1",
             "units": u.none,
             "required": False,
-<<<<<<< HEAD
             "about": _(
-                "The band index to use from the raster. This positive integer "
-                "is 1-based. Default: 1"),
-            "name": _("Band Index")
-=======
-            "about": (
                 "Index of the raster band to use, for multi-band rasters."),
-            "name": "band index"
->>>>>>> 1fe0099b
+            "name": _("band index")
         },
         "algorithm": {
             "type": "option_string",
@@ -51,49 +44,28 @@
                 "MFD": ("Flow off a pixel is modeled fractionally so that "
                         "water is split among multiple downstream pixels")
             },
-<<<<<<< HEAD
-            "about": _("The routing algorithm to use"),
-            "name": _("Routing Algorithm")
-=======
-            "about": "The routing algorithm to use.",
-            "name": "routing algorithm"
->>>>>>> 1fe0099b
+            "about": _("The routing algorithm to use."),
+            "name": _("routing algorithm")
         },
         "calculate_flow_direction": {
             "type": "boolean",
             "required": False,
-<<<<<<< HEAD
-            "about": _("Select to calculate flow direction"),
-            "name": _("Calculate Flow Direction")
-=======
-            "about": "Calculate flow direction from the provided DEM.",
-            "name": "calculate flow direction"
->>>>>>> 1fe0099b
+            "about": _("Calculate flow direction from the provided DEM."),
+            "name": _("calculate flow direction")
         },
         "calculate_flow_accumulation": {
             "type": "boolean",
             "required": False,
-<<<<<<< HEAD
-            "about": _("Select to calculate flow accumulation."),
-            "name": _("Calculate Flow Accumulation")
-=======
-            "about": (
+            "about": _(
                 "Calculate flow accumulation from the flow direction output."),
-            "name": "calculate flow accumulation"
->>>>>>> 1fe0099b
+            "name": _("calculate flow accumulation")
         },
         "calculate_stream_threshold": {
             "type": "boolean",
             "required": False,
-<<<<<<< HEAD
             "about": _(
-                "Select to calculate a stream threshold to flow accumulation."),
-            "name": _("Calculate Stream Thresholds")
-=======
-            "about": (
                 "Calculate streams from the flow accumulation output. "),
-            "name": "calculate streams"
->>>>>>> 1fe0099b
+            "name": _("calculate streams")
         },
         "threshold_flow_accumulation": {
             **spec_utils.THRESHOLD_FLOW_ACCUMULATION,
@@ -105,28 +77,16 @@
         "calculate_downstream_distance": {
             "type": "boolean",
             "required": False,
-<<<<<<< HEAD
             "about": _(
-                "If selected, creates a downstream distance raster based on "
-                "the thresholded flow accumulation stream classification."),
-            "name": _("Calculate Distance to stream")
-=======
-            "about": (
                 "Calculate flow distance from each pixel to a stream as "
                 "defined in the Calculate Streams output."),
-            "name": "calculate distance to stream"
->>>>>>> 1fe0099b
+            "name": _("calculate distance to stream")
         },
         "calculate_slope": {
             "type": "boolean",
             "required": False,
-<<<<<<< HEAD
-            "about": _("If selected, calculates slope from the provided DEM."),
-            "name": _("Calculate Slope")
-=======
-            "about": "Calculate percent slope from the provided DEM.",
-            "name": "calculate slope"
->>>>>>> 1fe0099b
+            "about": _("Calculate percent slope from the provided DEM."),
+            "name": _("calculate slope")
         }
     }
 }
