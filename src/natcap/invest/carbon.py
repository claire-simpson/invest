--- conflicted
+++ resolved
@@ -1,733 +1,726 @@
-# coding=UTF-8
-"""Carbon Storage and Sequestration."""
-import codecs
-import logging
-import os
-import time
-from functools import reduce
-
-from osgeo import gdal
-import numpy
-import pygeoprocessing
-import taskgraph
-
-from . import validation
-from . import utils
-from . import spec_utils
-from .unit_registry import u
-from . import gettext
-
-LOGGER = logging.getLogger(__name__)
-
-CARBON_OUTPUTS = {
-    f"c_{pool}_{scenario}.tif": {
-        "about": (
-            f"Raster of {pool_name} carbon values in the {scenario_name} "
-            "scenario, mapped from the Carbon Pools table to the LULC."),
-        "bands": {1: {
-            "type": "number",
-            "units": u.metric_ton/u.pixel
-        }}
-    } for pool, pool_name in [
-        ('above', 'aboveground'),
-        ('below', 'belowground'),
-        ('soil', 'soil'),
-        ('dead', 'dead matter')
-    ] for scenario, scenario_name in [
-        ('cur', 'current'),
-        ('fut', 'future'),
-        ('redd', 'REDD')
-    ]
-}
-
-MODEL_SPEC = {
-    "model_id": "carbon",
-    "model_name": gettext("Carbon Storage and Sequestration"),
-    "pyname": "natcap.invest.carbon",
-    "userguide": "carbonstorage.html",
-    "aliases": (),
-    "ui_spec": {
-        "order": [
-            ['workspace_dir', 'results_suffix'],
-            ['lulc_cur_path', 'carbon_pools_path'],
-            ['calc_sequestration', 'lulc_fut_path'],
-            ['do_redd', 'lulc_redd_path'],
-            ['do_valuation', 'lulc_cur_year', 'lulc_fut_year', 'price_per_metric_ton_of_c', 'discount_rate', 'rate_change'],
-        ],
-        "hidden": ["n_workers"],
-<<<<<<< HEAD
-        "forum_tag": 'carbon',
-        "sampledata": {
-            "filename": "Carbon.zip"
-        }
-=======
-        "forum_tag": 'carbon'
->>>>>>> 10af95df
-    },
-    "args_with_spatial_overlap": {
-        "spatial_keys": ["lulc_cur_path", "lulc_fut_path", "lulc_redd_path"],
-    },
-    "args": {
-        "workspace_dir": spec_utils.WORKSPACE,
-        "results_suffix": spec_utils.SUFFIX,
-        "n_workers": spec_utils.N_WORKERS,
-        "lulc_cur_path": {
-            **spec_utils.LULC,
-            "projected": True,
-            "projection_units": u.meter,
-            "about": gettext(
-                "A map of LULC for the current scenario. "
-                "All values in this raster must have corresponding "
-                "entries in the Carbon Pools table."),
-            "name": gettext("current LULC")
-        },
-        "calc_sequestration": {
-            "type": "boolean",
-            "required": "do_valuation | do_redd",
-            "about": gettext(
-                "Run sequestration analysis. This requires inputs "
-                "of LULC maps for both current and future "
-                "scenarios. Required if REDD scenario analysis or "
-                "run valuation model is selected."),
-            "name": gettext("calculate sequestration")
-        },
-        "lulc_fut_path": {
-            **spec_utils.LULC,
-            "projected": True,
-            "projection_units": u.meter,
-            "required": "calc_sequestration",
-            "allowed": "calc_sequestration",
-            "about": gettext(
-                "A map of LULC for the future scenario. "
-                "If run valuation model is "
-                "selected, this should be the reference, or baseline, future "
-                "scenario against which to compare the REDD policy scenario. "
-                "All values in this raster must have corresponding entries in "
-                "the Carbon Pools table. Required if Calculate Sequestration "
-                "is selected."),
-            "name": gettext("future LULC")
-        },
-        "do_redd": {
-            "type": "boolean",
-            "required": False,
-            "allowed": "calc_sequestration",
-            "about": gettext(
-                "Run REDD scenario analysis. This requires three "
-                "LULC maps: one for the current scenario, one "
-                "for the future baseline scenario, and one for the future "
-                "REDD policy scenario."),
-            "name": gettext("REDD scenario analysis")
-        },
-        "lulc_redd_path": {
-            **spec_utils.LULC,
-            "projected": True,
-            "projection_units": u.meter,
-            "required": "do_redd",
-            "allowed": "do_redd",
-            "about": gettext(
-                "A map of LULC for the REDD policy scenario. "
-                "All values in this raster must have corresponding entries in "
-                "the Carbon Pools table. Required if REDD Scenario Analysis "
-                "is selected."),
-            "name": gettext("REDD LULC")
-        },
-        "carbon_pools_path": {
-            "type": "csv",
-            "columns": {
-                "lucode": spec_utils.LULC_TABLE_COLUMN,
-                "c_above": {
-                    "type": "number",
-                    "units": u.metric_ton/u.hectare,
-                    "about": gettext("Carbon density of aboveground biomass.")},
-                "c_below": {
-                    "type": "number",
-                    "units": u.metric_ton/u.hectare,
-                    "about": gettext("Carbon density of belowground biomass.")},
-                "c_soil": {
-                    "type": "number",
-                    "units": u.metric_ton/u.hectare,
-                    "about": gettext("Carbon density of soil.")},
-                "c_dead": {
-                    "type": "number",
-                    "units": u.metric_ton/u.hectare,
-                    "about": gettext("Carbon density of dead matter.")}
-            },
-            "index_col": "lucode",
-            "about": gettext(
-                "A table that maps each LULC code to carbon pool data for "
-                "that LULC type."),
-            "name": gettext("carbon pools")
-        },
-        "lulc_cur_year": {
-            "expression": "float(value).is_integer()",
-            "type": "number",
-            "units": u.year_AD,
-            "required": "do_valuation",
-            "allowed": "do_valuation",
-            "about": gettext(
-                "The calendar year of the current scenario depicted in the "
-                "current LULC map. Required if Run Valuation model is selected."),
-            "name": gettext("current LULC year")
-        },
-        "lulc_fut_year": {
-            "expression": "float(value).is_integer()",
-            "type": "number",
-            "units": u.year_AD,
-            "required": "do_valuation",
-            "allowed": "do_valuation",
-            "about": gettext(
-                "The calendar year of the future scenario depicted in the "
-                "future LULC map. Required if Run Valuation model is selected."),
-            "name": f"future LULC year"
-        },
-        "do_valuation": {
-            "type": "boolean",
-            "required": False,
-            "allowed": "calc_sequestration",
-            "about": gettext(
-                "Calculate net present value for the future scenario, and the "
-                "REDD scenario if provided, and report it in the final HTML "
-                "document."),
-            "name": gettext("run valuation model")
-        },
-        "price_per_metric_ton_of_c": {
-            "type": "number",
-            "units": u.currency/u.metric_ton,
-            "required": "do_valuation",
-            "allowed": "do_valuation",
-            "about": gettext(
-                "The present value of carbon. "
-                "Required if Run Valuation model is selected."),
-            "name": gettext("price of carbon")
-        },
-        "discount_rate": {
-            "type": "ratio",
-            "required": "do_valuation",
-            "allowed": "do_valuation",
-            "about": gettext(
-                "The annual market discount rate in the price of carbon, "
-                "which reflects society's preference for immediate benefits "
-                "over future benefits. Required if Run Valuation model is "
-                "selected."),
-            "name": gettext("annual market discount rate")
-        },
-        "rate_change": {
-            "type": "ratio",
-            "required": "do_valuation",
-            "allowed": "do_valuation",
-            "about": gettext(
-                "The relative annual increase of the price of carbon. "
-                "Required if Run Valuation model is selected."),
-            "name": gettext("annual price change")
-        }
-    },
-    "outputs": {
-        "report.html": {
-            "about": "This file presents a summary of all data computed by the model. It also includes descriptions of all other output files produced by the model, so it is a good place to begin exploring and understanding model results. Because this is an HTML file, it can be opened with any web browser."
-        },
-        "tot_c_cur.tif": {
-            "about": "Raster showing the amount of carbon stored in each pixel for the current scenario. It is a sum of all of the carbon pools provided by the biophysical table.",
-            "bands": {1: {
-                "type": "number",
-                "units": u.metric_ton/u.pixel
-            }}
-        },
-        "tot_c_fut.tif": {
-            "about": "Raster showing the amount of carbon stored in each pixel for the future scenario. It is a sum of all of the carbon pools provided by the biophysical table.",
-            "bands": {1: {
-                "type": "number",
-                "units": u.metric_ton/u.pixel
-            }},
-            "created_if": "lulc_fut_path"
-        },
-        "tot_c_redd.tif": {
-            "about": "Raster showing the amount of carbon stored in each pixel for the REDD scenario. It is a sum of all of the carbon pools provided by the biophysical table.",
-            "bands": {1: {
-                "type": "number",
-                "units": u.metric_ton/u.pixel
-            }},
-            "created_if": "lulc_redd_path"
-        },
-        "delta_cur_fut.tif": {
-            "about": "Raster showing the difference in carbon stored between the future landscape and the current landscape. In this map some values may be negative and some positive. Positive values indicate sequestered carbon, negative values indicate carbon that was lost.",
-            "bands": {1: {
-                "type": "number",
-                "units": u.metric_ton/u.pixel
-            }},
-            "created_if": "lulc_fut_path"
-        },
-        "delta_cur_redd.tif": {
-            "about": "Raster showing the difference in carbon stored between the REDD landscape and the current landscape. In this map some values may be negative and some positive. Positive values indicate sequestered carbon, negative values indicate carbon that was lost.",
-            "bands": {1: {
-                "type": "number",
-                "units": u.metric_ton/u.pixel
-            }},
-            "created_if": "lulc_redd_path"
-        },
-        "npv_fut.tif": {
-            "about": "Rasters showing the economic value of carbon sequestered between the current and the future landscape dates.",
-            "bands": {1: {
-                "type": "number",
-                "units": u.currency/u.pixel
-            }},
-            "created_if": "lulc_fut_path"
-        },
-        "npv_redd.tif": {
-            "about": "Rasters showing the economic value of carbon sequestered between the current and the REDD landscape dates.",
-            "bands": {1: {
-                "type": "number",
-                "units": u.currency/u.pixel
-            }},
-            "created_if": "lulc_redd_path"
-        },
-        "intermediate_outputs": {
-            "type": "directory",
-            "contents": {
-                **CARBON_OUTPUTS
-            }
-        },
-        "taskgraph_cache": spec_utils.TASKGRAPH_DIR
-    }
-}
-
-_OUTPUT_BASE_FILES = {
-    'tot_c_cur': 'tot_c_cur.tif',
-    'tot_c_fut': 'tot_c_fut.tif',
-    'tot_c_redd': 'tot_c_redd.tif',
-    'delta_cur_fut': 'delta_cur_fut.tif',
-    'delta_cur_redd': 'delta_cur_redd.tif',
-    'npv_fut': 'npv_fut.tif',
-    'npv_redd': 'npv_redd.tif',
-    'html_report': 'report.html',
-}
-
-_INTERMEDIATE_BASE_FILES = {
-    'c_above_cur': 'c_above_cur.tif',
-    'c_below_cur': 'c_below_cur.tif',
-    'c_soil_cur': 'c_soil_cur.tif',
-    'c_dead_cur': 'c_dead_cur.tif',
-    'c_above_fut': 'c_above_fut.tif',
-    'c_below_fut': 'c_below_fut.tif',
-    'c_soil_fut': 'c_soil_fut.tif',
-    'c_dead_fut': 'c_dead_fut.tif',
-    'c_above_redd': 'c_above_redd.tif',
-    'c_below_redd': 'c_below_redd.tif',
-    'c_soil_redd': 'c_soil_redd.tif',
-    'c_dead_redd': 'c_dead_redd.tif',
-}
-
-_TMP_BASE_FILES = {
-    'aligned_lulc_cur_path': 'aligned_lulc_cur.tif',
-    'aligned_lulc_fut_path': 'aligned_lulc_fut.tif',
-    'aligned_lulc_redd_path': 'aligned_lulc_redd.tif',
-}
-
-# -1.0 since carbon stocks are 0 or greater
-_CARBON_NODATA = -1.0
-
-def execute(args):
-    """Carbon.
-
-    Calculate the amount of carbon stocks given a landscape, or the difference
-    due to a future change, and/or the tradeoffs between that and a REDD
-    scenario, and calculate economic valuation on those scenarios.
-
-    The model can operate on a single scenario, a combined present and future
-    scenario, as well as an additional REDD scenario.
-
-    Args:
-        args['workspace_dir'] (string): a path to the directory that will
-            write output and other temporary files during calculation.
-        args['results_suffix'] (string): appended to any output file name.
-        args['lulc_cur_path'] (string): a path to a raster representing the
-            current carbon stocks.
-        args['calc_sequestration'] (bool): if true, sequestration should
-            be calculated and 'lulc_fut_path' and 'do_redd' should be defined.
-        args['lulc_fut_path'] (string): a path to a raster representing future
-            landcover scenario.  Optional, but if present and well defined
-            will trigger a sequestration calculation.
-        args['do_redd'] ( bool): if true, REDD analysis should be calculated
-            and 'lulc_redd_path' should be defined
-        args['lulc_redd_path'] (string): a path to a raster representing the
-            alternative REDD scenario which is only possible if the
-            args['lulc_fut_path'] is present and well defined.
-        args['carbon_pools_path'] (string): path to CSV or that indexes carbon
-            storage density to lulc codes. (required if 'do_uncertainty' is
-            false)
-        args['lulc_cur_year'] (int/string): an integer representing the year
-            of `args['lulc_cur_path']` used if `args['do_valuation']`
-            is True.
-        args['lulc_fut_year'](int/string): an integer representing the year
-            of `args['lulc_fut_path']` used in valuation if it exists.
-            Required if  `args['do_valuation']` is True and
-            `args['lulc_fut_path']` is present and well defined.
-        args['do_valuation'] (bool): if true then run the valuation model on
-            available outputs. Calculate NPV for a future scenario or a REDD
-            scenario and report in final HTML document.
-        args['price_per_metric_ton_of_c'] (float): Is the present value of
-            carbon per metric ton. Used if `args['do_valuation']` is present
-            and True.
-        args['discount_rate'] (float): Discount rate used if NPV calculations
-            are required.  Used if `args['do_valuation']` is  present and
-            True.
-        args['rate_change'] (float): Annual rate of change in price of carbon
-            as a percentage.  Used if `args['do_valuation']` is  present and
-            True.
-        args['n_workers'] (int): (optional) The number of worker processes to
-            use for processing this model.  If omitted, computation will take
-            place in the current process.
-
-    Returns:
-        None.
-    """
-    file_suffix = utils.make_suffix_string(args, 'results_suffix')
-    intermediate_output_dir = os.path.join(
-        args['workspace_dir'], 'intermediate_outputs')
-    output_dir = args['workspace_dir']
-    utils.make_directories([intermediate_output_dir, output_dir])
-
-    LOGGER.info('Building file registry')
-    file_registry = utils.build_file_registry(
-        [(_OUTPUT_BASE_FILES, output_dir),
-         (_INTERMEDIATE_BASE_FILES, intermediate_output_dir),
-         (_TMP_BASE_FILES, output_dir)], file_suffix)
-
-    carbon_pool_df = validation.get_validated_dataframe(
-        args['carbon_pools_path'], **MODEL_SPEC['args']['carbon_pools_path'])
-
-    try:
-        n_workers = int(args['n_workers'])
-    except (KeyError, ValueError, TypeError):
-        # KeyError when n_workers is not present in args
-        # ValueError when n_workers is an empty string.
-        # TypeError when n_workers is None.
-        n_workers = -1  # Synchronous mode.
-    graph = taskgraph.TaskGraph(
-        os.path.join(args['workspace_dir'], 'taskgraph_cache'), n_workers)
-
-    cell_size_set = set()
-    raster_size_set = set()
-    valid_lulc_keys = []
-    valid_scenarios = []
-    tifs_to_summarize = set()  # passed to _generate_report()
-
-    for scenario_type in ['cur', 'fut', 'redd']:
-        lulc_key = "lulc_%s_path" % (scenario_type)
-        if lulc_key in args and args[lulc_key]:
-            raster_info = pygeoprocessing.get_raster_info(args[lulc_key])
-            cell_size_set.add(raster_info['pixel_size'])
-            raster_size_set.add(raster_info['raster_size'])
-            valid_lulc_keys.append(lulc_key)
-            valid_scenarios.append(scenario_type)
-    if len(cell_size_set) > 1:
-        raise ValueError(
-            "the pixel sizes of %s are not equivalent. Here are the "
-            "different sets that were found in processing: %s" % (
-                valid_lulc_keys, cell_size_set))
-    if len(raster_size_set) > 1:
-        raise ValueError(
-            "the raster dimensions of %s are not equivalent. Here are the "
-            "different sizes that were found in processing: %s" % (
-                valid_lulc_keys, raster_size_set))
-
-    # calculate total carbon storage
-    LOGGER.info('Map all carbon pools to carbon storage rasters.')
-    carbon_map_task_lookup = {}
-    sum_rasters_task_lookup = {}
-    for scenario_type in valid_scenarios:
-        carbon_map_task_lookup[scenario_type] = []
-        storage_path_list = []
-        for pool_type in ['c_above', 'c_below', 'c_soil', 'c_dead']:
-            carbon_pool_by_type = carbon_pool_df[pool_type].to_dict()
-
-            lulc_key = 'lulc_%s_path' % scenario_type
-            storage_key = '%s_%s' % (pool_type, scenario_type)
-            LOGGER.info(
-                "Mapping carbon from '%s' to '%s' scenario.",
-                lulc_key, storage_key)
-
-            carbon_map_task = graph.add_task(
-                _generate_carbon_map,
-                args=(args[lulc_key], carbon_pool_by_type,
-                      file_registry[storage_key]),
-                target_path_list=[file_registry[storage_key]],
-                task_name='carbon_map_%s' % storage_key)
-            storage_path_list.append(file_registry[storage_key])
-            carbon_map_task_lookup[scenario_type].append(carbon_map_task)
-
-        output_key = 'tot_c_' + scenario_type
-        LOGGER.info(
-            "Calculate carbon storage for '%s'", output_key)
-
-        sum_rasters_task = graph.add_task(
-            func=pygeoprocessing.raster_map,
-            kwargs=dict(
-                op=sum_op,
-                rasters=storage_path_list,
-                target_path=file_registry[output_key],
-                target_nodata=_CARBON_NODATA),
-            target_path_list=[file_registry[output_key]],
-            dependent_task_list=carbon_map_task_lookup[scenario_type],
-            task_name='sum_rasters_for_total_c_%s' % output_key)
-        sum_rasters_task_lookup[scenario_type] = sum_rasters_task
-        tifs_to_summarize.add(file_registry[output_key])
-
-    # calculate sequestration
-    diff_rasters_task_lookup = {}
-    for scenario_type in ['fut', 'redd']:
-        if scenario_type not in valid_scenarios:
-            continue
-        output_key = 'delta_cur_' + scenario_type
-        LOGGER.info("Calculate sequestration scenario '%s'", output_key)
-
-        diff_rasters_task = graph.add_task(
-            func=pygeoprocessing.raster_map,
-            kwargs=dict(
-                op=numpy.subtract,  # delta = scenario C - current C
-                rasters=[file_registry['tot_c_' + scenario_type],
-                         file_registry['tot_c_cur']],
-                target_path=file_registry[output_key],
-                target_nodata=_CARBON_NODATA),
-            target_path_list=[file_registry[output_key]],
-            dependent_task_list=[
-                sum_rasters_task_lookup['cur'],
-                sum_rasters_task_lookup[scenario_type]],
-            task_name='diff_rasters_for_%s' % output_key)
-        diff_rasters_task_lookup[scenario_type] = diff_rasters_task
-        tifs_to_summarize.add(file_registry[output_key])
-
-    # calculate net present value
-    calculate_npv_tasks = []
-    if 'do_valuation' in args and args['do_valuation']:
-        LOGGER.info('Constructing valuation formula.')
-        valuation_constant = _calculate_valuation_constant(
-            int(args['lulc_cur_year']), int(args['lulc_fut_year']),
-            float(args['discount_rate']), float(args['rate_change']),
-            float(args['price_per_metric_ton_of_c']))
-
-        for scenario_type in ['fut', 'redd']:
-            if scenario_type not in valid_scenarios:
-                continue
-            output_key = 'npv_%s' % scenario_type
-            LOGGER.info("Calculating NPV for scenario '%s'", output_key)
-
-            calculate_npv_task = graph.add_task(
-                _calculate_npv,
-                args=(file_registry['delta_cur_%s' % scenario_type],
-                      valuation_constant, file_registry[output_key]),
-                target_path_list=[file_registry[output_key]],
-                dependent_task_list=[diff_rasters_task_lookup[scenario_type]],
-                task_name='calculate_%s' % output_key)
-            calculate_npv_tasks.append(calculate_npv_task)
-            tifs_to_summarize.add(file_registry[output_key])
-
-    # Report aggregate results
-    tasks_to_report = (list(sum_rasters_task_lookup.values())
-                       + list(diff_rasters_task_lookup.values())
-                       + calculate_npv_tasks)
-    _ = graph.add_task(
-        _generate_report,
-        args=(tifs_to_summarize, args, file_registry),
-        target_path_list=[file_registry['html_report']],
-        dependent_task_list=tasks_to_report,
-        task_name='generate_report')
-    graph.join()
-
-    for tmp_filename_key in _TMP_BASE_FILES:
-        try:
-            tmp_filename = file_registry[tmp_filename_key]
-            if os.path.exists(tmp_filename):
-                os.remove(tmp_filename)
-        except OSError as os_error:
-            LOGGER.warning(
-                "Can't remove temporary file: %s\nOriginal Exception:\n%s",
-                file_registry[tmp_filename_key], os_error)
-
-
-# element-wise sum function to pass to raster_map
-def sum_op(*xs): return numpy.sum(xs, axis=0)
-
-
-def _accumulate_totals(raster_path):
-    """Sum all non-nodata pixels in `raster_path` and return result."""
-    nodata = pygeoprocessing.get_raster_info(raster_path)['nodata'][0]
-    raster_sum = 0.0
-    for _, block in pygeoprocessing.iterblocks((raster_path, 1)):
-        # The float64 dtype in the sum is needed to reduce numerical error in
-        # the sum.  Users calculated the sum with ArcGIS zonal statistics,
-        # noticed a difference and wrote to us about it on the forum.
-        raster_sum += numpy.sum(
-            block[~pygeoprocessing.array_equals_nodata(
-                    block, nodata)], dtype=numpy.float64)
-    return raster_sum
-
-
-def _generate_carbon_map(
-        lulc_path, carbon_pool_by_type, out_carbon_stock_path):
-    """Generate carbon stock raster by mapping LULC values to carbon pools.
-
-    Args:
-        lulc_path (string): landcover raster with integer pixels.
-        out_carbon_stock_path (string): path to output raster that will have
-            pixels with carbon storage values in them with units of Mg*C
-        carbon_pool_by_type (dict): a dictionary that maps landcover values
-            to carbon storage densities per area (Mg C/Ha).
-
-    Returns:
-        None.
-    """
-    lulc_info = pygeoprocessing.get_raster_info(lulc_path)
-    pixel_area = abs(numpy.prod(lulc_info['pixel_size']))
-    carbon_stock_by_type = dict([
-        (lulcid, stock * pixel_area / 10**4)
-        for lulcid, stock in carbon_pool_by_type.items()])
-
-    reclass_error_details = {
-        'raster_name': 'LULC', 'column_name': 'lucode',
-        'table_name': 'Carbon Pools'}
-    utils.reclassify_raster(
-        (lulc_path, 1), carbon_stock_by_type, out_carbon_stock_path,
-        gdal.GDT_Float32, _CARBON_NODATA, reclass_error_details)
-
-
-def _calculate_valuation_constant(
-        lulc_cur_year, lulc_fut_year, discount_rate, rate_change,
-        price_per_metric_ton_of_c):
-    """Calculate a net present valuation constant to multiply carbon storage.
-
-    Args:
-        lulc_cur_year (int): calendar year in present
-        lulc_fut_year (int): calendar year in future
-        discount_rate (float): annual discount rate as a percentage
-        rate_change (float): annual change in price of carbon as a percentage
-        price_per_metric_ton_of_c (float): currency amount of Mg of carbon
-
-    Returns:
-        a floating point number that can be used to multiply a delta carbon
-        storage value by to calculate NPV.
-    """
-    n_years = lulc_fut_year - lulc_cur_year
-    ratio = (
-        1 / ((1 + discount_rate / 100) *
-             (1 + rate_change / 100)))
-    valuation_constant = (price_per_metric_ton_of_c / n_years)
-    # note: the valuation formula in the user's guide uses sum notation.
-    # here it's been simplified to remove the sum using the general rule
-    # sum(r^k) from k=0 to N  ==  (r^(N+1) - 1) / (r - 1)
-    # where N = n_years-1 and r = ratio
-    if ratio == 1:
-        # if ratio == 1, we would divide by zero in the equation below
-        # so use the limit as ratio goes to 1, which is n_years
-        valuation_constant *= n_years
-    else:
-        valuation_constant *= (1 - ratio ** n_years) / (1 - ratio)
-    return valuation_constant
-
-
-def _calculate_npv(delta_carbon_path, valuation_constant, npv_out_path):
-    """Calculate net present value.
-
-    Args:
-        delta_carbon_path (string): path to change in carbon storage over
-            time.
-        valuation_constant (float): value to multiply each carbon storage
-            value by to calculate NPV.
-        npv_out_path (string): path to output net present value raster.
-
-    Returns:
-        None.
-    """
-    pygeoprocessing.raster_map(
-        op=lambda carbon: carbon * valuation_constant,
-        rasters=[delta_carbon_path],
-        target_path=npv_out_path)
-
-
-def _generate_report(raster_file_set, model_args, file_registry):
-    """Generate a human readable HTML report of summary stats of model run.
-
-    Args:
-        raster_file_set (set): paths to rasters that need summary stats.
-        model_args (dict): InVEST argument dictionary.
-        file_registry (dict): file path dictionary for InVEST workspace.
-
-    Returns:
-        None.
-    """
-    html_report_path = file_registry['html_report']
-    with codecs.open(html_report_path, 'w', encoding='utf-8') as report_doc:
-        # Boilerplate header that defines style and intro header.
-        header = (
-            '<!DOCTYPE html><html><head><meta charset="utf-8"><title>Carbon R'
-            'esults</title><style type="text/css">body { background-color: #E'
-            'FECCA; color: #002F2F} h1 { text-align: center } h1, h2, h3, h4,'
-            'strong, th { color: #046380; } h2 { border-bottom: 1px solid #A7'
-            'A37E; } table { border: 5px solid #A7A37E; margin-bottom: 50px; '
-            'background-color: #E6E2AF; } td, th { margin-left: 0px; margin-r'
-            'ight: 0px; padding-left: 8px; padding-right: 8px; padding-bottom'
-            ': 2px; padding-top: 2px; text-align:left; } td { border-top: 5px'
-            'solid #EFECCA; } .number {text-align: right; font-family: monosp'
-            'ace;} img { margin: 20px; }</style></head><body><h1>InVEST Carbo'
-            'n Model Results</h1><p>This document summarizes the results from'
-            'running the InVEST carbon model with the following data.</p>')
-
-        report_doc.write(header)
-        report_doc.write('<p>Report generated at %s</p>' % (
-            time.strftime("%Y-%m-%d %H:%M")))
-
-        # Report input arguments
-        report_doc.write('<table><tr><th>arg id</th><th>arg value</th></tr>')
-        for key, value in model_args.items():
-            report_doc.write('<tr><td>%s</td><td>%s</td></tr>' % (key, value))
-        report_doc.write('</table>')
-
-        # Report aggregate results
-        report_doc.write('<h3>Aggregate Results</h3>')
-        report_doc.write(
-            '<table><tr><th>Description</th><th>Value</th><th>Units</th><th>R'
-            'aw File</th></tr>')
-
-        # value lists are [sort priority, description, statistic, units]
-        report = [
-            (file_registry['tot_c_cur'], 'Total cur', 'Mg of C'),
-            (file_registry['tot_c_fut'], 'Total fut', 'Mg of C'),
-            (file_registry['tot_c_redd'], 'Total redd', 'Mg of C'),
-            (file_registry['delta_cur_fut'], 'Change in C for fut', 'Mg of C'),
-            (file_registry['delta_cur_redd'],
-             'Change in C for redd', 'Mg of C'),
-            (file_registry['npv_fut'],
-             'Net present value from cur to fut', 'currency units'),
-            (file_registry['npv_redd'],
-             'Net present value from cur to redd', 'currency units'),
-        ]
-
-        for raster_uri, description, units in report:
-            if raster_uri in raster_file_set:
-                summary_stat = _accumulate_totals(raster_uri)
-                report_doc.write(
-                    '<tr><td>%s</td><td class="number">%.2f</td><td>%s</td>'
-                    '<td>%s</td></tr>' % (
-                        description, summary_stat, units, raster_uri))
-        report_doc.write('</body></html>')
-
-
-@validation.invest_validator
-def validate(args, limit_to=None):
-    """Validate args to ensure they conform to `execute`'s contract.
-
-    Args:
-        args (dict): dictionary of key(str)/value pairs where keys and
-            values are specified in `execute` docstring.
-        limit_to (str): (optional) if not None indicates that validation
-            should only occur on the args[limit_to] value. The intent that
-            individual key validation could be significantly less expensive
-            than validating the entire `args` dictionary.
-
-    Returns:
-        list of ([invalid key_a, invalid_keyb, ...], 'warning/error message')
-            tuples. Where an entry indicates that the invalid keys caused
-            the error message in the second part of the tuple. This should
-            be an empty list if validation succeeds.
-    """
-    return validation.validate(
-        args, MODEL_SPEC['args'], MODEL_SPEC['args_with_spatial_overlap'])
+# coding=UTF-8
+"""Carbon Storage and Sequestration."""
+import codecs
+import logging
+import os
+import time
+from functools import reduce
+
+from osgeo import gdal
+import numpy
+import pygeoprocessing
+import taskgraph
+
+from . import validation
+from . import utils
+from . import spec_utils
+from .unit_registry import u
+from . import gettext
+
+LOGGER = logging.getLogger(__name__)
+
+CARBON_OUTPUTS = {
+    f"c_{pool}_{scenario}.tif": {
+        "about": (
+            f"Raster of {pool_name} carbon values in the {scenario_name} "
+            "scenario, mapped from the Carbon Pools table to the LULC."),
+        "bands": {1: {
+            "type": "number",
+            "units": u.metric_ton/u.pixel
+        }}
+    } for pool, pool_name in [
+        ('above', 'aboveground'),
+        ('below', 'belowground'),
+        ('soil', 'soil'),
+        ('dead', 'dead matter')
+    ] for scenario, scenario_name in [
+        ('cur', 'current'),
+        ('fut', 'future'),
+        ('redd', 'REDD')
+    ]
+}
+
+MODEL_SPEC = {
+    "model_id": "carbon",
+    "model_name": gettext("Carbon Storage and Sequestration"),
+    "pyname": "natcap.invest.carbon",
+    "userguide": "carbonstorage.html",
+    "aliases": (),
+    "ui_spec": {
+        "order": [
+            ['workspace_dir', 'results_suffix'],
+            ['lulc_cur_path', 'carbon_pools_path'],
+            ['calc_sequestration', 'lulc_fut_path'],
+            ['do_redd', 'lulc_redd_path'],
+            ['do_valuation', 'lulc_cur_year', 'lulc_fut_year', 'price_per_metric_ton_of_c', 'discount_rate', 'rate_change'],
+        ],
+        "hidden": ["n_workers"],
+        "forum_tag": 'carbon'
+    },
+    "args_with_spatial_overlap": {
+        "spatial_keys": ["lulc_cur_path", "lulc_fut_path", "lulc_redd_path"],
+    },
+    "args": {
+        "workspace_dir": spec_utils.WORKSPACE,
+        "results_suffix": spec_utils.SUFFIX,
+        "n_workers": spec_utils.N_WORKERS,
+        "lulc_cur_path": {
+            **spec_utils.LULC,
+            "projected": True,
+            "projection_units": u.meter,
+            "about": gettext(
+                "A map of LULC for the current scenario. "
+                "All values in this raster must have corresponding "
+                "entries in the Carbon Pools table."),
+            "name": gettext("current LULC")
+        },
+        "calc_sequestration": {
+            "type": "boolean",
+            "required": "do_valuation | do_redd",
+            "about": gettext(
+                "Run sequestration analysis. This requires inputs "
+                "of LULC maps for both current and future "
+                "scenarios. Required if REDD scenario analysis or "
+                "run valuation model is selected."),
+            "name": gettext("calculate sequestration")
+        },
+        "lulc_fut_path": {
+            **spec_utils.LULC,
+            "projected": True,
+            "projection_units": u.meter,
+            "required": "calc_sequestration",
+            "allowed": "calc_sequestration",
+            "about": gettext(
+                "A map of LULC for the future scenario. "
+                "If run valuation model is "
+                "selected, this should be the reference, or baseline, future "
+                "scenario against which to compare the REDD policy scenario. "
+                "All values in this raster must have corresponding entries in "
+                "the Carbon Pools table. Required if Calculate Sequestration "
+                "is selected."),
+            "name": gettext("future LULC")
+        },
+        "do_redd": {
+            "type": "boolean",
+            "required": False,
+            "allowed": "calc_sequestration",
+            "about": gettext(
+                "Run REDD scenario analysis. This requires three "
+                "LULC maps: one for the current scenario, one "
+                "for the future baseline scenario, and one for the future "
+                "REDD policy scenario."),
+            "name": gettext("REDD scenario analysis")
+        },
+        "lulc_redd_path": {
+            **spec_utils.LULC,
+            "projected": True,
+            "projection_units": u.meter,
+            "required": "do_redd",
+            "allowed": "do_redd",
+            "about": gettext(
+                "A map of LULC for the REDD policy scenario. "
+                "All values in this raster must have corresponding entries in "
+                "the Carbon Pools table. Required if REDD Scenario Analysis "
+                "is selected."),
+            "name": gettext("REDD LULC")
+        },
+        "carbon_pools_path": {
+            "type": "csv",
+            "columns": {
+                "lucode": spec_utils.LULC_TABLE_COLUMN,
+                "c_above": {
+                    "type": "number",
+                    "units": u.metric_ton/u.hectare,
+                    "about": gettext("Carbon density of aboveground biomass.")},
+                "c_below": {
+                    "type": "number",
+                    "units": u.metric_ton/u.hectare,
+                    "about": gettext("Carbon density of belowground biomass.")},
+                "c_soil": {
+                    "type": "number",
+                    "units": u.metric_ton/u.hectare,
+                    "about": gettext("Carbon density of soil.")},
+                "c_dead": {
+                    "type": "number",
+                    "units": u.metric_ton/u.hectare,
+                    "about": gettext("Carbon density of dead matter.")}
+            },
+            "index_col": "lucode",
+            "about": gettext(
+                "A table that maps each LULC code to carbon pool data for "
+                "that LULC type."),
+            "name": gettext("carbon pools")
+        },
+        "lulc_cur_year": {
+            "expression": "float(value).is_integer()",
+            "type": "number",
+            "units": u.year_AD,
+            "required": "do_valuation",
+            "allowed": "do_valuation",
+            "about": gettext(
+                "The calendar year of the current scenario depicted in the "
+                "current LULC map. Required if Run Valuation model is selected."),
+            "name": gettext("current LULC year")
+        },
+        "lulc_fut_year": {
+            "expression": "float(value).is_integer()",
+            "type": "number",
+            "units": u.year_AD,
+            "required": "do_valuation",
+            "allowed": "do_valuation",
+            "about": gettext(
+                "The calendar year of the future scenario depicted in the "
+                "future LULC map. Required if Run Valuation model is selected."),
+            "name": f"future LULC year"
+        },
+        "do_valuation": {
+            "type": "boolean",
+            "required": False,
+            "allowed": "calc_sequestration",
+            "about": gettext(
+                "Calculate net present value for the future scenario, and the "
+                "REDD scenario if provided, and report it in the final HTML "
+                "document."),
+            "name": gettext("run valuation model")
+        },
+        "price_per_metric_ton_of_c": {
+            "type": "number",
+            "units": u.currency/u.metric_ton,
+            "required": "do_valuation",
+            "allowed": "do_valuation",
+            "about": gettext(
+                "The present value of carbon. "
+                "Required if Run Valuation model is selected."),
+            "name": gettext("price of carbon")
+        },
+        "discount_rate": {
+            "type": "ratio",
+            "required": "do_valuation",
+            "allowed": "do_valuation",
+            "about": gettext(
+                "The annual market discount rate in the price of carbon, "
+                "which reflects society's preference for immediate benefits "
+                "over future benefits. Required if Run Valuation model is "
+                "selected."),
+            "name": gettext("annual market discount rate")
+        },
+        "rate_change": {
+            "type": "ratio",
+            "required": "do_valuation",
+            "allowed": "do_valuation",
+            "about": gettext(
+                "The relative annual increase of the price of carbon. "
+                "Required if Run Valuation model is selected."),
+            "name": gettext("annual price change")
+        }
+    },
+    "outputs": {
+        "report.html": {
+            "about": "This file presents a summary of all data computed by the model. It also includes descriptions of all other output files produced by the model, so it is a good place to begin exploring and understanding model results. Because this is an HTML file, it can be opened with any web browser."
+        },
+        "tot_c_cur.tif": {
+            "about": "Raster showing the amount of carbon stored in each pixel for the current scenario. It is a sum of all of the carbon pools provided by the biophysical table.",
+            "bands": {1: {
+                "type": "number",
+                "units": u.metric_ton/u.pixel
+            }}
+        },
+        "tot_c_fut.tif": {
+            "about": "Raster showing the amount of carbon stored in each pixel for the future scenario. It is a sum of all of the carbon pools provided by the biophysical table.",
+            "bands": {1: {
+                "type": "number",
+                "units": u.metric_ton/u.pixel
+            }},
+            "created_if": "lulc_fut_path"
+        },
+        "tot_c_redd.tif": {
+            "about": "Raster showing the amount of carbon stored in each pixel for the REDD scenario. It is a sum of all of the carbon pools provided by the biophysical table.",
+            "bands": {1: {
+                "type": "number",
+                "units": u.metric_ton/u.pixel
+            }},
+            "created_if": "lulc_redd_path"
+        },
+        "delta_cur_fut.tif": {
+            "about": "Raster showing the difference in carbon stored between the future landscape and the current landscape. In this map some values may be negative and some positive. Positive values indicate sequestered carbon, negative values indicate carbon that was lost.",
+            "bands": {1: {
+                "type": "number",
+                "units": u.metric_ton/u.pixel
+            }},
+            "created_if": "lulc_fut_path"
+        },
+        "delta_cur_redd.tif": {
+            "about": "Raster showing the difference in carbon stored between the REDD landscape and the current landscape. In this map some values may be negative and some positive. Positive values indicate sequestered carbon, negative values indicate carbon that was lost.",
+            "bands": {1: {
+                "type": "number",
+                "units": u.metric_ton/u.pixel
+            }},
+            "created_if": "lulc_redd_path"
+        },
+        "npv_fut.tif": {
+            "about": "Rasters showing the economic value of carbon sequestered between the current and the future landscape dates.",
+            "bands": {1: {
+                "type": "number",
+                "units": u.currency/u.pixel
+            }},
+            "created_if": "lulc_fut_path"
+        },
+        "npv_redd.tif": {
+            "about": "Rasters showing the economic value of carbon sequestered between the current and the REDD landscape dates.",
+            "bands": {1: {
+                "type": "number",
+                "units": u.currency/u.pixel
+            }},
+            "created_if": "lulc_redd_path"
+        },
+        "intermediate_outputs": {
+            "type": "directory",
+            "contents": {
+                **CARBON_OUTPUTS
+            }
+        },
+        "taskgraph_cache": spec_utils.TASKGRAPH_DIR
+    }
+}
+
+_OUTPUT_BASE_FILES = {
+    'tot_c_cur': 'tot_c_cur.tif',
+    'tot_c_fut': 'tot_c_fut.tif',
+    'tot_c_redd': 'tot_c_redd.tif',
+    'delta_cur_fut': 'delta_cur_fut.tif',
+    'delta_cur_redd': 'delta_cur_redd.tif',
+    'npv_fut': 'npv_fut.tif',
+    'npv_redd': 'npv_redd.tif',
+    'html_report': 'report.html',
+}
+
+_INTERMEDIATE_BASE_FILES = {
+    'c_above_cur': 'c_above_cur.tif',
+    'c_below_cur': 'c_below_cur.tif',
+    'c_soil_cur': 'c_soil_cur.tif',
+    'c_dead_cur': 'c_dead_cur.tif',
+    'c_above_fut': 'c_above_fut.tif',
+    'c_below_fut': 'c_below_fut.tif',
+    'c_soil_fut': 'c_soil_fut.tif',
+    'c_dead_fut': 'c_dead_fut.tif',
+    'c_above_redd': 'c_above_redd.tif',
+    'c_below_redd': 'c_below_redd.tif',
+    'c_soil_redd': 'c_soil_redd.tif',
+    'c_dead_redd': 'c_dead_redd.tif',
+}
+
+_TMP_BASE_FILES = {
+    'aligned_lulc_cur_path': 'aligned_lulc_cur.tif',
+    'aligned_lulc_fut_path': 'aligned_lulc_fut.tif',
+    'aligned_lulc_redd_path': 'aligned_lulc_redd.tif',
+}
+
+# -1.0 since carbon stocks are 0 or greater
+_CARBON_NODATA = -1.0
+
+def execute(args):
+    """Carbon.
+
+    Calculate the amount of carbon stocks given a landscape, or the difference
+    due to a future change, and/or the tradeoffs between that and a REDD
+    scenario, and calculate economic valuation on those scenarios.
+
+    The model can operate on a single scenario, a combined present and future
+    scenario, as well as an additional REDD scenario.
+
+    Args:
+        args['workspace_dir'] (string): a path to the directory that will
+            write output and other temporary files during calculation.
+        args['results_suffix'] (string): appended to any output file name.
+        args['lulc_cur_path'] (string): a path to a raster representing the
+            current carbon stocks.
+        args['calc_sequestration'] (bool): if true, sequestration should
+            be calculated and 'lulc_fut_path' and 'do_redd' should be defined.
+        args['lulc_fut_path'] (string): a path to a raster representing future
+            landcover scenario.  Optional, but if present and well defined
+            will trigger a sequestration calculation.
+        args['do_redd'] ( bool): if true, REDD analysis should be calculated
+            and 'lulc_redd_path' should be defined
+        args['lulc_redd_path'] (string): a path to a raster representing the
+            alternative REDD scenario which is only possible if the
+            args['lulc_fut_path'] is present and well defined.
+        args['carbon_pools_path'] (string): path to CSV or that indexes carbon
+            storage density to lulc codes. (required if 'do_uncertainty' is
+            false)
+        args['lulc_cur_year'] (int/string): an integer representing the year
+            of `args['lulc_cur_path']` used if `args['do_valuation']`
+            is True.
+        args['lulc_fut_year'](int/string): an integer representing the year
+            of `args['lulc_fut_path']` used in valuation if it exists.
+            Required if  `args['do_valuation']` is True and
+            `args['lulc_fut_path']` is present and well defined.
+        args['do_valuation'] (bool): if true then run the valuation model on
+            available outputs. Calculate NPV for a future scenario or a REDD
+            scenario and report in final HTML document.
+        args['price_per_metric_ton_of_c'] (float): Is the present value of
+            carbon per metric ton. Used if `args['do_valuation']` is present
+            and True.
+        args['discount_rate'] (float): Discount rate used if NPV calculations
+            are required.  Used if `args['do_valuation']` is  present and
+            True.
+        args['rate_change'] (float): Annual rate of change in price of carbon
+            as a percentage.  Used if `args['do_valuation']` is  present and
+            True.
+        args['n_workers'] (int): (optional) The number of worker processes to
+            use for processing this model.  If omitted, computation will take
+            place in the current process.
+
+    Returns:
+        None.
+    """
+    file_suffix = utils.make_suffix_string(args, 'results_suffix')
+    intermediate_output_dir = os.path.join(
+        args['workspace_dir'], 'intermediate_outputs')
+    output_dir = args['workspace_dir']
+    utils.make_directories([intermediate_output_dir, output_dir])
+
+    LOGGER.info('Building file registry')
+    file_registry = utils.build_file_registry(
+        [(_OUTPUT_BASE_FILES, output_dir),
+         (_INTERMEDIATE_BASE_FILES, intermediate_output_dir),
+         (_TMP_BASE_FILES, output_dir)], file_suffix)
+
+    carbon_pool_df = validation.get_validated_dataframe(
+        args['carbon_pools_path'], **MODEL_SPEC['args']['carbon_pools_path'])
+
+    try:
+        n_workers = int(args['n_workers'])
+    except (KeyError, ValueError, TypeError):
+        # KeyError when n_workers is not present in args
+        # ValueError when n_workers is an empty string.
+        # TypeError when n_workers is None.
+        n_workers = -1  # Synchronous mode.
+    graph = taskgraph.TaskGraph(
+        os.path.join(args['workspace_dir'], 'taskgraph_cache'), n_workers)
+
+    cell_size_set = set()
+    raster_size_set = set()
+    valid_lulc_keys = []
+    valid_scenarios = []
+    tifs_to_summarize = set()  # passed to _generate_report()
+
+    for scenario_type in ['cur', 'fut', 'redd']:
+        lulc_key = "lulc_%s_path" % (scenario_type)
+        if lulc_key in args and args[lulc_key]:
+            raster_info = pygeoprocessing.get_raster_info(args[lulc_key])
+            cell_size_set.add(raster_info['pixel_size'])
+            raster_size_set.add(raster_info['raster_size'])
+            valid_lulc_keys.append(lulc_key)
+            valid_scenarios.append(scenario_type)
+    if len(cell_size_set) > 1:
+        raise ValueError(
+            "the pixel sizes of %s are not equivalent. Here are the "
+            "different sets that were found in processing: %s" % (
+                valid_lulc_keys, cell_size_set))
+    if len(raster_size_set) > 1:
+        raise ValueError(
+            "the raster dimensions of %s are not equivalent. Here are the "
+            "different sizes that were found in processing: %s" % (
+                valid_lulc_keys, raster_size_set))
+
+    # calculate total carbon storage
+    LOGGER.info('Map all carbon pools to carbon storage rasters.')
+    carbon_map_task_lookup = {}
+    sum_rasters_task_lookup = {}
+    for scenario_type in valid_scenarios:
+        carbon_map_task_lookup[scenario_type] = []
+        storage_path_list = []
+        for pool_type in ['c_above', 'c_below', 'c_soil', 'c_dead']:
+            carbon_pool_by_type = carbon_pool_df[pool_type].to_dict()
+
+            lulc_key = 'lulc_%s_path' % scenario_type
+            storage_key = '%s_%s' % (pool_type, scenario_type)
+            LOGGER.info(
+                "Mapping carbon from '%s' to '%s' scenario.",
+                lulc_key, storage_key)
+
+            carbon_map_task = graph.add_task(
+                _generate_carbon_map,
+                args=(args[lulc_key], carbon_pool_by_type,
+                      file_registry[storage_key]),
+                target_path_list=[file_registry[storage_key]],
+                task_name='carbon_map_%s' % storage_key)
+            storage_path_list.append(file_registry[storage_key])
+            carbon_map_task_lookup[scenario_type].append(carbon_map_task)
+
+        output_key = 'tot_c_' + scenario_type
+        LOGGER.info(
+            "Calculate carbon storage for '%s'", output_key)
+
+        sum_rasters_task = graph.add_task(
+            func=pygeoprocessing.raster_map,
+            kwargs=dict(
+                op=sum_op,
+                rasters=storage_path_list,
+                target_path=file_registry[output_key],
+                target_nodata=_CARBON_NODATA),
+            target_path_list=[file_registry[output_key]],
+            dependent_task_list=carbon_map_task_lookup[scenario_type],
+            task_name='sum_rasters_for_total_c_%s' % output_key)
+        sum_rasters_task_lookup[scenario_type] = sum_rasters_task
+        tifs_to_summarize.add(file_registry[output_key])
+
+    # calculate sequestration
+    diff_rasters_task_lookup = {}
+    for scenario_type in ['fut', 'redd']:
+        if scenario_type not in valid_scenarios:
+            continue
+        output_key = 'delta_cur_' + scenario_type
+        LOGGER.info("Calculate sequestration scenario '%s'", output_key)
+
+        diff_rasters_task = graph.add_task(
+            func=pygeoprocessing.raster_map,
+            kwargs=dict(
+                op=numpy.subtract,  # delta = scenario C - current C
+                rasters=[file_registry['tot_c_' + scenario_type],
+                         file_registry['tot_c_cur']],
+                target_path=file_registry[output_key],
+                target_nodata=_CARBON_NODATA),
+            target_path_list=[file_registry[output_key]],
+            dependent_task_list=[
+                sum_rasters_task_lookup['cur'],
+                sum_rasters_task_lookup[scenario_type]],
+            task_name='diff_rasters_for_%s' % output_key)
+        diff_rasters_task_lookup[scenario_type] = diff_rasters_task
+        tifs_to_summarize.add(file_registry[output_key])
+
+    # calculate net present value
+    calculate_npv_tasks = []
+    if 'do_valuation' in args and args['do_valuation']:
+        LOGGER.info('Constructing valuation formula.')
+        valuation_constant = _calculate_valuation_constant(
+            int(args['lulc_cur_year']), int(args['lulc_fut_year']),
+            float(args['discount_rate']), float(args['rate_change']),
+            float(args['price_per_metric_ton_of_c']))
+
+        for scenario_type in ['fut', 'redd']:
+            if scenario_type not in valid_scenarios:
+                continue
+            output_key = 'npv_%s' % scenario_type
+            LOGGER.info("Calculating NPV for scenario '%s'", output_key)
+
+            calculate_npv_task = graph.add_task(
+                _calculate_npv,
+                args=(file_registry['delta_cur_%s' % scenario_type],
+                      valuation_constant, file_registry[output_key]),
+                target_path_list=[file_registry[output_key]],
+                dependent_task_list=[diff_rasters_task_lookup[scenario_type]],
+                task_name='calculate_%s' % output_key)
+            calculate_npv_tasks.append(calculate_npv_task)
+            tifs_to_summarize.add(file_registry[output_key])
+
+    # Report aggregate results
+    tasks_to_report = (list(sum_rasters_task_lookup.values())
+                       + list(diff_rasters_task_lookup.values())
+                       + calculate_npv_tasks)
+    _ = graph.add_task(
+        _generate_report,
+        args=(tifs_to_summarize, args, file_registry),
+        target_path_list=[file_registry['html_report']],
+        dependent_task_list=tasks_to_report,
+        task_name='generate_report')
+    graph.join()
+
+    for tmp_filename_key in _TMP_BASE_FILES:
+        try:
+            tmp_filename = file_registry[tmp_filename_key]
+            if os.path.exists(tmp_filename):
+                os.remove(tmp_filename)
+        except OSError as os_error:
+            LOGGER.warning(
+                "Can't remove temporary file: %s\nOriginal Exception:\n%s",
+                file_registry[tmp_filename_key], os_error)
+
+
+# element-wise sum function to pass to raster_map
+def sum_op(*xs): return numpy.sum(xs, axis=0)
+
+
+def _accumulate_totals(raster_path):
+    """Sum all non-nodata pixels in `raster_path` and return result."""
+    nodata = pygeoprocessing.get_raster_info(raster_path)['nodata'][0]
+    raster_sum = 0.0
+    for _, block in pygeoprocessing.iterblocks((raster_path, 1)):
+        # The float64 dtype in the sum is needed to reduce numerical error in
+        # the sum.  Users calculated the sum with ArcGIS zonal statistics,
+        # noticed a difference and wrote to us about it on the forum.
+        raster_sum += numpy.sum(
+            block[~pygeoprocessing.array_equals_nodata(
+                    block, nodata)], dtype=numpy.float64)
+    return raster_sum
+
+
+def _generate_carbon_map(
+        lulc_path, carbon_pool_by_type, out_carbon_stock_path):
+    """Generate carbon stock raster by mapping LULC values to carbon pools.
+
+    Args:
+        lulc_path (string): landcover raster with integer pixels.
+        out_carbon_stock_path (string): path to output raster that will have
+            pixels with carbon storage values in them with units of Mg*C
+        carbon_pool_by_type (dict): a dictionary that maps landcover values
+            to carbon storage densities per area (Mg C/Ha).
+
+    Returns:
+        None.
+    """
+    lulc_info = pygeoprocessing.get_raster_info(lulc_path)
+    pixel_area = abs(numpy.prod(lulc_info['pixel_size']))
+    carbon_stock_by_type = dict([
+        (lulcid, stock * pixel_area / 10**4)
+        for lulcid, stock in carbon_pool_by_type.items()])
+
+    reclass_error_details = {
+        'raster_name': 'LULC', 'column_name': 'lucode',
+        'table_name': 'Carbon Pools'}
+    utils.reclassify_raster(
+        (lulc_path, 1), carbon_stock_by_type, out_carbon_stock_path,
+        gdal.GDT_Float32, _CARBON_NODATA, reclass_error_details)
+
+
+def _calculate_valuation_constant(
+        lulc_cur_year, lulc_fut_year, discount_rate, rate_change,
+        price_per_metric_ton_of_c):
+    """Calculate a net present valuation constant to multiply carbon storage.
+
+    Args:
+        lulc_cur_year (int): calendar year in present
+        lulc_fut_year (int): calendar year in future
+        discount_rate (float): annual discount rate as a percentage
+        rate_change (float): annual change in price of carbon as a percentage
+        price_per_metric_ton_of_c (float): currency amount of Mg of carbon
+
+    Returns:
+        a floating point number that can be used to multiply a delta carbon
+        storage value by to calculate NPV.
+    """
+    n_years = lulc_fut_year - lulc_cur_year
+    ratio = (
+        1 / ((1 + discount_rate / 100) *
+             (1 + rate_change / 100)))
+    valuation_constant = (price_per_metric_ton_of_c / n_years)
+    # note: the valuation formula in the user's guide uses sum notation.
+    # here it's been simplified to remove the sum using the general rule
+    # sum(r^k) from k=0 to N  ==  (r^(N+1) - 1) / (r - 1)
+    # where N = n_years-1 and r = ratio
+    if ratio == 1:
+        # if ratio == 1, we would divide by zero in the equation below
+        # so use the limit as ratio goes to 1, which is n_years
+        valuation_constant *= n_years
+    else:
+        valuation_constant *= (1 - ratio ** n_years) / (1 - ratio)
+    return valuation_constant
+
+
+def _calculate_npv(delta_carbon_path, valuation_constant, npv_out_path):
+    """Calculate net present value.
+
+    Args:
+        delta_carbon_path (string): path to change in carbon storage over
+            time.
+        valuation_constant (float): value to multiply each carbon storage
+            value by to calculate NPV.
+        npv_out_path (string): path to output net present value raster.
+
+    Returns:
+        None.
+    """
+    pygeoprocessing.raster_map(
+        op=lambda carbon: carbon * valuation_constant,
+        rasters=[delta_carbon_path],
+        target_path=npv_out_path)
+
+
+def _generate_report(raster_file_set, model_args, file_registry):
+    """Generate a human readable HTML report of summary stats of model run.
+
+    Args:
+        raster_file_set (set): paths to rasters that need summary stats.
+        model_args (dict): InVEST argument dictionary.
+        file_registry (dict): file path dictionary for InVEST workspace.
+
+    Returns:
+        None.
+    """
+    html_report_path = file_registry['html_report']
+    with codecs.open(html_report_path, 'w', encoding='utf-8') as report_doc:
+        # Boilerplate header that defines style and intro header.
+        header = (
+            '<!DOCTYPE html><html><head><meta charset="utf-8"><title>Carbon R'
+            'esults</title><style type="text/css">body { background-color: #E'
+            'FECCA; color: #002F2F} h1 { text-align: center } h1, h2, h3, h4,'
+            'strong, th { color: #046380; } h2 { border-bottom: 1px solid #A7'
+            'A37E; } table { border: 5px solid #A7A37E; margin-bottom: 50px; '
+            'background-color: #E6E2AF; } td, th { margin-left: 0px; margin-r'
+            'ight: 0px; padding-left: 8px; padding-right: 8px; padding-bottom'
+            ': 2px; padding-top: 2px; text-align:left; } td { border-top: 5px'
+            'solid #EFECCA; } .number {text-align: right; font-family: monosp'
+            'ace;} img { margin: 20px; }</style></head><body><h1>InVEST Carbo'
+            'n Model Results</h1><p>This document summarizes the results from'
+            'running the InVEST carbon model with the following data.</p>')
+
+        report_doc.write(header)
+        report_doc.write('<p>Report generated at %s</p>' % (
+            time.strftime("%Y-%m-%d %H:%M")))
+
+        # Report input arguments
+        report_doc.write('<table><tr><th>arg id</th><th>arg value</th></tr>')
+        for key, value in model_args.items():
+            report_doc.write('<tr><td>%s</td><td>%s</td></tr>' % (key, value))
+        report_doc.write('</table>')
+
+        # Report aggregate results
+        report_doc.write('<h3>Aggregate Results</h3>')
+        report_doc.write(
+            '<table><tr><th>Description</th><th>Value</th><th>Units</th><th>R'
+            'aw File</th></tr>')
+
+        # value lists are [sort priority, description, statistic, units]
+        report = [
+            (file_registry['tot_c_cur'], 'Total cur', 'Mg of C'),
+            (file_registry['tot_c_fut'], 'Total fut', 'Mg of C'),
+            (file_registry['tot_c_redd'], 'Total redd', 'Mg of C'),
+            (file_registry['delta_cur_fut'], 'Change in C for fut', 'Mg of C'),
+            (file_registry['delta_cur_redd'],
+             'Change in C for redd', 'Mg of C'),
+            (file_registry['npv_fut'],
+             'Net present value from cur to fut', 'currency units'),
+            (file_registry['npv_redd'],
+             'Net present value from cur to redd', 'currency units'),
+        ]
+
+        for raster_uri, description, units in report:
+            if raster_uri in raster_file_set:
+                summary_stat = _accumulate_totals(raster_uri)
+                report_doc.write(
+                    '<tr><td>%s</td><td class="number">%.2f</td><td>%s</td>'
+                    '<td>%s</td></tr>' % (
+                        description, summary_stat, units, raster_uri))
+        report_doc.write('</body></html>')
+
+
+@validation.invest_validator
+def validate(args, limit_to=None):
+    """Validate args to ensure they conform to `execute`'s contract.
+
+    Args:
+        args (dict): dictionary of key(str)/value pairs where keys and
+            values are specified in `execute` docstring.
+        limit_to (str): (optional) if not None indicates that validation
+            should only occur on the args[limit_to] value. The intent that
+            individual key validation could be significantly less expensive
+            than validating the entire `args` dictionary.
+
+    Returns:
+        list of ([invalid key_a, invalid_keyb, ...], 'warning/error message')
+            tuples. Where an entry indicates that the invalid keys caused
+            the error message in the second part of the tuple. This should
+            be an empty list if validation succeeds.
+    """
+    return validation.validate(
+        args, MODEL_SPEC['args'], MODEL_SPEC['args_with_spatial_overlap'])