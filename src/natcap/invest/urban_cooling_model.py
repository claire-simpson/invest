--- conflicted
+++ resolved
@@ -1,1470 +1,1461 @@
-"""Urban Cooling Model."""
-import shutil
-import tempfile
-import math
-import logging
-import os
-import pickle
-import time
-
-from osgeo import gdal
-from osgeo import ogr
-from osgeo import osr
-import pygeoprocessing
-import taskgraph
-import numpy
-import shapely.wkb
-import shapely.prepared
-import rtree
-
-from . import utils
-<<<<<<< HEAD
-from . import spec_utils
-from .spec_utils import u
-from . import validation
-=======
-from . import MODEL_METADATA
->>>>>>> 01968369
-
-LOGGER = logging.getLogger(__name__)
-TARGET_NODATA = -1
-_LOGGING_PERIOD = 5.0
-
-ARGS_SPEC = {
-<<<<<<< HEAD
-    "model_name": "Urban Cooling Model",
-    'module': __name__,
-    "userguide_html": "urban_cooling_model.html",
-=======
-    "model_name": MODEL_METADATA["urban_cooling_model"].model_title,
-    "pyname": MODEL_METADATA["urban_cooling_model"].pyname,
-    "userguide_html": MODEL_METADATA["urban_cooling_model"].userguide,
->>>>>>> 01968369
-    "args_with_spatial_overlap": {
-        "spatial_keys": ["lulc_raster_path", "ref_eto_raster_path",
-                         "aoi_vector_path", "building_vector_path"],
-        "different_projections_ok": True,
-    },
-    "args": {
-        "workspace_dir": spec_utils.WORKSPACE,
-        "results_suffix": spec_utils.SUFFIX,
-        "n_workers": spec_utils.N_WORKERS,
-        "lulc_raster_path": {
-            **spec_utils.LULC,
-            "projected": True,
-            "projection_units": u.meter,
-            "about": (
-                "A GDAL-supported raster file containing integer values "
-                "representing the LULC code for each cell.  The LULC code "
-                "should be an integer.  The model will use the resolution of "
-                "this layer to resample all outputs.  The resolution should "
-                "be small enough to capture the effect of green areas in the "
-                "landscape, although LULC categories can comprise a mix of "
-                "vegetated and non-vegetated covers (e.g. 'residential', "
-                "which may have 30% canopy cover.")
-        },
-        "ref_eto_raster_path": spec_utils.ETO,
-        "aoi_vector_path": spec_utils.AOI,
-        "biophysical_table_path": {
-            "name": "Biophysical Table",
-            "type": "csv",
-            "columns": {
-                "lucode": {"type": "integer"},
-                "kc": {"type": "number", "units": u.none, "about": (
-                    "Crop coefficient")},
-                "green_area": {
-                    "type": "boolean",
-                    "about": (
-                        "A value of either 0 or 1, 1 meaning that the LULC is "
-                        "counted as a green area (green areas larger than 2ha "
-                        "have an additional cooling effect), and 0 meaning "
-                        "that the LULC is not counted as a green area.")},
-                "shade":  {
-                    "type": "ratio",
-                    "required": "cc_method == factors",
-                    "about": ("The proportion of tree cover (0 for no tree; 1 "
-                              "for full tree cover; with trees>2m).")},
-                "albedo": {
-                    "type": "ratio",
-                    "required": "cc_method == factors",
-                    "about": (
-                        "The proportion of solar radiation directly "
-                        "reflected by the LULC type. Required if using the "
-                        "weighted factor approach to Cooling Coefficient "
-                        "calculations.")},
-                "building_intensity": {
-                    "type": "ratio",
-                    "required": "cc_method == intensity",
-                    "about": ("The ratio of building floor area to footprint "
-                              "area, normalized between 0 and 1.")}
-            },
-            "about": (
-                "A CSV table containing model information corresponding to "
-                "each of the land use classes in the LULC.  All classes in "
-                "the land cover raster MUST have corresponding values in this "
-                "table.  Each row is a land use/land cover class."),
-        },
-        "green_area_cooling_distance": {
-            "type": "number",
-            "units": u.meter,
-            "expression": "value >= 0",
-            "name": "Green area max cooling distance effect",
-            "about": (
-                "Distance over which green areas larger than 2 hectares will "
-                "have a cooling effect."),
-        },
-        "t_air_average_radius": {
-            "type": "number",
-            "units": u.meter,
-            "expression": "value >= 0",
-            "name": "T_air moving average radius",
-            "about": (
-                "Radius of the averaging filter for turning T_air_nomix into "
-                "T_air")
-        },
-        "t_ref": {
-            "name": "Reference Air Temperature",
-            "type": "number",
-            "units": u.degree_Celsius,
-            "about": (
-                "Rural reference temperature (where the urban heat "
-                "island effect is not observed) for the period of interest. "
-                "This could be nighttime or daytime temperature, for a "
-                "specific date or an average over several days. The results "
-                "will be given for the same period of interest)"),
-        },
-        "uhi_max": {
-            "name": "Magnitude of the UHI effect",
-            "type": "number",
-            "units": u.degree_Celsius,
-            "about": (
-                "The magnitude of the urban heat island effect, Example: the "
-                "difference between the rural reference temperature and the "
-                "maximum temperature observed in the city."),
-        },
-        "do_energy_valuation": {
-            "name": "Run Energy Savings Valuation Model",
-            "type": "boolean",
-            "about": "Select to run the energy savings valuation model."
-        },
-        "do_productivity_valuation": {
-            "name": "Run Work Productivity Valuation Model",
-            "type": "boolean",
-            "about": "Select to run the work productivity valuation model."
-        },
-        "avg_rel_humidity": {
-            "name": "Average relative humidity",
-            "type": "percent",
-            "required": "do_productivity_valuation",
-            "about": (
-                "The average relative humidity (0-100%) over the time period "
-                "of interest."),
-        },
-        "building_vector_path": {
-            "name": "Buildings vector",
-            "type": "vector",
-            "fields": {"type": {"type": "integer"}},
-            "geometries": spec_utils.POLYGONS,
-            "required": "do_energy_valuation",
-            "about": (
-                "A GDAL-compatible vector with built infrastructure "
-                "footprints.  The attribute table must contain the column "
-                "'type', with integers referencing the building type (e.g. "
-                "1=residential, 2=office, etc.) that match types in the "
-                "energy consumption table."),
-        },
-        "energy_consumption_table_path": {
-            "name": "Energy consumption table",
-            "type": "csv",
-            "columns": {
-                "type": {
-                    "type": "integer",
-                    "about": (
-                        "building type codes matching those in the building "
-                        "vector")
-                },
-                "consumption": {
-                    "type": "number",
-                    "units": u.kilowatt_hour/(u.degree_Celsius * u.meter**2),
-                    "about": (
-                        "Energy consumption by footprint area for each "
-                        "building type.This consumption value must be "
-                        "adjusted for the average number of stories that "
-                        "structures of this type will have.")
-                },
-                "rh": {
-                    "type": "percent",
-                    "required": False,
-                    "about": (
-                        "Average relative humidity during the period of "
-                        "interest, which is used to calculate the wet bulb "
-                        "globe temperature for the work productivity module.")
-                },
-                "cost": {
-                    "type": "number",
-                    "units": u.currency/u.kilowatt_hour,
-                    "required": False,
-                    "about": (
-                        "The cost of electricity for each building type. "
-                        "If this column is provided in the Energy Consumption "
-                        "table, the energy_sav field in the output vector "
-                        "buildings_with_stats.shp will be in monetary units "
-                        "rather than kWh. This column is very likely to be the "
-                        "same for all building types.")
-                }
-            },
-            "required": "do_energy_valuation",
-            "about": (
-                "A CSV table containing information on energy consumption for "
-                "various types of buildings, in kWh/deg C/m^2."),
-        },
-        "cc_method": {
-            "name": "Cooling capacity calculation method",
-            "type": "option_string",
-            "options": {
-                "factors": ("Use the weighted shade, albedo, and ETI factors "
-                            "as a temperature predictor (for daytime temperatures)"),
-                "intensity": ("Use building intensity as a temperature "
-                              "predictor (for nighttime temperatures)")
-            },
-            "about": (
-                "The method selected here determines the predictor used for "
-                "air temperature."),
-        },
-        "cc_weight_shade": {
-            "name": "Cooling capacity: adjust shade weight",
-            "type": "ratio",
-            "required": False,
-            "about": (
-                "The relative weight to apply to shade when calculating the "
-                "cooling index.  Default: 0.6"),
-        },
-        "cc_weight_albedo": {
-            "name": "Cooling capacity: adjust albedo weight",
-            "type": "ratio",
-            "required": False,
-            "about": (
-                "The relative weight to apply to albedo when calculating the "
-                "cooling index.  Default: 0.2"),
-        },
-        "cc_weight_eti": {
-            "name": "Cooling capacity: adjust evapotranspiration weight",
-            "type": "ratio",
-            "required": False,
-            "about": (
-                "The relative weight to apply to ETI when calculating the "
-                "cooling index.  Default: 0.2")
-        },
-    }
-}
-
-
-def execute(args):
-    """Urban Cooling.
-
-    Args:
-        args['workspace_dir'] (str): path to target output directory.
-        args['results_suffix'] (string): (optional) string to append to any
-            output file names
-        args['t_ref'] (str/float): reference air temperature.
-        args['lulc_raster_path'] (str): path to landcover raster.  This raster
-            must be in a linearly-projected CRS.
-        args['ref_eto_raster_path'] (str): path to evapotranspiration raster.
-        args['aoi_vector_path'] (str): path to desired AOI.
-        args['biophysical_table_path'] (str): table to map landcover codes to
-            Shade, Kc, and Albedo values. Must contain the fields 'lucode',
-            'kc', and 'green_area'.  If ``args['cc_method'] == 'factors'``,
-            then this table must also contain the fields 'shade' and
-            'albedo'.  If ``args['cc_method'] == 'intensity'``, then this
-            table must also contain the field 'building_intensity'.
-        args['green_area_cooling_distance'] (float): Distance (in m) over
-            which large green areas (> 2 ha) will have a cooling effect.
-        args['t_air_average_radius'] (float): radius of the averaging filter
-            for turning T_air_nomix into T_air.
-        args['uhi_max'] (float): Magnitude of the UHI effect.
-        args['do_energy_valuation'] (bool): if True, calculate energy savings
-            valuation for buildings.
-        args['do_productivity_valuation'] (bool): if True, calculate work
-            productivity valuation based on humidity and temperature.
-        args['avg_rel_humidity'] (float): (optional, depends on
-            'do_productivity_valuation') Average relative humidity (0-100%).
-        args['building_vector_path']: (str) (optional, depends on
-            'do_energy_valuation') path to a vector of building footprints that
-            contains at least the field 'type'.
-        args['energy_consumption_table_path'] (str): (optional, depends on
-            'do_energy_valuation') path to a table that maps building types to
-            energy consumption. Must contain at least the fields 'type' and
-            'consumption'.
-        args['cc_method'] (str): Either "intensity" or "factors".  If
-            "intensity", then the "building_intensity" column must be
-            present in the biophysical table.  If "factors", then
-            ``args['cc_weight_shade']``, ``args['cc_weight_albedo']``,
-            ``args['cc_weight_eti']`` may be set to alternative weights
-            if desired.
-        args['cc_weight_shade'] (str/float): floating point number
-            representing the relative weight to apply to shade when
-            calculating the cooling index. Default: 0.6
-        args['cc_weight_albedo'] (str/float): floating point number
-            representing the relative weight to apply to albedo when
-            calculating the cooling index. Default: 0.2
-        args['cc_weight_eti'] (str/float): floating point number
-            representing the relative weight to apply to ETI when
-            calculating the cooling index. Default: 0.2
-
-
-    Returns:
-        None.
-
-    """
-    LOGGER.info('Starting Urban Cooling Model')
-    file_suffix = utils.make_suffix_string(args, 'results_suffix')
-    intermediate_dir = os.path.join(
-        args['workspace_dir'], 'intermediate')
-    utils.make_directories([args['workspace_dir'], intermediate_dir])
-    biophysical_lucode_map = utils.build_lookup_from_csv(
-        args['biophysical_table_path'], 'lucode', to_lower=True)
-
-    # cast to float and calculate relative weights
-    # Use default weights for shade, albedo, eti if the user didn't provide
-    # weights.
-    # TypeError when float(None)
-    # ValueError when float('')
-    # KeyError when the parameter is not present in the args dict.
-    try:
-        cc_weight_shade_raw = float(args['cc_weight_shade'])
-    except (ValueError, TypeError, KeyError):
-        cc_weight_shade_raw = 0.6
-
-    try:
-        cc_weight_albedo_raw = float(args['cc_weight_albedo'])
-    except (ValueError, TypeError, KeyError):
-        cc_weight_albedo_raw = 0.2
-
-    try:
-        cc_weight_eti_raw = float(args['cc_weight_eti'])
-    except (ValueError, TypeError, KeyError):
-        cc_weight_eti_raw = 0.2
-
-    t_ref_raw = float(args['t_ref'])
-    uhi_max_raw = float(args['uhi_max'])
-    cc_weight_sum = sum(
-        (cc_weight_shade_raw, cc_weight_albedo_raw, cc_weight_eti_raw))
-    cc_weight_shade = cc_weight_shade_raw / cc_weight_sum
-    cc_weight_albedo = cc_weight_albedo_raw / cc_weight_sum
-    cc_weight_eti = cc_weight_eti_raw / cc_weight_sum
-
-    # Cast to a float upfront in case of casting errors.
-    t_air_average_radius_raw = float(args['t_air_average_radius'])
-
-    try:
-        n_workers = int(args['n_workers'])
-    except (KeyError, ValueError, TypeError):
-        # KeyError when n_workers is not present in args.
-        # ValueError when n_workers is an empty string.
-        # TypeError when n_workers is None.
-        n_workers = -1  # Synchronous mode.
-
-    task_graph = taskgraph.TaskGraph(
-        os.path.join(intermediate_dir, '_taskgraph_working_dir'), n_workers)
-
-    # align all the input rasters.
-    aligned_lulc_raster_path = os.path.join(
-        intermediate_dir, 'lulc%s.tif' % file_suffix)
-    aligned_ref_eto_raster_path = os.path.join(
-        intermediate_dir, 'ref_eto%s.tif' % file_suffix)
-
-    lulc_raster_info = pygeoprocessing.get_raster_info(
-        args['lulc_raster_path'])
-    # ensure raster has square pixels by picking the smallest dimension
-    cell_size = numpy.min(numpy.abs(lulc_raster_info['pixel_size']))
-
-    # Reproject and align inputs to the intersection of the AOI, ETO and LULC,
-    # with target raster sizes matching those of the LULC.
-    aligned_raster_path_list = [
-        aligned_lulc_raster_path, aligned_ref_eto_raster_path]
-    align_task = task_graph.add_task(
-        func=pygeoprocessing.align_and_resize_raster_stack,
-        args=([args['lulc_raster_path'], args['ref_eto_raster_path']],
-              aligned_raster_path_list,
-              ['mode', 'cubicspline'],
-              (cell_size, -cell_size),
-              'intersection'),
-        kwargs={
-            'base_vector_path_list': [args['aoi_vector_path']],
-            'raster_align_index': 1,
-            'target_projection_wkt': lulc_raster_info['projection_wkt']},
-        target_path_list=aligned_raster_path_list,
-        task_name='align rasters')
-
-    task_path_prop_map = {}
-    reclassification_props = ('kc', 'green_area')
-    if args['cc_method'] == 'factors':
-        reclassification_props += ('shade', 'albedo')
-    else:
-        reclassification_props += ('building_intensity',)
-
-    reclass_error_details = {
-        'raster_name': 'LULC', 'column_name': 'lucode',
-        'table_name': 'Biophysical'}
-    for prop in reclassification_props:
-        prop_map = dict(
-            (lucode, x[prop])
-            for lucode, x in biophysical_lucode_map.items())
-
-        prop_raster_path = os.path.join(
-            intermediate_dir, '%s%s.tif' % (prop, file_suffix))
-        prop_task = task_graph.add_task(
-            func=utils.reclassify_raster,
-            args=(
-                (aligned_lulc_raster_path, 1), prop_map, prop_raster_path,
-                gdal.GDT_Float32, TARGET_NODATA, reclass_error_details),
-            target_path_list=[prop_raster_path],
-            dependent_task_list=[align_task],
-            task_name='reclassify to %s' % prop)
-        task_path_prop_map[prop] = (prop_task, prop_raster_path)
-
-    green_area_decay_kernel_distance = int(numpy.round(
-        float(args['green_area_cooling_distance']) / cell_size))
-    cc_park_raster_path = os.path.join(
-        intermediate_dir, 'cc_park%s.tif' % file_suffix)
-    cc_park_task = task_graph.add_task(
-        func=convolve_2d_by_exponential,
-        args=(
-            green_area_decay_kernel_distance,
-            task_path_prop_map['green_area'][1],
-            cc_park_raster_path),
-        target_path_list=[cc_park_raster_path],
-        dependent_task_list=[
-            task_path_prop_map['green_area'][0]],
-        task_name='calculate T air')
-
-    # Calculate the area of greenspace within a search radius of each pixel.
-    area_kernel_path = os.path.join(
-        intermediate_dir, 'area_kernel%s.tif' % file_suffix)
-    area_kernel_task = task_graph.add_task(
-        func=flat_disk_kernel,
-        args=(green_area_decay_kernel_distance, area_kernel_path),
-        target_path_list=[area_kernel_path],
-        task_name='area kernel')
-
-    green_area_sum_raster_path = os.path.join(
-        intermediate_dir, 'green_area_sum%s.tif' % file_suffix)
-    green_area_sum_task = task_graph.add_task(
-        func=pygeoprocessing.convolve_2d,
-        args=(
-            (task_path_prop_map['green_area'][1], 1),  # green area path
-            (area_kernel_path, 1),
-            green_area_sum_raster_path),
-        kwargs={
-            'working_dir': intermediate_dir,
-            'ignore_nodata_and_edges': True},
-        target_path_list=[green_area_sum_raster_path],
-        dependent_task_list=[
-            task_path_prop_map['green_area'][0],  # reclassed green area task
-            area_kernel_task],
-        task_name='calculate green area')
-
-    align_task.join()
-
-    cc_raster_path = os.path.join(
-        intermediate_dir, 'cc%s.tif' % file_suffix)
-    if args['cc_method'] == 'factors':
-        LOGGER.info('Calculating Cooling Coefficient from factors')
-        # Evapotranspiration index (Equation #1)
-        ref_eto_raster = gdal.OpenEx(aligned_ref_eto_raster_path,
-                                     gdal.OF_RASTER)
-        ref_eto_band = ref_eto_raster.GetRasterBand(1)
-        _, ref_eto_max, _, _ = ref_eto_band.GetStatistics(0, 1)
-        ref_eto_max = numpy.round(ref_eto_max, decimals=9)
-        ref_eto_band = None
-        ref_eto_raster = None
-
-        eto_nodata = pygeoprocessing.get_raster_info(
-            args['ref_eto_raster_path'])['nodata'][0]
-        eti_raster_path = os.path.join(
-            intermediate_dir, 'eti%s.tif' % file_suffix)
-        eti_task = task_graph.add_task(
-            func=pygeoprocessing.raster_calculator,
-            args=(
-                [(task_path_prop_map['kc'][1], 1), (TARGET_NODATA, 'raw'),
-                 (aligned_ref_eto_raster_path, 1), (eto_nodata, 'raw'),
-                 (ref_eto_max, 'raw'), (TARGET_NODATA, 'raw')],
-                calc_eti_op, eti_raster_path, gdal.GDT_Float32, TARGET_NODATA),
-            target_path_list=[eti_raster_path],
-            dependent_task_list=[task_path_prop_map['kc'][0]],
-            task_name='calculate eti')
-
-        # Cooling Capacity calculations (Equation #2)
-        cc_task = task_graph.add_task(
-            func=pygeoprocessing.raster_calculator,
-            args=([(task_path_prop_map['shade'][1], 1),
-                   (task_path_prop_map['albedo'][1], 1),
-                   (eti_raster_path, 1),
-                   (cc_weight_shade, 'raw'),
-                   (cc_weight_albedo, 'raw'),
-                   (cc_weight_eti, 'raw')],
-                  calc_cc_op_factors, cc_raster_path,
-                  gdal.GDT_Float32, TARGET_NODATA),
-            target_path_list=[cc_raster_path],
-            dependent_task_list=[
-                task_path_prop_map['shade'][0],
-                task_path_prop_map['albedo'][0],
-                eti_task],
-            task_name='calculate cc index (weighted factors)')
-    else:
-        # args['cc_method'] must be 'intensity', so we use a modified CC
-        # function.
-        LOGGER.info('Calculating Cooling Coefficient using '
-                    'building intensity')
-        cc_task = task_graph.add_task(
-            func=pygeoprocessing.raster_calculator,
-            args=([(task_path_prop_map['building_intensity'][1], 1)],
-                  calc_cc_op_intensity, cc_raster_path,
-                  gdal.GDT_Float32, TARGET_NODATA),
-            target_path_list=[cc_raster_path],
-            dependent_task_list=[
-                task_path_prop_map['building_intensity'][0]],
-            task_name='calculate cc index (intensity)')
-
-    # Compute Heat Mitigation (HM) index.
-    #
-    # convert 2 hectares to number of pixels
-    green_area_threshold = 2e4 / cell_size**2
-    hm_raster_path = os.path.join(
-        args['workspace_dir'], 'hm%s.tif' % file_suffix)
-    hm_task = task_graph.add_task(
-        func=pygeoprocessing.raster_calculator,
-        args=([
-            (cc_raster_path, 1),
-            (green_area_sum_raster_path, 1),
-            (cc_park_raster_path, 1),
-            (green_area_threshold, 'raw'),
-        ], hm_op, hm_raster_path, gdal.GDT_Float32, TARGET_NODATA),
-        target_path_list=[hm_raster_path],
-        dependent_task_list=[cc_task, green_area_sum_task, cc_park_task],
-        task_name='calculate HM index')
-
-    t_air_nomix_raster_path = os.path.join(
-        intermediate_dir, 'T_air_nomix%s.tif' % file_suffix)
-    t_air_nomix_task = task_graph.add_task(
-        func=pygeoprocessing.raster_calculator,
-        args=([(t_ref_raw, 'raw'),
-               (hm_raster_path, 1),
-               (uhi_max_raw, 'raw')],
-              calc_t_air_nomix_op, t_air_nomix_raster_path, gdal.GDT_Float32,
-              TARGET_NODATA),
-        target_path_list=[t_air_nomix_raster_path],
-        dependent_task_list=[hm_task, align_task],
-        task_name='calculate T air nomix')
-
-    decay_kernel_distance = int(numpy.round(
-        t_air_average_radius_raw / cell_size))
-    t_air_raster_path = os.path.join(
-        intermediate_dir, 'T_air%s.tif' % file_suffix)
-    t_air_task = task_graph.add_task(
-        func=convolve_2d_by_exponential,
-        args=(
-            decay_kernel_distance,
-            t_air_nomix_raster_path,
-            t_air_raster_path),
-        target_path_list=[t_air_raster_path],
-        dependent_task_list=[t_air_nomix_task],
-        task_name='calculate T air')
-
-    intermediate_aoi_vector_path = os.path.join(
-        intermediate_dir, 'reprojected_aoi%s.shp' % file_suffix)
-    intermediate_uhi_result_vector_task = task_graph.add_task(
-        func=pygeoprocessing.reproject_vector,
-        args=(
-            args['aoi_vector_path'], lulc_raster_info['projection_wkt'],
-            intermediate_aoi_vector_path),
-        kwargs={'driver_name': 'ESRI Shapefile'},
-        target_path_list=[intermediate_aoi_vector_path],
-        task_name='reproject and label aoi')
-
-    cc_aoi_stats_pickle_path = os.path.join(
-        intermediate_dir, 'cc_ref_aoi_stats.pickle')
-    _ = task_graph.add_task(
-        func=pickle_zonal_stats,
-        args=(
-            intermediate_aoi_vector_path,
-            cc_raster_path, cc_aoi_stats_pickle_path),
-        target_path_list=[cc_aoi_stats_pickle_path],
-        dependent_task_list=[cc_task, intermediate_uhi_result_vector_task],
-        task_name='pickle cc ref stats')
-
-    t_air_aoi_stats_pickle_path = os.path.join(
-        intermediate_dir, 't_air_aoi_stats.pickle')
-    _ = task_graph.add_task(
-        func=pickle_zonal_stats,
-        args=(
-            intermediate_aoi_vector_path,
-            t_air_raster_path, t_air_aoi_stats_pickle_path),
-        target_path_list=[t_air_aoi_stats_pickle_path],
-        dependent_task_list=[t_air_task, intermediate_uhi_result_vector_task],
-        task_name='pickle t-air over stats over AOI')
-
-    wbgt_stats_pickle_path = None
-    light_loss_stats_pickle_path = None
-    heavy_loss_stats_pickle_path = None
-    energy_consumption_vector_path = None
-    if bool(args['do_productivity_valuation']):
-        LOGGER.info('Starting work productivity valuation')
-        # work productivity
-        wbgt_raster_path = os.path.join(
-            intermediate_dir, 'wbgt%s.tif' % file_suffix)
-        wbgt_task = task_graph.add_task(
-            func=calculate_wbgt,
-            args=(
-                float(args['avg_rel_humidity']), t_air_raster_path,
-                wbgt_raster_path),
-            target_path_list=[wbgt_raster_path],
-            dependent_task_list=[t_air_task],
-            task_name='vapor pressure')
-
-        light_work_loss_raster_path = os.path.join(
-            intermediate_dir,
-            'light_work_loss_percent%s.tif' % file_suffix)
-        heavy_work_loss_raster_path = os.path.join(
-            intermediate_dir,
-            'heavy_work_loss_percent%s.tif' % file_suffix)
-
-        loss_task_path_map = {}
-        for loss_type, temp_map, loss_raster_path in [
-                # Breaks here are described in the UG chapter and are the
-                # result of a literature review.
-                ('light', [31.5, 32.0, 32.5], light_work_loss_raster_path),
-                ('heavy', [27.5, 29.5, 31.5], heavy_work_loss_raster_path)]:
-            work_loss_task = task_graph.add_task(
-                func=map_work_loss,
-                args=(temp_map, wbgt_raster_path, loss_raster_path),
-                target_path_list=[loss_raster_path],
-                dependent_task_list=[wbgt_task],
-                task_name='work loss: %s' % os.path.basename(loss_raster_path))
-            loss_task_path_map[loss_type] = (work_loss_task, loss_raster_path)
-
-        # pickle WBGT
-        wbgt_stats_pickle_path = os.path.join(
-            intermediate_dir, 'wbgt_stats.pickle')
-        _ = task_graph.add_task(
-            func=pickle_zonal_stats,
-            args=(
-                intermediate_aoi_vector_path,
-                wbgt_raster_path, wbgt_stats_pickle_path),
-            target_path_list=[wbgt_stats_pickle_path],
-            dependent_task_list=[
-                wbgt_task, intermediate_uhi_result_vector_task],
-            task_name='pickle WBgt stats')
-        # pickle light loss
-        light_loss_stats_pickle_path = os.path.join(
-            intermediate_dir, 'light_loss_stats.pickle')
-        _ = task_graph.add_task(
-            func=pickle_zonal_stats,
-            args=(
-                intermediate_aoi_vector_path,
-                loss_task_path_map['light'][1], light_loss_stats_pickle_path),
-            target_path_list=[light_loss_stats_pickle_path],
-            dependent_task_list=[
-                loss_task_path_map['light'][0],
-                intermediate_uhi_result_vector_task],
-            task_name='pickle light_loss stats')
-
-        heavy_loss_stats_pickle_path = os.path.join(
-            intermediate_dir, 'heavy_loss_stats.pickle')
-        _ = task_graph.add_task(
-            func=pickle_zonal_stats,
-            args=(
-                intermediate_aoi_vector_path,
-                loss_task_path_map['heavy'][1], heavy_loss_stats_pickle_path),
-            target_path_list=[heavy_loss_stats_pickle_path],
-            dependent_task_list=[
-                loss_task_path_map['heavy'][0],
-                intermediate_uhi_result_vector_task],
-            task_name='pickle heavy_loss stats')
-
-    if bool(args['do_energy_valuation']):
-        LOGGER.info('Starting energy savings valuation')
-        intermediate_building_vector_path = os.path.join(
-            intermediate_dir,
-            'reprojected_buildings%s.shp' % file_suffix)
-        intermediate_building_vector_task = task_graph.add_task(
-            func=pygeoprocessing.reproject_vector,
-            args=(
-                args['building_vector_path'],
-                lulc_raster_info['projection_wkt'],
-                intermediate_building_vector_path),
-            kwargs={'driver_name': 'ESRI Shapefile'},
-            target_path_list=[intermediate_building_vector_path],
-            task_name='reproject building vector')
-
-        # zonal stats over buildings for t_air
-        t_air_stats_pickle_path = os.path.join(
-            intermediate_dir, 't_air_stats.pickle')
-        pickle_t_air_task = task_graph.add_task(
-            func=pickle_zonal_stats,
-            args=(
-                intermediate_building_vector_path,
-                t_air_raster_path, t_air_stats_pickle_path),
-            target_path_list=[t_air_stats_pickle_path],
-            dependent_task_list=[
-                t_air_task, intermediate_building_vector_task],
-            task_name='pickle t-air stats over buildings')
-
-        energy_consumption_vector_path = os.path.join(
-            args['workspace_dir'], 'buildings_with_stats%s.shp' % file_suffix)
-        _ = task_graph.add_task(
-            func=calculate_energy_savings,
-            args=(
-                t_air_stats_pickle_path, t_ref_raw,
-                uhi_max_raw, args['energy_consumption_table_path'],
-                intermediate_building_vector_path,
-                energy_consumption_vector_path),
-            target_path_list=[energy_consumption_vector_path],
-            dependent_task_list=[
-                pickle_t_air_task, intermediate_building_vector_task],
-            task_name='calculate energy savings task')
-
-    # final reporting can't be done until everything else is complete so
-    # stop here
-    task_graph.join()
-
-    target_uhi_vector_path = os.path.join(
-        args['workspace_dir'], 'uhi_results%s.shp' % file_suffix)
-    _ = task_graph.add_task(
-        func=calculate_uhi_result_vector,
-        args=(
-            intermediate_aoi_vector_path,
-            t_ref_raw, t_air_aoi_stats_pickle_path,
-            cc_aoi_stats_pickle_path,
-            wbgt_stats_pickle_path,
-            light_loss_stats_pickle_path,
-            heavy_loss_stats_pickle_path,
-            energy_consumption_vector_path,
-            target_uhi_vector_path),
-        target_path_list=[target_uhi_vector_path],
-        task_name='calculate uhi results')
-
-    task_graph.close()
-    task_graph.join()
-    LOGGER.info('Urban Cooling Model complete.')
-
-
-def calculate_uhi_result_vector(
-        base_aoi_path, t_ref_val, t_air_stats_pickle_path,
-        cc_stats_pickle_path,
-        wbgt_stats_pickle_path,
-        light_loss_stats_pickle_path,
-        heavy_loss_stats_pickle_path,
-        energy_consumption_vector_path, target_uhi_vector_path):
-    """Summarize UHI results.
-
-    Output vector will have fields with attributes summarizing:
-        * average cc value
-        * average temperature value
-        * average temperature anomaly
-        * avoided energy consumption
-
-    Args:
-        base_aoi_path (str): path to AOI vector.
-        t_ref_val (float): reference temperature.
-        wbgt_stats_pickle_path (str): path to pickled zonal stats for wbgt.
-            Can be None if no valuation occurred.
-        light_loss_stats_pickle_path (str): path to pickled zonal stats for
-            light work loss. Can be None if no valuation occurred.
-        heavy_loss_stats_pickle_path (str): path to pickled zonal stats for
-            heavy work loss. Can be None if no valuation occurred.
-        energy_consumption_vector_path (str): path to vector that contains
-            building footprints with the field 'energy_sav'. Can be None
-            if no valuation occurred.
-        target_uhi_vector_path (str): path to UHI vector created for result.
-            Will contain the fields:
-
-                * avg_cc
-                * avg_tmp_an
-                * avd_eng_cn
-                * average WBGT
-                * average light loss work
-                * average heavy loss work
-
-    Returns:
-        None.
-
-    """
-    LOGGER.info(
-        "Calculate UHI summary results %s", os.path.basename(
-            target_uhi_vector_path))
-
-    LOGGER.info("Loading t_air_stats")
-    with open(t_air_stats_pickle_path, 'rb') as t_air_stats_pickle_file:
-        t_air_stats = pickle.load(t_air_stats_pickle_file)
-    LOGGER.info("Loading cc_stats")
-    with open(cc_stats_pickle_path, 'rb') as cc_stats_pickle_file:
-        cc_stats = pickle.load(cc_stats_pickle_file)
-
-    wbgt_stats = None
-    if wbgt_stats_pickle_path:
-        LOGGER.info("Loading wbgt_stats")
-        with open(wbgt_stats_pickle_path, 'rb') as wbgt_stats_pickle_file:
-            wbgt_stats = pickle.load(wbgt_stats_pickle_file)
-
-    light_loss_stats = None
-    if light_loss_stats_pickle_path:
-        LOGGER.info("Loading light_loss_stats")
-        with open(light_loss_stats_pickle_path, 'rb') as (
-                light_loss_stats_pickle_file):
-            light_loss_stats = pickle.load(light_loss_stats_pickle_file)
-
-    heavy_loss_stats = None
-    if heavy_loss_stats_pickle_path:
-        LOGGER.info("Loading heavy_loss_stats")
-        with open(heavy_loss_stats_pickle_path, 'rb') as (
-                heavy_loss_stats_pickle_file):
-            heavy_loss_stats = pickle.load(heavy_loss_stats_pickle_file)
-
-    base_aoi_vector = gdal.OpenEx(base_aoi_path, gdal.OF_VECTOR)
-    shapefile_driver = gdal.GetDriverByName('ESRI Shapefile')
-    try:
-        # Can't make a shapefile on top of an existing one
-        os.remove(target_uhi_vector_path)
-    except FileNotFoundError:
-        pass
-
-    LOGGER.info("Creating %s", os.path.basename(target_uhi_vector_path))
-    shapefile_driver.CreateCopy(
-        target_uhi_vector_path, base_aoi_vector)
-    base_aoi_vector = None
-    target_uhi_vector = gdal.OpenEx(
-        target_uhi_vector_path, gdal.OF_VECTOR | gdal.GA_Update)
-    target_uhi_layer = target_uhi_vector.GetLayer()
-
-    for field_id in [
-            'avg_cc', 'avg_tmp_v', 'avg_tmp_an', 'avd_eng_cn', 'avg_wbgt_v',
-            'avg_ltls_v', 'avg_hvls_v']:
-        target_uhi_layer.CreateField(ogr.FieldDefn(field_id, ogr.OFTReal))
-
-    # I don't really like having two of the same conditions (one here and one
-    # in the for feature in target_uhi_layer loop), but if the user has
-    # multiple AOI features, we shouldn't have to rebuild the buildings spatial
-    # index every time.
-    if energy_consumption_vector_path:
-        energy_consumption_vector = gdal.OpenEx(
-            energy_consumption_vector_path, gdal.OF_VECTOR)
-        energy_consumption_layer = energy_consumption_vector.GetLayer()
-
-        LOGGER.info('Parsing building footprint geometry')
-        building_shapely_polygon_lookup = dict(
-            (poly_feat.GetFID(),
-             shapely.wkb.loads(
-                bytes(poly_feat.GetGeometryRef().ExportToWkb())))
-            for poly_feat in energy_consumption_layer)
-
-        LOGGER.info("Constructing building footprint spatial index")
-        poly_rtree_index = rtree.index.Index(
-            [(poly_fid, poly.bounds, None)
-             for poly_fid, poly in
-             building_shapely_polygon_lookup.items()])
-
-    target_uhi_layer.StartTransaction()
-    for feature in target_uhi_layer:
-        feature_id = feature.GetFID()
-        if feature_id in cc_stats and cc_stats[feature_id]['count'] > 0:
-            mean_cc = (
-                cc_stats[feature_id]['sum'] / cc_stats[feature_id]['count'])
-            feature.SetField('avg_cc', mean_cc)
-        mean_t_air = None
-        if feature_id in t_air_stats and t_air_stats[feature_id]['count'] > 0:
-            mean_t_air = (
-                t_air_stats[feature_id]['sum'] /
-                t_air_stats[feature_id]['count'])
-            feature.SetField('avg_tmp_v', mean_t_air)
-
-        if mean_t_air:
-            feature.SetField(
-                'avg_tmp_an', mean_t_air-t_ref_val)
-
-        if wbgt_stats and feature_id in wbgt_stats and (
-                wbgt_stats[feature_id]['count'] > 0):
-            wbgt = (
-                wbgt_stats[feature_id]['sum'] /
-                wbgt_stats[feature_id]['count'])
-            feature.SetField('avg_wbgt_v', wbgt)
-
-        if light_loss_stats and feature_id in light_loss_stats and (
-                light_loss_stats[feature_id]['count'] > 0):
-            light_loss = (
-                light_loss_stats[feature_id]['sum'] /
-                light_loss_stats[feature_id]['count'])
-            LOGGER.debug("Average light loss: %s", light_loss)
-            feature.SetField('avg_ltls_v', float(light_loss))
-
-        if heavy_loss_stats and feature_id in heavy_loss_stats and (
-                heavy_loss_stats[feature_id]['count'] > 0):
-            heavy_loss = (
-                heavy_loss_stats[feature_id]['sum'] /
-                heavy_loss_stats[feature_id]['count'])
-            LOGGER.debug("Average heavy loss: %s", heavy_loss)
-            feature.SetField('avg_hvls_v', float(heavy_loss))
-
-        if energy_consumption_vector_path:
-            aoi_geometry = feature.GetGeometryRef()
-            aoi_shapely_geometry = shapely.wkb.loads(
-                bytes(aoi_geometry.ExportToWkb()))
-            aoi_shapely_geometry_prep = shapely.prepared.prep(
-                aoi_shapely_geometry)
-            avd_eng_cn = 0.0
-            for building_id in poly_rtree_index.intersection(
-                    aoi_shapely_geometry.bounds):
-                if aoi_shapely_geometry_prep.intersects(
-                        building_shapely_polygon_lookup[building_id]):
-                    energy_consumption_value = (
-                        energy_consumption_layer.GetFeature(
-                            building_id).GetField('energy_sav'))
-                    if energy_consumption_value:
-                        # this step lets us skip values that might be in
-                        # nodata ranges that we can't help.
-                        avd_eng_cn += float(
-                            energy_consumption_value)
-            feature.SetField('avd_eng_cn', avd_eng_cn)
-
-        target_uhi_layer.SetFeature(feature)
-    target_uhi_layer.CommitTransaction()
-
-
-def calculate_energy_savings(
-        t_air_stats_pickle_path, t_ref_raw, uhi_max,
-        energy_consumption_table_path, base_building_vector_path,
-        target_building_vector_path):
-    """Calculate energy savings.
-
-    Energy savings is calculated from equations 8 or 9 in the User's Guide
-    (depending on whether a cost has been provided in the energy consumption
-    table).
-
-    Args:
-        t_air_stats_pickle_path (str): path to t_air zonal stats indexed by
-            FID.
-        t_ref_raw (float): single value for Tref.
-        uhi_max (float): UHI max parameter from documentation.
-        energy_consumption_table_path (str): path to energy consumption table
-            that contains at least the columns 'type', and 'consumption'.  If
-            the table also contains a 'cost' column, the output energy
-            savings field will be multiplied by the floating-point cost
-            provided in the 'cost' column.
-        base_building_vector_path (str): path to existing vector to copy for
-            the target vector that contains at least the field 'type'.
-        target_building_vector_path (str): path to target vector that
-            will contain the additional field 'energy_sav' calculated as
-            ``consumption.increase(b) * ((T_(air,MAX)  - T_(air,i)))``.
-            This vector must be in a linearly projected spatial reference
-            system.
-
-    Return:
-        None.
-
-    """
-    LOGGER.info(
-        "Calculate energy savings for %s", target_building_vector_path)
-    LOGGER.info("Loading t_air_stats")
-    with open(t_air_stats_pickle_path, 'rb') as t_air_stats_pickle_file:
-        t_air_stats = pickle.load(t_air_stats_pickle_file)
-
-    base_building_vector = gdal.OpenEx(
-        base_building_vector_path, gdal.OF_VECTOR)
-    shapefile_driver = gdal.GetDriverByName('ESRI Shapefile')
-    LOGGER.info("Creating %s", os.path.basename(target_building_vector_path))
-    try:
-        # can't make a shapefile on top of an existing one
-        os.remove(target_building_vector_path)
-    except OSError:
-        pass
-    shapefile_driver.CreateCopy(
-        target_building_vector_path, base_building_vector)
-    base_building_vector = None
-    target_building_vector = gdal.OpenEx(
-        target_building_vector_path, gdal.OF_VECTOR | gdal.GA_Update)
-    target_building_layer = target_building_vector.GetLayer()
-    target_building_srs = target_building_layer.GetSpatialRef()
-    target_building_square_units = target_building_srs.GetLinearUnits() ** 2
-    target_building_layer.CreateField(
-        ogr.FieldDefn('energy_sav', ogr.OFTReal))
-    target_building_layer.CreateField(
-        ogr.FieldDefn('mean_t_air', ogr.OFTReal))
-
-    # Find the index of the 'type' column in a case-insensitive way.
-    # We can assume that the field exists because we're checking for it in
-    # validation as defined in ARGS_SPEC.
-    fieldnames = [field.GetName().lower()
-                  for field in target_building_layer.schema]
-    type_field_index = fieldnames.index('type')
-
-    energy_consumption_table = utils.build_lookup_from_csv(
-        energy_consumption_table_path, 'type', to_lower=True)
-
-    target_building_layer.StartTransaction()
-    last_time = time.time()
-    for target_index, target_feature in enumerate(target_building_layer):
-        last_time = _invoke_timed_callback(
-            last_time, lambda: LOGGER.info(
-                "energy savings approximately %.1f%% complete ",
-                100.0 * float(target_index + 1) /
-                target_building_layer.GetFeatureCount()),
-            _LOGGING_PERIOD)
-
-        feature_id = target_feature.GetFID()
-        t_air_mean = None
-        if feature_id in t_air_stats:
-            pixel_count = float(t_air_stats[feature_id]['count'])
-            if pixel_count > 0:
-                t_air_mean = float(
-                    t_air_stats[feature_id]['sum'] / pixel_count)
-                target_feature.SetField('mean_t_air', t_air_mean)
-
-        # Building type should be an integer and has to match the building
-        # types in the energy consumption table.
-        target_type = target_feature.GetField(int(type_field_index))
-        if target_type not in energy_consumption_table:
-            target_building_layer.CommitTransaction()
-            target_building_layer = None
-            target_building_vector = None
-            raise ValueError(
-                "Encountered a building 'type' of: '%s' in "
-                "FID: %d in the building vector layer that has no "
-                "corresponding entry in the energy consumption table "
-                "at %s" % (
-                    target_type, target_feature.GetFID(),
-                    energy_consumption_table_path))
-
-        consumption_increase = float(
-            energy_consumption_table[target_type]['consumption'])
-
-        # Load building cost if we can, but don't adjust the value if the cost
-        # column is not there.
-        # NOTE: if the user has an empty column value but the 'cost' column
-        # exists, this will raise an error.
-        try:
-            building_cost = float(
-                energy_consumption_table[target_type]['cost'])
-        except KeyError:
-            # KeyError when cost column not present.
-            building_cost = 1.0
-
-        # Calculate Equations 8, 9: Energy Savings.
-        # We'll only calculate energy savings if there were polygons with valid
-        # stats that could be aggregated from t_air_mean.
-        if t_air_mean:
-            building_area = target_feature.GetGeometryRef().Area()
-            building_area_m2 = building_area * target_building_square_units
-            savings = (
-                consumption_increase * building_area_m2 * (
-                    t_ref_raw - t_air_mean + uhi_max) * building_cost)
-            target_feature.SetField('energy_sav', savings)
-
-        target_building_layer.SetFeature(target_feature)
-    target_building_layer.CommitTransaction()
-    target_building_layer.SyncToDisk()
-
-
-def pickle_zonal_stats(
-        base_vector_path, base_raster_path, target_pickle_path):
-    """Calculate Zonal Stats for a vector/raster pair and pickle result.
-
-    Args:
-        base_vector_path (str): path to vector file
-        base_raster_path (str): path to raster file to aggregate over.
-        target_pickle_path (str): path to desired target pickle file that will
-            be a pickle of the pygeoprocessing.zonal_stats function.
-
-    Returns:
-        None.
-
-    """
-    LOGGER.info('Taking zonal statistics of %s over %s',
-                base_vector_path, base_raster_path)
-    zonal_stats = pygeoprocessing.zonal_statistics(
-        (base_raster_path, 1), base_vector_path,
-        polygons_might_overlap=True)
-    with open(target_pickle_path, 'wb') as pickle_file:
-        pickle.dump(zonal_stats, pickle_file)
-
-
-def calc_t_air_nomix_op(t_ref_val, hm_array, uhi_max):
-    """Calculate air temperature T_(air,i)=T_ref+(1-HM_i)*UHI_max.
-
-    Args:
-        t_ref_val (float): The user-defined reference air temperature in
-            degrees Celsius.
-        hm_array (numpy.ndarray): The calculated Heat Mitigation index from
-            equation 5 in the User's Guide.
-        uhi_max (float): The user-defined maximum UHI magnitude.
-
-    Returns:
-        A numpy array with the same dimensions as ``hm_array`` with the
-        calculated T_air_nomix values.
-
-    """
-    result = numpy.empty(hm_array.shape, dtype=numpy.float32)
-    result[:] = TARGET_NODATA
-    # TARGET_NODATA should never be None
-    valid_mask = ~numpy.isclose(hm_array, TARGET_NODATA)
-    result[valid_mask] = t_ref_val + (1-hm_array[valid_mask]) * uhi_max
-    return result
-
-
-def calc_cc_op_factors(
-        shade_array, albedo_array, eti_array, cc_weight_shade,
-        cc_weight_albedo, cc_weight_eti):
-    """Calculate the cooling capacity index using weighted factors.
-
-    Args:
-        shade_array (numpy.ndarray): array of shade index values 0..1
-        albedo_array (numpy.ndarray): array of albedo index values 0..1
-        eti_array (numpy.ndarray): array of evapotransipration index values
-            0..1
-        cc_weight_shade (float): 0..1 weight to apply to shade
-        cc_weight_albedo (float): 0..1 weight to apply to albedo
-        cc_weight_eti (float): 0..1 weight to apply to eti
-
-    Returns:
-         CC_i = ((cc_weight_shade * shade) +
-                 (cc_weight_albedo * albedo) +
-                 (cc_weight_eti * ETI))
-
-    """
-    result = numpy.empty(shade_array.shape, dtype=numpy.float32)
-    result[:] = TARGET_NODATA
-    valid_mask = ~(
-        numpy.isclose(shade_array, TARGET_NODATA) |
-        numpy.isclose(albedo_array, TARGET_NODATA) |
-        numpy.isclose(eti_array, TARGET_NODATA))
-    result[valid_mask] = (
-        cc_weight_shade*shade_array[valid_mask] +
-        cc_weight_albedo*albedo_array[valid_mask] +
-        cc_weight_eti*eti_array[valid_mask])
-    return result
-
-
-def calc_cc_op_intensity(intensity_array):
-    """Calculate the cooling capacity index using building intensity.
-
-    Args:
-        intensity_array (numpy.ndarray): array of intensity values.
-
-    Returns:
-        A numpy array of ``1 - intensity_array``.
-
-    """
-    result = numpy.empty(intensity_array.shape, dtype=numpy.float32)
-    result[:] = TARGET_NODATA
-    valid_mask = ~numpy.isclose(intensity_array, TARGET_NODATA)
-    result[valid_mask] = 1.0 - intensity_array[valid_mask]
-    return result
-
-
-def calc_eti_op(
-        kc_array, kc_nodata, et0_array, et0_nodata, et_max, target_nodata):
-    """Calculate ETI = (K_c * ET_0) / ET_max."""
-    result = numpy.empty(kc_array.shape, dtype=numpy.float32)
-    result[:] = target_nodata
-    # kc intermediate output should always have a nodata value defined
-    valid_mask = ~numpy.isclose(kc_array, kc_nodata)
-    if et0_nodata is not None:
-        valid_mask &= ~numpy.isclose(et0_array, et0_nodata)
-    result[valid_mask] = (
-        kc_array[valid_mask] * et0_array[valid_mask] / et_max)
-    return result
-
-
-def calculate_wbgt(
-        avg_rel_humidity, t_air_raster_path, target_vapor_pressure_path):
-    """Raster calculator op to calculate wet bulb globe temperature.
-
-    Args:
-        avg_rel_humidity (float): number between 0-100.
-        t_air_raster_path (string): path to T air raster.
-        target_vapor_pressure_path (string): path to target vapor pressure
-            raster.
-
-    Returns:
-        WBGT_i  = 0.567 * T_(air,i)  + 0.393 * e_i  + 3.94
-
-        where e_i:
-            e_i  = RH/100*6.105*exp(17.27*T_air/(237.7+T_air))
-
-    """
-    LOGGER.info('Calculating WBGT')
-    t_air_nodata = pygeoprocessing.get_raster_info(
-        t_air_raster_path)['nodata'][0]
-
-    def wbgt_op(avg_rel_humidity, t_air_array):
-        wbgt = numpy.empty(t_air_array.shape, dtype=numpy.float32)
-
-        valid_mask = slice(None)
-        if t_air_nodata is not None:
-            valid_mask = ~numpy.isclose(t_air_array, t_air_nodata)
-        wbgt[:] = TARGET_NODATA
-        t_air_valid = t_air_array[valid_mask]
-        e_i = (
-            (avg_rel_humidity / 100.0) * 6.105 * numpy.exp(
-                17.27 * (t_air_valid / (237.7 + t_air_valid))))
-        wbgt[valid_mask] = 0.567 * t_air_valid + 0.393 * e_i + 3.94
-        return wbgt
-
-    pygeoprocessing.raster_calculator(
-        [(avg_rel_humidity, 'raw'), (t_air_raster_path, 1)],
-        wbgt_op, target_vapor_pressure_path, gdal.GDT_Float32,
-        TARGET_NODATA)
-
-
-def flat_disk_kernel(max_distance, kernel_filepath):
-    """Create a flat disk  kernel.
-
-    The raster created will be a tiled GeoTiff, with 256x256 memory blocks.
-
-    Args:
-        max_distance (int): The distance (in pixels) of the
-            kernel's radius.
-        kernel_filepath (string): The path to the file on disk where this
-            kernel should be stored.  If this file exists, it will be
-            overwritten.
-
-    Returns:
-        None
-
-    """
-    LOGGER.info('Creating a disk kernel of distance %s at %s',
-                max_distance, kernel_filepath)
-    kernel_size = int(numpy.round(max_distance * 2 + 1))
-
-    driver = gdal.GetDriverByName('GTiff')
-    kernel_dataset = driver.Create(
-        kernel_filepath.encode('utf-8'), kernel_size, kernel_size, 1,
-        gdal.GDT_Byte, options=[
-            'BIGTIFF=IF_SAFER', 'TILED=YES', 'BLOCKXSIZE=256',
-            'BLOCKYSIZE=256'])
-
-    # Make some kind of geotransform and SRS. It doesn't matter what, but
-    # having one will make GIS libraries behave better if it's all defined
-    kernel_dataset.SetGeoTransform([0, 1, 0, 0, 0, -1])
-    srs = osr.SpatialReference()
-    srs.SetWellKnownGeogCS('WGS84')
-    kernel_dataset.SetProjection(srs.ExportToWkt())
-
-    kernel_band = kernel_dataset.GetRasterBand(1)
-    kernel_band.SetNoDataValue(255)
-
-    cols_per_block, rows_per_block = kernel_band.GetBlockSize()
-
-    n_cols = kernel_dataset.RasterXSize
-    n_rows = kernel_dataset.RasterYSize
-
-    n_col_blocks = int(math.ceil(n_cols / float(cols_per_block)))
-    n_row_blocks = int(math.ceil(n_rows / float(rows_per_block)))
-
-    for row_block_index in range(n_row_blocks):
-        row_offset = row_block_index * rows_per_block
-        row_block_width = n_rows - row_offset
-        if row_block_width > rows_per_block:
-            row_block_width = rows_per_block
-
-        for col_block_index in range(n_col_blocks):
-            col_offset = col_block_index * cols_per_block
-            col_block_width = n_cols - col_offset
-            if col_block_width > cols_per_block:
-                col_block_width = cols_per_block
-
-            # Numpy creates index rasters as ints by default, which sometimes
-            # creates problems on 32-bit builds when we try to add Int32
-            # matrices to float64 matrices.
-            row_indices, col_indices = numpy.indices((row_block_width,
-                                                      col_block_width),
-                                                     dtype=float)
-
-            row_indices += float(row_offset - max_distance)
-            col_indices += float(col_offset - max_distance)
-
-            kernel_index_distances = numpy.hypot(
-                row_indices, col_indices)
-            kernel = kernel_index_distances < max_distance
-
-            kernel_band.WriteArray(kernel, xoff=col_offset,
-                                   yoff=row_offset)
-
-    # Need to flush the kernel's cache to disk before opening up a new Dataset
-    # object in interblocks()
-    kernel_dataset.FlushCache()
-
-
-def hm_op(cc_array, green_area_sum, cc_park_array, green_area_threshold):
-    """Calculate HM.
-
-        cc_array (numpy.ndarray): this is the raw cooling index mapped from
-            landcover values.
-        green_area_sum (numpy.ndarray): this is the sum of green space pixels
-            pixels within the user defined area for green space.
-        cc_park_array (numpy.ndarray): this is the exponentially decayed
-            cooling index due to proximity of green space.
-        green_area_threshold (float): a value used to determine how much
-            area is required to trigger a green area overwrite.
-
-    Returns:
-        cc_array if green area < green_area_threshold or cc_park < cc array,
-        otherwise cc_park array is returned.
-
-    """
-    result = numpy.empty(cc_array.shape, dtype=numpy.float32)
-    result[:] = TARGET_NODATA
-    valid_mask = ~(numpy.isclose(cc_array, TARGET_NODATA) &
-                   numpy.isclose(cc_park_array, TARGET_NODATA))
-    cc_mask = ((cc_array >= cc_park_array) |
-               (green_area_sum < green_area_threshold))
-    result[cc_mask & valid_mask] = cc_array[cc_mask & valid_mask]
-    result[~cc_mask & valid_mask] = cc_park_array[~cc_mask & valid_mask]
-    return result
-
-
-def map_work_loss(
-        work_temp_threshold_array, temperature_raster_path,
-        work_loss_raster_path):
-    """Map work loss due to temperature.
-
-    Args:
-        work_temp_threshold_array (list): list of 3 sorted floats indicating
-            the thresholds for 25, 50, and 75% work loss.
-        temperature_raster_path (string): path to temperature raster in the
-            same units as `work_temp_threshold_array`.
-        work_loss_raster_path (string): path to target raster that maps per
-            pixel work loss percent.
-
-    Returns:
-        None.
-
-    """
-    LOGGER.info('Calculating work loss using thresholds: %s',
-                work_temp_threshold_array)
-    byte_target_nodata = 255
-
-    def classify_to_percent_op(temperature_array):
-        result = numpy.empty(temperature_array.shape)
-        result[:] = byte_target_nodata
-        valid_mask = ~numpy.isclose(temperature_array, TARGET_NODATA)
-        result[
-            valid_mask &
-            (temperature_array < work_temp_threshold_array[0])] = 0
-        result[
-            valid_mask &
-            (temperature_array >= work_temp_threshold_array[0]) &
-            (temperature_array < work_temp_threshold_array[1])] = 25
-        result[
-            valid_mask &
-            (temperature_array >= work_temp_threshold_array[1]) &
-            (temperature_array < work_temp_threshold_array[2])] = 50
-        result[
-            valid_mask &
-            (temperature_array >= work_temp_threshold_array[2])] = 75
-        return result
-
-    pygeoprocessing.raster_calculator(
-        [(temperature_raster_path, 1)], classify_to_percent_op,
-        work_loss_raster_path, gdal.GDT_Byte,
-        nodata_target=byte_target_nodata)
-
-
-def _invoke_timed_callback(
-        reference_time, callback_lambda, callback_period):
-    """Invoke callback if a certain amount of time has passed.
-
-    This is a convenience function to standardize update callbacks from the
-    module.
-
-    Args:
-        reference_time (float): time to base `callback_period` length from.
-        callback_lambda (lambda): function to invoke if difference between
-            current time and `reference_time` has exceeded `callback_period`.
-        callback_period (float): time in seconds to pass until
-            `callback_lambda` is invoked.
-
-    Returns:
-        `reference_time` if `callback_lambda` not invoked, otherwise the time
-        when `callback_lambda` was invoked.
-
-    """
-    current_time = time.time()
-    if current_time - reference_time > callback_period:
-        callback_lambda()
-        return current_time
-    return reference_time
-
-
-def convolve_2d_by_exponential(
-        decay_kernel_distance, signal_raster_path,
-        target_convolve_raster_path):
-    """Convolve signal by an exponential decay of a given radius.
-
-    Args:
-        decay_kernel_distance (float): radius of 1/e cutoff of decay kernel
-            raster in pixels.
-        signal_rater_path (str): path to single band signal raster.
-        target_convolve_raster_path (str): path to convolved raster.
-
-    Returns:
-        None.
-
-    """
-    LOGGER.info("Starting a convolution over %s with a decay "
-                "distance of %s", signal_raster_path, decay_kernel_distance)
-    temporary_working_dir = tempfile.mkdtemp(
-        dir=os.path.dirname(target_convolve_raster_path))
-    exponential_kernel_path = os.path.join(
-        temporary_working_dir, 'exponential_decay_kernel.tif')
-    utils.exponential_decay_kernel_raster(
-        decay_kernel_distance, exponential_kernel_path)
-    pygeoprocessing.convolve_2d(
-        (signal_raster_path, 1), (exponential_kernel_path, 1),
-        target_convolve_raster_path, working_dir=temporary_working_dir,
-        ignore_nodata_and_edges=True)
-    shutil.rmtree(temporary_working_dir)
-
-
-@validation.invest_validator
-def validate(args, limit_to=None):
-    """Validate args to ensure they conform to `execute`'s contract.
-
-    Args:
-        args (dict): dictionary of key(str)/value pairs where keys and
-            values are specified in `execute` docstring.
-        limit_to (str): (optional) if not None indicates that validation
-            should only occur on the args[limit_to] value. The intent that
-            individual key validation could be significantly less expensive
-            than validating the entire `args` dictionary.
-
-    Returns:
-        list of ([invalid key_a, invalid_keyb, ...], 'warning/error message')
-            tuples. Where an entry indicates that the invalid keys caused
-            the error message in the second part of the tuple. This should
-            be an empty list if validation succeeds.
-
-    """
-    validation_warnings = validation.validate(
-        args, ARGS_SPEC['args'], ARGS_SPEC['args_with_spatial_overlap'])
-
-    invalid_keys = validation.get_invalid_keys(validation_warnings)
-    if ('biophysical_table_path' not in invalid_keys and
-            'cc_method' not in invalid_keys):
-        if args['cc_method'] == 'factors':
-            extra_biophysical_keys = ['shade', 'albedo']
-        else:
-            # args['cc_method'] must be 'intensity'.
-            # If args['cc_method'] isn't one of these two allowed values
-            # ('intensity' or 'factors'), it'll be caught by
-            # validation.validate due to the allowed values stated in
-            # ARGS_SPEC.
-            extra_biophysical_keys = ['building_intensity']
-
-        error_msg = validation.check_csv(
-            args['biophysical_table_path'],
-            header_patterns=extra_biophysical_keys,
-            axis=1)
-        if error_msg:
-            validation_warnings.append((['biophysical_table_path'], error_msg))
-
-    return validation_warnings
+"""Urban Cooling Model."""
+import shutil
+import tempfile
+import math
+import logging
+import os
+import pickle
+import time
+
+from osgeo import gdal
+from osgeo import ogr
+from osgeo import osr
+import pygeoprocessing
+import taskgraph
+import numpy
+import shapely.wkb
+import shapely.prepared
+import rtree
+
+from . import utils
+from . import spec_utils
+from .spec_utils import u
+from . import validation
+from . import MODEL_METADATA
+
+LOGGER = logging.getLogger(__name__)
+TARGET_NODATA = -1
+_LOGGING_PERIOD = 5.0
+
+ARGS_SPEC = {
+    "model_name": MODEL_METADATA["urban_cooling_model"].model_title,
+    "pyname": MODEL_METADATA["urban_cooling_model"].pyname,
+    "userguide_html": MODEL_METADATA["urban_cooling_model"].userguide,
+    "args_with_spatial_overlap": {
+        "spatial_keys": ["lulc_raster_path", "ref_eto_raster_path",
+                         "aoi_vector_path", "building_vector_path"],
+        "different_projections_ok": True,
+    },
+    "args": {
+        "workspace_dir": spec_utils.WORKSPACE,
+        "results_suffix": spec_utils.SUFFIX,
+        "n_workers": spec_utils.N_WORKERS,
+        "lulc_raster_path": {
+            **spec_utils.LULC,
+            "projected": True,
+            "projection_units": u.meter,
+            "about": (
+                "A GDAL-supported raster file containing integer values "
+                "representing the LULC code for each cell.  The LULC code "
+                "should be an integer.  The model will use the resolution of "
+                "this layer to resample all outputs.  The resolution should "
+                "be small enough to capture the effect of green areas in the "
+                "landscape, although LULC categories can comprise a mix of "
+                "vegetated and non-vegetated covers (e.g. 'residential', "
+                "which may have 30% canopy cover.")
+        },
+        "ref_eto_raster_path": spec_utils.ETO,
+        "aoi_vector_path": spec_utils.AOI,
+        "biophysical_table_path": {
+            "name": "Biophysical Table",
+            "type": "csv",
+            "columns": {
+                "lucode": {"type": "integer"},
+                "kc": {"type": "number", "units": u.none, "about": (
+                    "Crop coefficient")},
+                "green_area": {
+                    "type": "boolean",
+                    "about": (
+                        "A value of either 0 or 1, 1 meaning that the LULC is "
+                        "counted as a green area (green areas larger than 2ha "
+                        "have an additional cooling effect), and 0 meaning "
+                        "that the LULC is not counted as a green area.")},
+                "shade":  {
+                    "type": "ratio",
+                    "required": "cc_method == factors",
+                    "about": ("The proportion of tree cover (0 for no tree; 1 "
+                              "for full tree cover; with trees>2m).")},
+                "albedo": {
+                    "type": "ratio",
+                    "required": "cc_method == factors",
+                    "about": (
+                        "The proportion of solar radiation directly "
+                        "reflected by the LULC type. Required if using the "
+                        "weighted factor approach to Cooling Coefficient "
+                        "calculations.")},
+                "building_intensity": {
+                    "type": "ratio",
+                    "required": "cc_method == intensity",
+                    "about": ("The ratio of building floor area to footprint "
+                              "area, normalized between 0 and 1.")}
+            },
+            "about": (
+                "A CSV table containing model information corresponding to "
+                "each of the land use classes in the LULC.  All classes in "
+                "the land cover raster MUST have corresponding values in this "
+                "table.  Each row is a land use/land cover class."),
+        },
+        "green_area_cooling_distance": {
+            "type": "number",
+            "units": u.meter,
+            "expression": "value >= 0",
+            "name": "Green area max cooling distance effect",
+            "about": (
+                "Distance over which green areas larger than 2 hectares will "
+                "have a cooling effect."),
+        },
+        "t_air_average_radius": {
+            "type": "number",
+            "units": u.meter,
+            "expression": "value >= 0",
+            "name": "T_air moving average radius",
+            "about": (
+                "Radius of the averaging filter for turning T_air_nomix into "
+                "T_air")
+        },
+        "t_ref": {
+            "name": "Reference Air Temperature",
+            "type": "number",
+            "units": u.degree_Celsius,
+            "about": (
+                "Rural reference temperature (where the urban heat "
+                "island effect is not observed) for the period of interest. "
+                "This could be nighttime or daytime temperature, for a "
+                "specific date or an average over several days. The results "
+                "will be given for the same period of interest)"),
+        },
+        "uhi_max": {
+            "name": "Magnitude of the UHI effect",
+            "type": "number",
+            "units": u.degree_Celsius,
+            "about": (
+                "The magnitude of the urban heat island effect, Example: the "
+                "difference between the rural reference temperature and the "
+                "maximum temperature observed in the city."),
+        },
+        "do_energy_valuation": {
+            "name": "Run Energy Savings Valuation Model",
+            "type": "boolean",
+            "about": "Select to run the energy savings valuation model."
+        },
+        "do_productivity_valuation": {
+            "name": "Run Work Productivity Valuation Model",
+            "type": "boolean",
+            "about": "Select to run the work productivity valuation model."
+        },
+        "avg_rel_humidity": {
+            "name": "Average relative humidity",
+            "type": "percent",
+            "required": "do_productivity_valuation",
+            "about": (
+                "The average relative humidity (0-100%) over the time period "
+                "of interest."),
+        },
+        "building_vector_path": {
+            "name": "Buildings vector",
+            "type": "vector",
+            "fields": {"type": {"type": "integer"}},
+            "geometries": spec_utils.POLYGONS,
+            "required": "do_energy_valuation",
+            "about": (
+                "A GDAL-compatible vector with built infrastructure "
+                "footprints.  The attribute table must contain the column "
+                "'type', with integers referencing the building type (e.g. "
+                "1=residential, 2=office, etc.) that match types in the "
+                "energy consumption table."),
+        },
+        "energy_consumption_table_path": {
+            "name": "Energy consumption table",
+            "type": "csv",
+            "columns": {
+                "type": {
+                    "type": "integer",
+                    "about": (
+                        "building type codes matching those in the building "
+                        "vector")
+                },
+                "consumption": {
+                    "type": "number",
+                    "units": u.kilowatt_hour/(u.degree_Celsius * u.meter**2),
+                    "about": (
+                        "Energy consumption by footprint area for each "
+                        "building type.This consumption value must be "
+                        "adjusted for the average number of stories that "
+                        "structures of this type will have.")
+                },
+                "rh": {
+                    "type": "percent",
+                    "required": False,
+                    "about": (
+                        "Average relative humidity during the period of "
+                        "interest, which is used to calculate the wet bulb "
+                        "globe temperature for the work productivity module.")
+                },
+                "cost": {
+                    "type": "number",
+                    "units": u.currency/u.kilowatt_hour,
+                    "required": False,
+                    "about": (
+                        "The cost of electricity for each building type. "
+                        "If this column is provided in the Energy Consumption "
+                        "table, the energy_sav field in the output vector "
+                        "buildings_with_stats.shp will be in monetary units "
+                        "rather than kWh. This column is very likely to be the "
+                        "same for all building types.")
+                }
+            },
+            "required": "do_energy_valuation",
+            "about": (
+                "A CSV table containing information on energy consumption for "
+                "various types of buildings, in kWh/deg C/m^2."),
+        },
+        "cc_method": {
+            "name": "Cooling capacity calculation method",
+            "type": "option_string",
+            "options": {
+                "factors": ("Use the weighted shade, albedo, and ETI factors "
+                            "as a temperature predictor (for daytime temperatures)"),
+                "intensity": ("Use building intensity as a temperature "
+                              "predictor (for nighttime temperatures)")
+            },
+            "about": (
+                "The method selected here determines the predictor used for "
+                "air temperature."),
+        },
+        "cc_weight_shade": {
+            "name": "Cooling capacity: adjust shade weight",
+            "type": "ratio",
+            "required": False,
+            "about": (
+                "The relative weight to apply to shade when calculating the "
+                "cooling index.  Default: 0.6"),
+        },
+        "cc_weight_albedo": {
+            "name": "Cooling capacity: adjust albedo weight",
+            "type": "ratio",
+            "required": False,
+            "about": (
+                "The relative weight to apply to albedo when calculating the "
+                "cooling index.  Default: 0.2"),
+        },
+        "cc_weight_eti": {
+            "name": "Cooling capacity: adjust evapotranspiration weight",
+            "type": "ratio",
+            "required": False,
+            "about": (
+                "The relative weight to apply to ETI when calculating the "
+                "cooling index.  Default: 0.2")
+        },
+    }
+}
+
+
+def execute(args):
+    """Urban Cooling.
+
+    Args:
+        args['workspace_dir'] (str): path to target output directory.
+        args['results_suffix'] (string): (optional) string to append to any
+            output file names
+        args['t_ref'] (str/float): reference air temperature.
+        args['lulc_raster_path'] (str): path to landcover raster.  This raster
+            must be in a linearly-projected CRS.
+        args['ref_eto_raster_path'] (str): path to evapotranspiration raster.
+        args['aoi_vector_path'] (str): path to desired AOI.
+        args['biophysical_table_path'] (str): table to map landcover codes to
+            Shade, Kc, and Albedo values. Must contain the fields 'lucode',
+            'kc', and 'green_area'.  If ``args['cc_method'] == 'factors'``,
+            then this table must also contain the fields 'shade' and
+            'albedo'.  If ``args['cc_method'] == 'intensity'``, then this
+            table must also contain the field 'building_intensity'.
+        args['green_area_cooling_distance'] (float): Distance (in m) over
+            which large green areas (> 2 ha) will have a cooling effect.
+        args['t_air_average_radius'] (float): radius of the averaging filter
+            for turning T_air_nomix into T_air.
+        args['uhi_max'] (float): Magnitude of the UHI effect.
+        args['do_energy_valuation'] (bool): if True, calculate energy savings
+            valuation for buildings.
+        args['do_productivity_valuation'] (bool): if True, calculate work
+            productivity valuation based on humidity and temperature.
+        args['avg_rel_humidity'] (float): (optional, depends on
+            'do_productivity_valuation') Average relative humidity (0-100%).
+        args['building_vector_path']: (str) (optional, depends on
+            'do_energy_valuation') path to a vector of building footprints that
+            contains at least the field 'type'.
+        args['energy_consumption_table_path'] (str): (optional, depends on
+            'do_energy_valuation') path to a table that maps building types to
+            energy consumption. Must contain at least the fields 'type' and
+            'consumption'.
+        args['cc_method'] (str): Either "intensity" or "factors".  If
+            "intensity", then the "building_intensity" column must be
+            present in the biophysical table.  If "factors", then
+            ``args['cc_weight_shade']``, ``args['cc_weight_albedo']``,
+            ``args['cc_weight_eti']`` may be set to alternative weights
+            if desired.
+        args['cc_weight_shade'] (str/float): floating point number
+            representing the relative weight to apply to shade when
+            calculating the cooling index. Default: 0.6
+        args['cc_weight_albedo'] (str/float): floating point number
+            representing the relative weight to apply to albedo when
+            calculating the cooling index. Default: 0.2
+        args['cc_weight_eti'] (str/float): floating point number
+            representing the relative weight to apply to ETI when
+            calculating the cooling index. Default: 0.2
+
+
+    Returns:
+        None.
+
+    """
+    LOGGER.info('Starting Urban Cooling Model')
+    file_suffix = utils.make_suffix_string(args, 'results_suffix')
+    intermediate_dir = os.path.join(
+        args['workspace_dir'], 'intermediate')
+    utils.make_directories([args['workspace_dir'], intermediate_dir])
+    biophysical_lucode_map = utils.build_lookup_from_csv(
+        args['biophysical_table_path'], 'lucode', to_lower=True)
+
+    # cast to float and calculate relative weights
+    # Use default weights for shade, albedo, eti if the user didn't provide
+    # weights.
+    # TypeError when float(None)
+    # ValueError when float('')
+    # KeyError when the parameter is not present in the args dict.
+    try:
+        cc_weight_shade_raw = float(args['cc_weight_shade'])
+    except (ValueError, TypeError, KeyError):
+        cc_weight_shade_raw = 0.6
+
+    try:
+        cc_weight_albedo_raw = float(args['cc_weight_albedo'])
+    except (ValueError, TypeError, KeyError):
+        cc_weight_albedo_raw = 0.2
+
+    try:
+        cc_weight_eti_raw = float(args['cc_weight_eti'])
+    except (ValueError, TypeError, KeyError):
+        cc_weight_eti_raw = 0.2
+
+    t_ref_raw = float(args['t_ref'])
+    uhi_max_raw = float(args['uhi_max'])
+    cc_weight_sum = sum(
+        (cc_weight_shade_raw, cc_weight_albedo_raw, cc_weight_eti_raw))
+    cc_weight_shade = cc_weight_shade_raw / cc_weight_sum
+    cc_weight_albedo = cc_weight_albedo_raw / cc_weight_sum
+    cc_weight_eti = cc_weight_eti_raw / cc_weight_sum
+
+    # Cast to a float upfront in case of casting errors.
+    t_air_average_radius_raw = float(args['t_air_average_radius'])
+
+    try:
+        n_workers = int(args['n_workers'])
+    except (KeyError, ValueError, TypeError):
+        # KeyError when n_workers is not present in args.
+        # ValueError when n_workers is an empty string.
+        # TypeError when n_workers is None.
+        n_workers = -1  # Synchronous mode.
+
+    task_graph = taskgraph.TaskGraph(
+        os.path.join(intermediate_dir, '_taskgraph_working_dir'), n_workers)
+
+    # align all the input rasters.
+    aligned_lulc_raster_path = os.path.join(
+        intermediate_dir, 'lulc%s.tif' % file_suffix)
+    aligned_ref_eto_raster_path = os.path.join(
+        intermediate_dir, 'ref_eto%s.tif' % file_suffix)
+
+    lulc_raster_info = pygeoprocessing.get_raster_info(
+        args['lulc_raster_path'])
+    # ensure raster has square pixels by picking the smallest dimension
+    cell_size = numpy.min(numpy.abs(lulc_raster_info['pixel_size']))
+
+    # Reproject and align inputs to the intersection of the AOI, ETO and LULC,
+    # with target raster sizes matching those of the LULC.
+    aligned_raster_path_list = [
+        aligned_lulc_raster_path, aligned_ref_eto_raster_path]
+    align_task = task_graph.add_task(
+        func=pygeoprocessing.align_and_resize_raster_stack,
+        args=([args['lulc_raster_path'], args['ref_eto_raster_path']],
+              aligned_raster_path_list,
+              ['mode', 'cubicspline'],
+              (cell_size, -cell_size),
+              'intersection'),
+        kwargs={
+            'base_vector_path_list': [args['aoi_vector_path']],
+            'raster_align_index': 1,
+            'target_projection_wkt': lulc_raster_info['projection_wkt']},
+        target_path_list=aligned_raster_path_list,
+        task_name='align rasters')
+
+    task_path_prop_map = {}
+    reclassification_props = ('kc', 'green_area')
+    if args['cc_method'] == 'factors':
+        reclassification_props += ('shade', 'albedo')
+    else:
+        reclassification_props += ('building_intensity',)
+
+    reclass_error_details = {
+        'raster_name': 'LULC', 'column_name': 'lucode',
+        'table_name': 'Biophysical'}
+    for prop in reclassification_props:
+        prop_map = dict(
+            (lucode, x[prop])
+            for lucode, x in biophysical_lucode_map.items())
+
+        prop_raster_path = os.path.join(
+            intermediate_dir, '%s%s.tif' % (prop, file_suffix))
+        prop_task = task_graph.add_task(
+            func=utils.reclassify_raster,
+            args=(
+                (aligned_lulc_raster_path, 1), prop_map, prop_raster_path,
+                gdal.GDT_Float32, TARGET_NODATA, reclass_error_details),
+            target_path_list=[prop_raster_path],
+            dependent_task_list=[align_task],
+            task_name='reclassify to %s' % prop)
+        task_path_prop_map[prop] = (prop_task, prop_raster_path)
+
+    green_area_decay_kernel_distance = int(numpy.round(
+        float(args['green_area_cooling_distance']) / cell_size))
+    cc_park_raster_path = os.path.join(
+        intermediate_dir, 'cc_park%s.tif' % file_suffix)
+    cc_park_task = task_graph.add_task(
+        func=convolve_2d_by_exponential,
+        args=(
+            green_area_decay_kernel_distance,
+            task_path_prop_map['green_area'][1],
+            cc_park_raster_path),
+        target_path_list=[cc_park_raster_path],
+        dependent_task_list=[
+            task_path_prop_map['green_area'][0]],
+        task_name='calculate T air')
+
+    # Calculate the area of greenspace within a search radius of each pixel.
+    area_kernel_path = os.path.join(
+        intermediate_dir, 'area_kernel%s.tif' % file_suffix)
+    area_kernel_task = task_graph.add_task(
+        func=flat_disk_kernel,
+        args=(green_area_decay_kernel_distance, area_kernel_path),
+        target_path_list=[area_kernel_path],
+        task_name='area kernel')
+
+    green_area_sum_raster_path = os.path.join(
+        intermediate_dir, 'green_area_sum%s.tif' % file_suffix)
+    green_area_sum_task = task_graph.add_task(
+        func=pygeoprocessing.convolve_2d,
+        args=(
+            (task_path_prop_map['green_area'][1], 1),  # green area path
+            (area_kernel_path, 1),
+            green_area_sum_raster_path),
+        kwargs={
+            'working_dir': intermediate_dir,
+            'ignore_nodata_and_edges': True},
+        target_path_list=[green_area_sum_raster_path],
+        dependent_task_list=[
+            task_path_prop_map['green_area'][0],  # reclassed green area task
+            area_kernel_task],
+        task_name='calculate green area')
+
+    align_task.join()
+
+    cc_raster_path = os.path.join(
+        intermediate_dir, 'cc%s.tif' % file_suffix)
+    if args['cc_method'] == 'factors':
+        LOGGER.info('Calculating Cooling Coefficient from factors')
+        # Evapotranspiration index (Equation #1)
+        ref_eto_raster = gdal.OpenEx(aligned_ref_eto_raster_path,
+                                     gdal.OF_RASTER)
+        ref_eto_band = ref_eto_raster.GetRasterBand(1)
+        _, ref_eto_max, _, _ = ref_eto_band.GetStatistics(0, 1)
+        ref_eto_max = numpy.round(ref_eto_max, decimals=9)
+        ref_eto_band = None
+        ref_eto_raster = None
+
+        eto_nodata = pygeoprocessing.get_raster_info(
+            args['ref_eto_raster_path'])['nodata'][0]
+        eti_raster_path = os.path.join(
+            intermediate_dir, 'eti%s.tif' % file_suffix)
+        eti_task = task_graph.add_task(
+            func=pygeoprocessing.raster_calculator,
+            args=(
+                [(task_path_prop_map['kc'][1], 1), (TARGET_NODATA, 'raw'),
+                 (aligned_ref_eto_raster_path, 1), (eto_nodata, 'raw'),
+                 (ref_eto_max, 'raw'), (TARGET_NODATA, 'raw')],
+                calc_eti_op, eti_raster_path, gdal.GDT_Float32, TARGET_NODATA),
+            target_path_list=[eti_raster_path],
+            dependent_task_list=[task_path_prop_map['kc'][0]],
+            task_name='calculate eti')
+
+        # Cooling Capacity calculations (Equation #2)
+        cc_task = task_graph.add_task(
+            func=pygeoprocessing.raster_calculator,
+            args=([(task_path_prop_map['shade'][1], 1),
+                   (task_path_prop_map['albedo'][1], 1),
+                   (eti_raster_path, 1),
+                   (cc_weight_shade, 'raw'),
+                   (cc_weight_albedo, 'raw'),
+                   (cc_weight_eti, 'raw')],
+                  calc_cc_op_factors, cc_raster_path,
+                  gdal.GDT_Float32, TARGET_NODATA),
+            target_path_list=[cc_raster_path],
+            dependent_task_list=[
+                task_path_prop_map['shade'][0],
+                task_path_prop_map['albedo'][0],
+                eti_task],
+            task_name='calculate cc index (weighted factors)')
+    else:
+        # args['cc_method'] must be 'intensity', so we use a modified CC
+        # function.
+        LOGGER.info('Calculating Cooling Coefficient using '
+                    'building intensity')
+        cc_task = task_graph.add_task(
+            func=pygeoprocessing.raster_calculator,
+            args=([(task_path_prop_map['building_intensity'][1], 1)],
+                  calc_cc_op_intensity, cc_raster_path,
+                  gdal.GDT_Float32, TARGET_NODATA),
+            target_path_list=[cc_raster_path],
+            dependent_task_list=[
+                task_path_prop_map['building_intensity'][0]],
+            task_name='calculate cc index (intensity)')
+
+    # Compute Heat Mitigation (HM) index.
+    #
+    # convert 2 hectares to number of pixels
+    green_area_threshold = 2e4 / cell_size**2
+    hm_raster_path = os.path.join(
+        args['workspace_dir'], 'hm%s.tif' % file_suffix)
+    hm_task = task_graph.add_task(
+        func=pygeoprocessing.raster_calculator,
+        args=([
+            (cc_raster_path, 1),
+            (green_area_sum_raster_path, 1),
+            (cc_park_raster_path, 1),
+            (green_area_threshold, 'raw'),
+        ], hm_op, hm_raster_path, gdal.GDT_Float32, TARGET_NODATA),
+        target_path_list=[hm_raster_path],
+        dependent_task_list=[cc_task, green_area_sum_task, cc_park_task],
+        task_name='calculate HM index')
+
+    t_air_nomix_raster_path = os.path.join(
+        intermediate_dir, 'T_air_nomix%s.tif' % file_suffix)
+    t_air_nomix_task = task_graph.add_task(
+        func=pygeoprocessing.raster_calculator,
+        args=([(t_ref_raw, 'raw'),
+               (hm_raster_path, 1),
+               (uhi_max_raw, 'raw')],
+              calc_t_air_nomix_op, t_air_nomix_raster_path, gdal.GDT_Float32,
+              TARGET_NODATA),
+        target_path_list=[t_air_nomix_raster_path],
+        dependent_task_list=[hm_task, align_task],
+        task_name='calculate T air nomix')
+
+    decay_kernel_distance = int(numpy.round(
+        t_air_average_radius_raw / cell_size))
+    t_air_raster_path = os.path.join(
+        intermediate_dir, 'T_air%s.tif' % file_suffix)
+    t_air_task = task_graph.add_task(
+        func=convolve_2d_by_exponential,
+        args=(
+            decay_kernel_distance,
+            t_air_nomix_raster_path,
+            t_air_raster_path),
+        target_path_list=[t_air_raster_path],
+        dependent_task_list=[t_air_nomix_task],
+        task_name='calculate T air')
+
+    intermediate_aoi_vector_path = os.path.join(
+        intermediate_dir, 'reprojected_aoi%s.shp' % file_suffix)
+    intermediate_uhi_result_vector_task = task_graph.add_task(
+        func=pygeoprocessing.reproject_vector,
+        args=(
+            args['aoi_vector_path'], lulc_raster_info['projection_wkt'],
+            intermediate_aoi_vector_path),
+        kwargs={'driver_name': 'ESRI Shapefile'},
+        target_path_list=[intermediate_aoi_vector_path],
+        task_name='reproject and label aoi')
+
+    cc_aoi_stats_pickle_path = os.path.join(
+        intermediate_dir, 'cc_ref_aoi_stats.pickle')
+    _ = task_graph.add_task(
+        func=pickle_zonal_stats,
+        args=(
+            intermediate_aoi_vector_path,
+            cc_raster_path, cc_aoi_stats_pickle_path),
+        target_path_list=[cc_aoi_stats_pickle_path],
+        dependent_task_list=[cc_task, intermediate_uhi_result_vector_task],
+        task_name='pickle cc ref stats')
+
+    t_air_aoi_stats_pickle_path = os.path.join(
+        intermediate_dir, 't_air_aoi_stats.pickle')
+    _ = task_graph.add_task(
+        func=pickle_zonal_stats,
+        args=(
+            intermediate_aoi_vector_path,
+            t_air_raster_path, t_air_aoi_stats_pickle_path),
+        target_path_list=[t_air_aoi_stats_pickle_path],
+        dependent_task_list=[t_air_task, intermediate_uhi_result_vector_task],
+        task_name='pickle t-air over stats over AOI')
+
+    wbgt_stats_pickle_path = None
+    light_loss_stats_pickle_path = None
+    heavy_loss_stats_pickle_path = None
+    energy_consumption_vector_path = None
+    if bool(args['do_productivity_valuation']):
+        LOGGER.info('Starting work productivity valuation')
+        # work productivity
+        wbgt_raster_path = os.path.join(
+            intermediate_dir, 'wbgt%s.tif' % file_suffix)
+        wbgt_task = task_graph.add_task(
+            func=calculate_wbgt,
+            args=(
+                float(args['avg_rel_humidity']), t_air_raster_path,
+                wbgt_raster_path),
+            target_path_list=[wbgt_raster_path],
+            dependent_task_list=[t_air_task],
+            task_name='vapor pressure')
+
+        light_work_loss_raster_path = os.path.join(
+            intermediate_dir,
+            'light_work_loss_percent%s.tif' % file_suffix)
+        heavy_work_loss_raster_path = os.path.join(
+            intermediate_dir,
+            'heavy_work_loss_percent%s.tif' % file_suffix)
+
+        loss_task_path_map = {}
+        for loss_type, temp_map, loss_raster_path in [
+                # Breaks here are described in the UG chapter and are the
+                # result of a literature review.
+                ('light', [31.5, 32.0, 32.5], light_work_loss_raster_path),
+                ('heavy', [27.5, 29.5, 31.5], heavy_work_loss_raster_path)]:
+            work_loss_task = task_graph.add_task(
+                func=map_work_loss,
+                args=(temp_map, wbgt_raster_path, loss_raster_path),
+                target_path_list=[loss_raster_path],
+                dependent_task_list=[wbgt_task],
+                task_name='work loss: %s' % os.path.basename(loss_raster_path))
+            loss_task_path_map[loss_type] = (work_loss_task, loss_raster_path)
+
+        # pickle WBGT
+        wbgt_stats_pickle_path = os.path.join(
+            intermediate_dir, 'wbgt_stats.pickle')
+        _ = task_graph.add_task(
+            func=pickle_zonal_stats,
+            args=(
+                intermediate_aoi_vector_path,
+                wbgt_raster_path, wbgt_stats_pickle_path),
+            target_path_list=[wbgt_stats_pickle_path],
+            dependent_task_list=[
+                wbgt_task, intermediate_uhi_result_vector_task],
+            task_name='pickle WBgt stats')
+        # pickle light loss
+        light_loss_stats_pickle_path = os.path.join(
+            intermediate_dir, 'light_loss_stats.pickle')
+        _ = task_graph.add_task(
+            func=pickle_zonal_stats,
+            args=(
+                intermediate_aoi_vector_path,
+                loss_task_path_map['light'][1], light_loss_stats_pickle_path),
+            target_path_list=[light_loss_stats_pickle_path],
+            dependent_task_list=[
+                loss_task_path_map['light'][0],
+                intermediate_uhi_result_vector_task],
+            task_name='pickle light_loss stats')
+
+        heavy_loss_stats_pickle_path = os.path.join(
+            intermediate_dir, 'heavy_loss_stats.pickle')
+        _ = task_graph.add_task(
+            func=pickle_zonal_stats,
+            args=(
+                intermediate_aoi_vector_path,
+                loss_task_path_map['heavy'][1], heavy_loss_stats_pickle_path),
+            target_path_list=[heavy_loss_stats_pickle_path],
+            dependent_task_list=[
+                loss_task_path_map['heavy'][0],
+                intermediate_uhi_result_vector_task],
+            task_name='pickle heavy_loss stats')
+
+    if bool(args['do_energy_valuation']):
+        LOGGER.info('Starting energy savings valuation')
+        intermediate_building_vector_path = os.path.join(
+            intermediate_dir,
+            'reprojected_buildings%s.shp' % file_suffix)
+        intermediate_building_vector_task = task_graph.add_task(
+            func=pygeoprocessing.reproject_vector,
+            args=(
+                args['building_vector_path'],
+                lulc_raster_info['projection_wkt'],
+                intermediate_building_vector_path),
+            kwargs={'driver_name': 'ESRI Shapefile'},
+            target_path_list=[intermediate_building_vector_path],
+            task_name='reproject building vector')
+
+        # zonal stats over buildings for t_air
+        t_air_stats_pickle_path = os.path.join(
+            intermediate_dir, 't_air_stats.pickle')
+        pickle_t_air_task = task_graph.add_task(
+            func=pickle_zonal_stats,
+            args=(
+                intermediate_building_vector_path,
+                t_air_raster_path, t_air_stats_pickle_path),
+            target_path_list=[t_air_stats_pickle_path],
+            dependent_task_list=[
+                t_air_task, intermediate_building_vector_task],
+            task_name='pickle t-air stats over buildings')
+
+        energy_consumption_vector_path = os.path.join(
+            args['workspace_dir'], 'buildings_with_stats%s.shp' % file_suffix)
+        _ = task_graph.add_task(
+            func=calculate_energy_savings,
+            args=(
+                t_air_stats_pickle_path, t_ref_raw,
+                uhi_max_raw, args['energy_consumption_table_path'],
+                intermediate_building_vector_path,
+                energy_consumption_vector_path),
+            target_path_list=[energy_consumption_vector_path],
+            dependent_task_list=[
+                pickle_t_air_task, intermediate_building_vector_task],
+            task_name='calculate energy savings task')
+
+    # final reporting can't be done until everything else is complete so
+    # stop here
+    task_graph.join()
+
+    target_uhi_vector_path = os.path.join(
+        args['workspace_dir'], 'uhi_results%s.shp' % file_suffix)
+    _ = task_graph.add_task(
+        func=calculate_uhi_result_vector,
+        args=(
+            intermediate_aoi_vector_path,
+            t_ref_raw, t_air_aoi_stats_pickle_path,
+            cc_aoi_stats_pickle_path,
+            wbgt_stats_pickle_path,
+            light_loss_stats_pickle_path,
+            heavy_loss_stats_pickle_path,
+            energy_consumption_vector_path,
+            target_uhi_vector_path),
+        target_path_list=[target_uhi_vector_path],
+        task_name='calculate uhi results')
+
+    task_graph.close()
+    task_graph.join()
+    LOGGER.info('Urban Cooling Model complete.')
+
+
+def calculate_uhi_result_vector(
+        base_aoi_path, t_ref_val, t_air_stats_pickle_path,
+        cc_stats_pickle_path,
+        wbgt_stats_pickle_path,
+        light_loss_stats_pickle_path,
+        heavy_loss_stats_pickle_path,
+        energy_consumption_vector_path, target_uhi_vector_path):
+    """Summarize UHI results.
+
+    Output vector will have fields with attributes summarizing:
+        * average cc value
+        * average temperature value
+        * average temperature anomaly
+        * avoided energy consumption
+
+    Args:
+        base_aoi_path (str): path to AOI vector.
+        t_ref_val (float): reference temperature.
+        wbgt_stats_pickle_path (str): path to pickled zonal stats for wbgt.
+            Can be None if no valuation occurred.
+        light_loss_stats_pickle_path (str): path to pickled zonal stats for
+            light work loss. Can be None if no valuation occurred.
+        heavy_loss_stats_pickle_path (str): path to pickled zonal stats for
+            heavy work loss. Can be None if no valuation occurred.
+        energy_consumption_vector_path (str): path to vector that contains
+            building footprints with the field 'energy_sav'. Can be None
+            if no valuation occurred.
+        target_uhi_vector_path (str): path to UHI vector created for result.
+            Will contain the fields:
+
+                * avg_cc
+                * avg_tmp_an
+                * avd_eng_cn
+                * average WBGT
+                * average light loss work
+                * average heavy loss work
+
+    Returns:
+        None.
+
+    """
+    LOGGER.info(
+        "Calculate UHI summary results %s", os.path.basename(
+            target_uhi_vector_path))
+
+    LOGGER.info("Loading t_air_stats")
+    with open(t_air_stats_pickle_path, 'rb') as t_air_stats_pickle_file:
+        t_air_stats = pickle.load(t_air_stats_pickle_file)
+    LOGGER.info("Loading cc_stats")
+    with open(cc_stats_pickle_path, 'rb') as cc_stats_pickle_file:
+        cc_stats = pickle.load(cc_stats_pickle_file)
+
+    wbgt_stats = None
+    if wbgt_stats_pickle_path:
+        LOGGER.info("Loading wbgt_stats")
+        with open(wbgt_stats_pickle_path, 'rb') as wbgt_stats_pickle_file:
+            wbgt_stats = pickle.load(wbgt_stats_pickle_file)
+
+    light_loss_stats = None
+    if light_loss_stats_pickle_path:
+        LOGGER.info("Loading light_loss_stats")
+        with open(light_loss_stats_pickle_path, 'rb') as (
+                light_loss_stats_pickle_file):
+            light_loss_stats = pickle.load(light_loss_stats_pickle_file)
+
+    heavy_loss_stats = None
+    if heavy_loss_stats_pickle_path:
+        LOGGER.info("Loading heavy_loss_stats")
+        with open(heavy_loss_stats_pickle_path, 'rb') as (
+                heavy_loss_stats_pickle_file):
+            heavy_loss_stats = pickle.load(heavy_loss_stats_pickle_file)
+
+    base_aoi_vector = gdal.OpenEx(base_aoi_path, gdal.OF_VECTOR)
+    shapefile_driver = gdal.GetDriverByName('ESRI Shapefile')
+    try:
+        # Can't make a shapefile on top of an existing one
+        os.remove(target_uhi_vector_path)
+    except FileNotFoundError:
+        pass
+
+    LOGGER.info("Creating %s", os.path.basename(target_uhi_vector_path))
+    shapefile_driver.CreateCopy(
+        target_uhi_vector_path, base_aoi_vector)
+    base_aoi_vector = None
+    target_uhi_vector = gdal.OpenEx(
+        target_uhi_vector_path, gdal.OF_VECTOR | gdal.GA_Update)
+    target_uhi_layer = target_uhi_vector.GetLayer()
+
+    for field_id in [
+            'avg_cc', 'avg_tmp_v', 'avg_tmp_an', 'avd_eng_cn', 'avg_wbgt_v',
+            'avg_ltls_v', 'avg_hvls_v']:
+        target_uhi_layer.CreateField(ogr.FieldDefn(field_id, ogr.OFTReal))
+
+    # I don't really like having two of the same conditions (one here and one
+    # in the for feature in target_uhi_layer loop), but if the user has
+    # multiple AOI features, we shouldn't have to rebuild the buildings spatial
+    # index every time.
+    if energy_consumption_vector_path:
+        energy_consumption_vector = gdal.OpenEx(
+            energy_consumption_vector_path, gdal.OF_VECTOR)
+        energy_consumption_layer = energy_consumption_vector.GetLayer()
+
+        LOGGER.info('Parsing building footprint geometry')
+        building_shapely_polygon_lookup = dict(
+            (poly_feat.GetFID(),
+             shapely.wkb.loads(
+                bytes(poly_feat.GetGeometryRef().ExportToWkb())))
+            for poly_feat in energy_consumption_layer)
+
+        LOGGER.info("Constructing building footprint spatial index")
+        poly_rtree_index = rtree.index.Index(
+            [(poly_fid, poly.bounds, None)
+             for poly_fid, poly in
+             building_shapely_polygon_lookup.items()])
+
+    target_uhi_layer.StartTransaction()
+    for feature in target_uhi_layer:
+        feature_id = feature.GetFID()
+        if feature_id in cc_stats and cc_stats[feature_id]['count'] > 0:
+            mean_cc = (
+                cc_stats[feature_id]['sum'] / cc_stats[feature_id]['count'])
+            feature.SetField('avg_cc', mean_cc)
+        mean_t_air = None
+        if feature_id in t_air_stats and t_air_stats[feature_id]['count'] > 0:
+            mean_t_air = (
+                t_air_stats[feature_id]['sum'] /
+                t_air_stats[feature_id]['count'])
+            feature.SetField('avg_tmp_v', mean_t_air)
+
+        if mean_t_air:
+            feature.SetField(
+                'avg_tmp_an', mean_t_air-t_ref_val)
+
+        if wbgt_stats and feature_id in wbgt_stats and (
+                wbgt_stats[feature_id]['count'] > 0):
+            wbgt = (
+                wbgt_stats[feature_id]['sum'] /
+                wbgt_stats[feature_id]['count'])
+            feature.SetField('avg_wbgt_v', wbgt)
+
+        if light_loss_stats and feature_id in light_loss_stats and (
+                light_loss_stats[feature_id]['count'] > 0):
+            light_loss = (
+                light_loss_stats[feature_id]['sum'] /
+                light_loss_stats[feature_id]['count'])
+            LOGGER.debug("Average light loss: %s", light_loss)
+            feature.SetField('avg_ltls_v', float(light_loss))
+
+        if heavy_loss_stats and feature_id in heavy_loss_stats and (
+                heavy_loss_stats[feature_id]['count'] > 0):
+            heavy_loss = (
+                heavy_loss_stats[feature_id]['sum'] /
+                heavy_loss_stats[feature_id]['count'])
+            LOGGER.debug("Average heavy loss: %s", heavy_loss)
+            feature.SetField('avg_hvls_v', float(heavy_loss))
+
+        if energy_consumption_vector_path:
+            aoi_geometry = feature.GetGeometryRef()
+            aoi_shapely_geometry = shapely.wkb.loads(
+                bytes(aoi_geometry.ExportToWkb()))
+            aoi_shapely_geometry_prep = shapely.prepared.prep(
+                aoi_shapely_geometry)
+            avd_eng_cn = 0.0
+            for building_id in poly_rtree_index.intersection(
+                    aoi_shapely_geometry.bounds):
+                if aoi_shapely_geometry_prep.intersects(
+                        building_shapely_polygon_lookup[building_id]):
+                    energy_consumption_value = (
+                        energy_consumption_layer.GetFeature(
+                            building_id).GetField('energy_sav'))
+                    if energy_consumption_value:
+                        # this step lets us skip values that might be in
+                        # nodata ranges that we can't help.
+                        avd_eng_cn += float(
+                            energy_consumption_value)
+            feature.SetField('avd_eng_cn', avd_eng_cn)
+
+        target_uhi_layer.SetFeature(feature)
+    target_uhi_layer.CommitTransaction()
+
+
+def calculate_energy_savings(
+        t_air_stats_pickle_path, t_ref_raw, uhi_max,
+        energy_consumption_table_path, base_building_vector_path,
+        target_building_vector_path):
+    """Calculate energy savings.
+
+    Energy savings is calculated from equations 8 or 9 in the User's Guide
+    (depending on whether a cost has been provided in the energy consumption
+    table).
+
+    Args:
+        t_air_stats_pickle_path (str): path to t_air zonal stats indexed by
+            FID.
+        t_ref_raw (float): single value for Tref.
+        uhi_max (float): UHI max parameter from documentation.
+        energy_consumption_table_path (str): path to energy consumption table
+            that contains at least the columns 'type', and 'consumption'.  If
+            the table also contains a 'cost' column, the output energy
+            savings field will be multiplied by the floating-point cost
+            provided in the 'cost' column.
+        base_building_vector_path (str): path to existing vector to copy for
+            the target vector that contains at least the field 'type'.
+        target_building_vector_path (str): path to target vector that
+            will contain the additional field 'energy_sav' calculated as
+            ``consumption.increase(b) * ((T_(air,MAX)  - T_(air,i)))``.
+            This vector must be in a linearly projected spatial reference
+            system.
+
+    Return:
+        None.
+
+    """
+    LOGGER.info(
+        "Calculate energy savings for %s", target_building_vector_path)
+    LOGGER.info("Loading t_air_stats")
+    with open(t_air_stats_pickle_path, 'rb') as t_air_stats_pickle_file:
+        t_air_stats = pickle.load(t_air_stats_pickle_file)
+
+    base_building_vector = gdal.OpenEx(
+        base_building_vector_path, gdal.OF_VECTOR)
+    shapefile_driver = gdal.GetDriverByName('ESRI Shapefile')
+    LOGGER.info("Creating %s", os.path.basename(target_building_vector_path))
+    try:
+        # can't make a shapefile on top of an existing one
+        os.remove(target_building_vector_path)
+    except OSError:
+        pass
+    shapefile_driver.CreateCopy(
+        target_building_vector_path, base_building_vector)
+    base_building_vector = None
+    target_building_vector = gdal.OpenEx(
+        target_building_vector_path, gdal.OF_VECTOR | gdal.GA_Update)
+    target_building_layer = target_building_vector.GetLayer()
+    target_building_srs = target_building_layer.GetSpatialRef()
+    target_building_square_units = target_building_srs.GetLinearUnits() ** 2
+    target_building_layer.CreateField(
+        ogr.FieldDefn('energy_sav', ogr.OFTReal))
+    target_building_layer.CreateField(
+        ogr.FieldDefn('mean_t_air', ogr.OFTReal))
+
+    # Find the index of the 'type' column in a case-insensitive way.
+    # We can assume that the field exists because we're checking for it in
+    # validation as defined in ARGS_SPEC.
+    fieldnames = [field.GetName().lower()
+                  for field in target_building_layer.schema]
+    type_field_index = fieldnames.index('type')
+
+    energy_consumption_table = utils.build_lookup_from_csv(
+        energy_consumption_table_path, 'type', to_lower=True)
+
+    target_building_layer.StartTransaction()
+    last_time = time.time()
+    for target_index, target_feature in enumerate(target_building_layer):
+        last_time = _invoke_timed_callback(
+            last_time, lambda: LOGGER.info(
+                "energy savings approximately %.1f%% complete ",
+                100.0 * float(target_index + 1) /
+                target_building_layer.GetFeatureCount()),
+            _LOGGING_PERIOD)
+
+        feature_id = target_feature.GetFID()
+        t_air_mean = None
+        if feature_id in t_air_stats:
+            pixel_count = float(t_air_stats[feature_id]['count'])
+            if pixel_count > 0:
+                t_air_mean = float(
+                    t_air_stats[feature_id]['sum'] / pixel_count)
+                target_feature.SetField('mean_t_air', t_air_mean)
+
+        # Building type should be an integer and has to match the building
+        # types in the energy consumption table.
+        target_type = target_feature.GetField(int(type_field_index))
+        if target_type not in energy_consumption_table:
+            target_building_layer.CommitTransaction()
+            target_building_layer = None
+            target_building_vector = None
+            raise ValueError(
+                "Encountered a building 'type' of: '%s' in "
+                "FID: %d in the building vector layer that has no "
+                "corresponding entry in the energy consumption table "
+                "at %s" % (
+                    target_type, target_feature.GetFID(),
+                    energy_consumption_table_path))
+
+        consumption_increase = float(
+            energy_consumption_table[target_type]['consumption'])
+
+        # Load building cost if we can, but don't adjust the value if the cost
+        # column is not there.
+        # NOTE: if the user has an empty column value but the 'cost' column
+        # exists, this will raise an error.
+        try:
+            building_cost = float(
+                energy_consumption_table[target_type]['cost'])
+        except KeyError:
+            # KeyError when cost column not present.
+            building_cost = 1.0
+
+        # Calculate Equations 8, 9: Energy Savings.
+        # We'll only calculate energy savings if there were polygons with valid
+        # stats that could be aggregated from t_air_mean.
+        if t_air_mean:
+            building_area = target_feature.GetGeometryRef().Area()
+            building_area_m2 = building_area * target_building_square_units
+            savings = (
+                consumption_increase * building_area_m2 * (
+                    t_ref_raw - t_air_mean + uhi_max) * building_cost)
+            target_feature.SetField('energy_sav', savings)
+
+        target_building_layer.SetFeature(target_feature)
+    target_building_layer.CommitTransaction()
+    target_building_layer.SyncToDisk()
+
+
+def pickle_zonal_stats(
+        base_vector_path, base_raster_path, target_pickle_path):
+    """Calculate Zonal Stats for a vector/raster pair and pickle result.
+
+    Args:
+        base_vector_path (str): path to vector file
+        base_raster_path (str): path to raster file to aggregate over.
+        target_pickle_path (str): path to desired target pickle file that will
+            be a pickle of the pygeoprocessing.zonal_stats function.
+
+    Returns:
+        None.
+
+    """
+    LOGGER.info('Taking zonal statistics of %s over %s',
+                base_vector_path, base_raster_path)
+    zonal_stats = pygeoprocessing.zonal_statistics(
+        (base_raster_path, 1), base_vector_path,
+        polygons_might_overlap=True)
+    with open(target_pickle_path, 'wb') as pickle_file:
+        pickle.dump(zonal_stats, pickle_file)
+
+
+def calc_t_air_nomix_op(t_ref_val, hm_array, uhi_max):
+    """Calculate air temperature T_(air,i)=T_ref+(1-HM_i)*UHI_max.
+
+    Args:
+        t_ref_val (float): The user-defined reference air temperature in
+            degrees Celsius.
+        hm_array (numpy.ndarray): The calculated Heat Mitigation index from
+            equation 5 in the User's Guide.
+        uhi_max (float): The user-defined maximum UHI magnitude.
+
+    Returns:
+        A numpy array with the same dimensions as ``hm_array`` with the
+        calculated T_air_nomix values.
+
+    """
+    result = numpy.empty(hm_array.shape, dtype=numpy.float32)
+    result[:] = TARGET_NODATA
+    # TARGET_NODATA should never be None
+    valid_mask = ~numpy.isclose(hm_array, TARGET_NODATA)
+    result[valid_mask] = t_ref_val + (1-hm_array[valid_mask]) * uhi_max
+    return result
+
+
+def calc_cc_op_factors(
+        shade_array, albedo_array, eti_array, cc_weight_shade,
+        cc_weight_albedo, cc_weight_eti):
+    """Calculate the cooling capacity index using weighted factors.
+
+    Args:
+        shade_array (numpy.ndarray): array of shade index values 0..1
+        albedo_array (numpy.ndarray): array of albedo index values 0..1
+        eti_array (numpy.ndarray): array of evapotransipration index values
+            0..1
+        cc_weight_shade (float): 0..1 weight to apply to shade
+        cc_weight_albedo (float): 0..1 weight to apply to albedo
+        cc_weight_eti (float): 0..1 weight to apply to eti
+
+    Returns:
+         CC_i = ((cc_weight_shade * shade) +
+                 (cc_weight_albedo * albedo) +
+                 (cc_weight_eti * ETI))
+
+    """
+    result = numpy.empty(shade_array.shape, dtype=numpy.float32)
+    result[:] = TARGET_NODATA
+    valid_mask = ~(
+        numpy.isclose(shade_array, TARGET_NODATA) |
+        numpy.isclose(albedo_array, TARGET_NODATA) |
+        numpy.isclose(eti_array, TARGET_NODATA))
+    result[valid_mask] = (
+        cc_weight_shade*shade_array[valid_mask] +
+        cc_weight_albedo*albedo_array[valid_mask] +
+        cc_weight_eti*eti_array[valid_mask])
+    return result
+
+
+def calc_cc_op_intensity(intensity_array):
+    """Calculate the cooling capacity index using building intensity.
+
+    Args:
+        intensity_array (numpy.ndarray): array of intensity values.
+
+    Returns:
+        A numpy array of ``1 - intensity_array``.
+
+    """
+    result = numpy.empty(intensity_array.shape, dtype=numpy.float32)
+    result[:] = TARGET_NODATA
+    valid_mask = ~numpy.isclose(intensity_array, TARGET_NODATA)
+    result[valid_mask] = 1.0 - intensity_array[valid_mask]
+    return result
+
+
+def calc_eti_op(
+        kc_array, kc_nodata, et0_array, et0_nodata, et_max, target_nodata):
+    """Calculate ETI = (K_c * ET_0) / ET_max."""
+    result = numpy.empty(kc_array.shape, dtype=numpy.float32)
+    result[:] = target_nodata
+    # kc intermediate output should always have a nodata value defined
+    valid_mask = ~numpy.isclose(kc_array, kc_nodata)
+    if et0_nodata is not None:
+        valid_mask &= ~numpy.isclose(et0_array, et0_nodata)
+    result[valid_mask] = (
+        kc_array[valid_mask] * et0_array[valid_mask] / et_max)
+    return result
+
+
+def calculate_wbgt(
+        avg_rel_humidity, t_air_raster_path, target_vapor_pressure_path):
+    """Raster calculator op to calculate wet bulb globe temperature.
+
+    Args:
+        avg_rel_humidity (float): number between 0-100.
+        t_air_raster_path (string): path to T air raster.
+        target_vapor_pressure_path (string): path to target vapor pressure
+            raster.
+
+    Returns:
+        WBGT_i  = 0.567 * T_(air,i)  + 0.393 * e_i  + 3.94
+
+        where e_i:
+            e_i  = RH/100*6.105*exp(17.27*T_air/(237.7+T_air))
+
+    """
+    LOGGER.info('Calculating WBGT')
+    t_air_nodata = pygeoprocessing.get_raster_info(
+        t_air_raster_path)['nodata'][0]
+
+    def wbgt_op(avg_rel_humidity, t_air_array):
+        wbgt = numpy.empty(t_air_array.shape, dtype=numpy.float32)
+
+        valid_mask = slice(None)
+        if t_air_nodata is not None:
+            valid_mask = ~numpy.isclose(t_air_array, t_air_nodata)
+        wbgt[:] = TARGET_NODATA
+        t_air_valid = t_air_array[valid_mask]
+        e_i = (
+            (avg_rel_humidity / 100.0) * 6.105 * numpy.exp(
+                17.27 * (t_air_valid / (237.7 + t_air_valid))))
+        wbgt[valid_mask] = 0.567 * t_air_valid + 0.393 * e_i + 3.94
+        return wbgt
+
+    pygeoprocessing.raster_calculator(
+        [(avg_rel_humidity, 'raw'), (t_air_raster_path, 1)],
+        wbgt_op, target_vapor_pressure_path, gdal.GDT_Float32,
+        TARGET_NODATA)
+
+
+def flat_disk_kernel(max_distance, kernel_filepath):
+    """Create a flat disk  kernel.
+
+    The raster created will be a tiled GeoTiff, with 256x256 memory blocks.
+
+    Args:
+        max_distance (int): The distance (in pixels) of the
+            kernel's radius.
+        kernel_filepath (string): The path to the file on disk where this
+            kernel should be stored.  If this file exists, it will be
+            overwritten.
+
+    Returns:
+        None
+
+    """
+    LOGGER.info('Creating a disk kernel of distance %s at %s',
+                max_distance, kernel_filepath)
+    kernel_size = int(numpy.round(max_distance * 2 + 1))
+
+    driver = gdal.GetDriverByName('GTiff')
+    kernel_dataset = driver.Create(
+        kernel_filepath.encode('utf-8'), kernel_size, kernel_size, 1,
+        gdal.GDT_Byte, options=[
+            'BIGTIFF=IF_SAFER', 'TILED=YES', 'BLOCKXSIZE=256',
+            'BLOCKYSIZE=256'])
+
+    # Make some kind of geotransform and SRS. It doesn't matter what, but
+    # having one will make GIS libraries behave better if it's all defined
+    kernel_dataset.SetGeoTransform([0, 1, 0, 0, 0, -1])
+    srs = osr.SpatialReference()
+    srs.SetWellKnownGeogCS('WGS84')
+    kernel_dataset.SetProjection(srs.ExportToWkt())
+
+    kernel_band = kernel_dataset.GetRasterBand(1)
+    kernel_band.SetNoDataValue(255)
+
+    cols_per_block, rows_per_block = kernel_band.GetBlockSize()
+
+    n_cols = kernel_dataset.RasterXSize
+    n_rows = kernel_dataset.RasterYSize
+
+    n_col_blocks = int(math.ceil(n_cols / float(cols_per_block)))
+    n_row_blocks = int(math.ceil(n_rows / float(rows_per_block)))
+
+    for row_block_index in range(n_row_blocks):
+        row_offset = row_block_index * rows_per_block
+        row_block_width = n_rows - row_offset
+        if row_block_width > rows_per_block:
+            row_block_width = rows_per_block
+
+        for col_block_index in range(n_col_blocks):
+            col_offset = col_block_index * cols_per_block
+            col_block_width = n_cols - col_offset
+            if col_block_width > cols_per_block:
+                col_block_width = cols_per_block
+
+            # Numpy creates index rasters as ints by default, which sometimes
+            # creates problems on 32-bit builds when we try to add Int32
+            # matrices to float64 matrices.
+            row_indices, col_indices = numpy.indices((row_block_width,
+                                                      col_block_width),
+                                                     dtype=float)
+
+            row_indices += float(row_offset - max_distance)
+            col_indices += float(col_offset - max_distance)
+
+            kernel_index_distances = numpy.hypot(
+                row_indices, col_indices)
+            kernel = kernel_index_distances < max_distance
+
+            kernel_band.WriteArray(kernel, xoff=col_offset,
+                                   yoff=row_offset)
+
+    # Need to flush the kernel's cache to disk before opening up a new Dataset
+    # object in interblocks()
+    kernel_dataset.FlushCache()
+
+
+def hm_op(cc_array, green_area_sum, cc_park_array, green_area_threshold):
+    """Calculate HM.
+
+        cc_array (numpy.ndarray): this is the raw cooling index mapped from
+            landcover values.
+        green_area_sum (numpy.ndarray): this is the sum of green space pixels
+            pixels within the user defined area for green space.
+        cc_park_array (numpy.ndarray): this is the exponentially decayed
+            cooling index due to proximity of green space.
+        green_area_threshold (float): a value used to determine how much
+            area is required to trigger a green area overwrite.
+
+    Returns:
+        cc_array if green area < green_area_threshold or cc_park < cc array,
+        otherwise cc_park array is returned.
+
+    """
+    result = numpy.empty(cc_array.shape, dtype=numpy.float32)
+    result[:] = TARGET_NODATA
+    valid_mask = ~(numpy.isclose(cc_array, TARGET_NODATA) &
+                   numpy.isclose(cc_park_array, TARGET_NODATA))
+    cc_mask = ((cc_array >= cc_park_array) |
+               (green_area_sum < green_area_threshold))
+    result[cc_mask & valid_mask] = cc_array[cc_mask & valid_mask]
+    result[~cc_mask & valid_mask] = cc_park_array[~cc_mask & valid_mask]
+    return result
+
+
+def map_work_loss(
+        work_temp_threshold_array, temperature_raster_path,
+        work_loss_raster_path):
+    """Map work loss due to temperature.
+
+    Args:
+        work_temp_threshold_array (list): list of 3 sorted floats indicating
+            the thresholds for 25, 50, and 75% work loss.
+        temperature_raster_path (string): path to temperature raster in the
+            same units as `work_temp_threshold_array`.
+        work_loss_raster_path (string): path to target raster that maps per
+            pixel work loss percent.
+
+    Returns:
+        None.
+
+    """
+    LOGGER.info('Calculating work loss using thresholds: %s',
+                work_temp_threshold_array)
+    byte_target_nodata = 255
+
+    def classify_to_percent_op(temperature_array):
+        result = numpy.empty(temperature_array.shape)
+        result[:] = byte_target_nodata
+        valid_mask = ~numpy.isclose(temperature_array, TARGET_NODATA)
+        result[
+            valid_mask &
+            (temperature_array < work_temp_threshold_array[0])] = 0
+        result[
+            valid_mask &
+            (temperature_array >= work_temp_threshold_array[0]) &
+            (temperature_array < work_temp_threshold_array[1])] = 25
+        result[
+            valid_mask &
+            (temperature_array >= work_temp_threshold_array[1]) &
+            (temperature_array < work_temp_threshold_array[2])] = 50
+        result[
+            valid_mask &
+            (temperature_array >= work_temp_threshold_array[2])] = 75
+        return result
+
+    pygeoprocessing.raster_calculator(
+        [(temperature_raster_path, 1)], classify_to_percent_op,
+        work_loss_raster_path, gdal.GDT_Byte,
+        nodata_target=byte_target_nodata)
+
+
+def _invoke_timed_callback(
+        reference_time, callback_lambda, callback_period):
+    """Invoke callback if a certain amount of time has passed.
+
+    This is a convenience function to standardize update callbacks from the
+    module.
+
+    Args:
+        reference_time (float): time to base `callback_period` length from.
+        callback_lambda (lambda): function to invoke if difference between
+            current time and `reference_time` has exceeded `callback_period`.
+        callback_period (float): time in seconds to pass until
+            `callback_lambda` is invoked.
+
+    Returns:
+        `reference_time` if `callback_lambda` not invoked, otherwise the time
+        when `callback_lambda` was invoked.
+
+    """
+    current_time = time.time()
+    if current_time - reference_time > callback_period:
+        callback_lambda()
+        return current_time
+    return reference_time
+
+
+def convolve_2d_by_exponential(
+        decay_kernel_distance, signal_raster_path,
+        target_convolve_raster_path):
+    """Convolve signal by an exponential decay of a given radius.
+
+    Args:
+        decay_kernel_distance (float): radius of 1/e cutoff of decay kernel
+            raster in pixels.
+        signal_rater_path (str): path to single band signal raster.
+        target_convolve_raster_path (str): path to convolved raster.
+
+    Returns:
+        None.
+
+    """
+    LOGGER.info("Starting a convolution over %s with a decay "
+                "distance of %s", signal_raster_path, decay_kernel_distance)
+    temporary_working_dir = tempfile.mkdtemp(
+        dir=os.path.dirname(target_convolve_raster_path))
+    exponential_kernel_path = os.path.join(
+        temporary_working_dir, 'exponential_decay_kernel.tif')
+    utils.exponential_decay_kernel_raster(
+        decay_kernel_distance, exponential_kernel_path)
+    pygeoprocessing.convolve_2d(
+        (signal_raster_path, 1), (exponential_kernel_path, 1),
+        target_convolve_raster_path, working_dir=temporary_working_dir,
+        ignore_nodata_and_edges=True)
+    shutil.rmtree(temporary_working_dir)
+
+
+@validation.invest_validator
+def validate(args, limit_to=None):
+    """Validate args to ensure they conform to `execute`'s contract.
+
+    Args:
+        args (dict): dictionary of key(str)/value pairs where keys and
+            values are specified in `execute` docstring.
+        limit_to (str): (optional) if not None indicates that validation
+            should only occur on the args[limit_to] value. The intent that
+            individual key validation could be significantly less expensive
+            than validating the entire `args` dictionary.
+
+    Returns:
+        list of ([invalid key_a, invalid_keyb, ...], 'warning/error message')
+            tuples. Where an entry indicates that the invalid keys caused
+            the error message in the second part of the tuple. This should
+            be an empty list if validation succeeds.
+
+    """
+    validation_warnings = validation.validate(
+        args, ARGS_SPEC['args'], ARGS_SPEC['args_with_spatial_overlap'])
+
+    invalid_keys = validation.get_invalid_keys(validation_warnings)
+    if ('biophysical_table_path' not in invalid_keys and
+            'cc_method' not in invalid_keys):
+        if args['cc_method'] == 'factors':
+            extra_biophysical_keys = ['shade', 'albedo']
+        else:
+            # args['cc_method'] must be 'intensity'.
+            # If args['cc_method'] isn't one of these two allowed values
+            # ('intensity' or 'factors'), it'll be caught by
+            # validation.validate due to the allowed values stated in
+            # ARGS_SPEC.
+            extra_biophysical_keys = ['building_intensity']
+
+        error_msg = validation.check_csv(
+            args['biophysical_table_path'],
+            header_patterns=extra_biophysical_keys,
+            axis=1)
+        if error_msg:
+            validation_warnings.append((['biophysical_table_path'], error_msg))
+
+    return validation_warnings