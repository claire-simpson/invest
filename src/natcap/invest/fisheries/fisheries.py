--- conflicted
+++ resolved
@@ -17,15 +17,9 @@
 LABEL = 'Fisheries'
 
 ARGS_SPEC = {
-<<<<<<< HEAD
-    "model_name": _("Fisheries"),
-    "module": __name__,
-    "userguide_html": "fisheries.html",
-=======
     "model_name": MODEL_METADATA["fisheries"].model_title,
     "pyname": MODEL_METADATA["fisheries"].pyname,
     "userguide_html": MODEL_METADATA["fisheries"].userguide,
->>>>>>> 11795c5c
     "args": {
         "workspace_dir": spec_utils.WORKSPACE,
         "results_suffix": spec_utils.SUFFIX,
