--- conflicted
+++ resolved
@@ -792,16 +792,12 @@
         target_path_list=[wind_data_pickle_path],
         task_name='compute_density_harvested_fields')
 
-<<<<<<< HEAD
     # Instantiate lists needed for alignment later
     align_dependent_task_list = []
     rasters_to_align_list = []
     aligned_rasters_list = []
 
-    if 'aoi_vector_path' in args:
-=======
     if 'aoi_vector_path' in args and args['aoi_vector_path'] != '':
->>>>>>> f8cfb93f
         LOGGER.info('AOI Provided')
         aoi_vector_path = args['aoi_vector_path']
 
