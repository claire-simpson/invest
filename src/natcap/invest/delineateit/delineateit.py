--- conflicted
+++ resolved
@@ -688,12 +688,8 @@
 
     pour_points = set()
     # Read in flow direction data and find pour points one block at a time
-    for offsets in pygeoprocessing.iterblocks((flow_dir_raster_path, band_index),
-<<<<<<< HEAD
-                                              offset_only=True):
-=======
-                                               offset_only=True):
->>>>>>> e56e0782
+    for offsets in pygeoprocessing.iterblocks(
+            (flow_dir_raster_path, band_index), offset_only=True):
         # Expand each block by a one-pixel-wide margin, if possible.
         # This way the blocks will overlap so the watershed
         # calculation will be continuous.
