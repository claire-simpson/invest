--- conflicted
+++ resolved
@@ -35,15 +35,7 @@
             ['dem_path', 'detect_pour_points', 'outlet_vector_path', 'skip_invalid_geometry'],
             ['snap_points', 'flow_threshold', 'snap_distance'],
         ],
-<<<<<<< HEAD
-        "hidden": ["n_workers"],
-        "forum_tag": 'delineateit',
-        "sampledata": {
-            "filename": "DelineateIt.zip"
-        }
-=======
         "hidden": ["n_workers"]
->>>>>>> 10af95df
     },
     "args_with_spatial_overlap": {
         "spatial_keys": ["dem_path", "outlet_vector_path"],
