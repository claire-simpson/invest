--- conflicted
+++ resolved
@@ -270,15 +270,8 @@
                 },
                 "cc": {
                     "type": "number",
-<<<<<<< HEAD
-                    "units": u.currency/(u.count * u.kilowatt),
+                    "units": u.currency/u.kilowatt,
                     "about": "Capital cost per device installed."
-=======
-                    "units": u.currency/u.kilowatt,
-                    "about": (
-                        "capital cost per kilowatt of capacity per device "
-                        "installed")
->>>>>>> c06f40d7
                 },
                 "cml": {
                     "type": "number",
@@ -312,11 +305,7 @@
                 "smlpm": {
                     "type": "number",
                     "units": u.none,
-<<<<<<< HEAD
                     "about": "Number of slack lines required per machine."
-=======
-                    "about": "number of slack lines required per machine"
->>>>>>> c06f40d7
                 }
 
             },
