"""InVEST Wave Energy Model Core Code"""
import math
import os
import logging
import struct
import itertools
import shutil
import tempfile

import numpy
import pandas
from rtree import index
import scipy
from osgeo import gdal
from osgeo import osr
from osgeo import ogr

import taskgraph
import pygeoprocessing
from . import utils
from . import spec_utils
from .unit_registry import u
from . import validation
from . import gettext


LOGGER = logging.getLogger(__name__)


PERCENTILE_TABLE_FIELDS = {
    "Percentile Group": {
        "type": "integer",
        "about": gettext("Index of this percentile bin.")
    },
    "Percentile Range": {
        "type": "freestyle_string",
        "about": gettext("Percentile range within this bin.")
    },
    "Pixel Count": {
        "type": "integer",
        "about": gettext(
            "Number of pixels whose wave energy values "
            "fall into this percentile bin.")
    }
}

LAND_GRID_POINT_FIELDS = {
    "id": {
        "type": "integer",
        "about": gettext("Unique identifier for each point.")},
    "type": {
        "type": "option_string",
        "options": {
            "LAND": {"description": gettext(
                "This is a land connection point")},
            "GRID": {"description": gettext(
                "This is a grid connection point")}
        },
        "about": gettext("The type of connection at this point.")
    },
    "lat": {
        "type": "number",
        "units": u.degree,
        "about": gettext("Latitude of the connection point.")
    },
    "long": {
        "type": "number",
        "units": u.degree,
        "about": gettext("Longitude of the connection point.")
    },
    "location": {
        "type": "freestyle_string",
        "about": gettext("Name for the connection point location.")
    }
}

WEM_FIELDS = {
    "I": {
        "type": "number",
        "units": u.none,
        "about": "index value for the wave input grid points"
    },
    "J": {
        "type": "number",
        "units": u.none,
        "about": "index value for the wave input grid points"
    },
    "LONG": {
        "type": "number",
        "units": u.degree,
        "about": "longitude of the grid points"
    },
    "LATI": {
        "type": "number",
        "units": u.degree,
        "about": "latitude of the grid points"
    },
    "HSAVG_M": {
        "about": "wave height average",
        "type": "number",
        "units": u.meter
    },
    "TPAVG_S": {
        "about": "wave period average",
        "type": "number",
        "units": u.second
    }
}

INDEXED_WEM_FIELDS = {
    **WEM_FIELDS,
    "DEPTH_M": {
        "about": "depth",
        "type": "number",
        "units": u.meter
    }
}

CAPTURED_WEM_FIELDS = {
    **INDEXED_WEM_FIELDS,
    "CAPWE_MWHY": {
        "about": "captured wave energy per device",
        "type": "number",
        "units": u.megawatt_hour/u.year
    },
    "WE_KWM": {
        "about": "potential wave power",
        "type": "number",
        "units": u.kilowatt/u.meter
    }
}

MODEL_SPEC = {
    "model_id": "wave_energy",
    "model_name": gettext("Wave Energy Production"),
    "pyname": "natcap.invest.wave_energy",
    "userguide": "wave_energy.html",
    "aliases": (),
    "ui_spec": {
        "order": [
            ['workspace_dir', 'results_suffix'],
            ['wave_base_data_path', 'analysis_area', 'aoi_path', 'dem_path'],
            ['machine_perf_path', 'machine_param_path'],
            ['valuation_container', 'land_gridPts_path', 'machine_econ_path', 'number_of_machines'],
        ],
<<<<<<< HEAD
        "hidden": ["n_workers"],
        "forum_tag": 'wave-energy',
        "sampledata": {
            "filename": "WaveEnergy.zip",
            "note": "(required to run model)"
            # "filename": "Base_Data.zip",
            # "note": "(required for Wind & Wave Energy)"
        }
=======
        "hidden": ["n_workers"]
>>>>>>> 10af95df
    },
    "args": {
        "workspace_dir": spec_utils.WORKSPACE,
        "results_suffix": spec_utils.SUFFIX,
        "n_workers": spec_utils.N_WORKERS,
        "wave_base_data_path": {
            "type": "directory",
            "contents": {
                "NAmerica_WestCoast_4m.shp": {
                    "type": "vector",
                    "fields": {},
                    "geometries": spec_utils.POINT,
                    "about": gettext(
                        "Point vector for the west coast of North America and "
                        "Hawaii.")},
                "WCNA_extract.shp": {
                    "type": "vector",
                    "fields": {},
                    "geometries": spec_utils.POLYGON,
                    "about": gettext(
                        "Extract vector for the west coast of North America "
                        "and Hawaii.")},
                "NAmerica_WestCoast_4m.txt.bin": {
                    "type": "file",
                    "about": gettext(
                        "WaveWatchIII data for the west coast of North "
                        "America and Hawaii.")},
                "NAmerica_EastCoast_4m.shp": {
                    "type": "vector",
                    "fields": {},
                    "geometries": spec_utils.POINT,
                    "about": gettext(
                        "Point vector for the East Coast of North America and "
                        "Puerto Rico.")},
                "ECNA_extract.shp": {
                    "type": "vector",
                    "fields": {},
                    "geometries": spec_utils.POLYGON,
                    "about": gettext(
                        "Extract vector for the East Coast of North America "
                        "and Puerto Rico.")},
                "NAmerica_EastCoast_4m.txt.bin": {
                    "type": "file",
                    "about": gettext(
                        "WaveWatchIII data for the East Coast of North "
                        "America and Puerto Rico.")},
                "North_Sea_4m.shp": {
                    "type": "vector",
                    "fields": {},
                    "geometries": spec_utils.POINT,
                    "about": gettext(
                        "Point vector for the North Sea 4 meter resolution.")},
                "North_Sea_4m_Extract.shp": {
                    "type": "vector",
                    "fields": {},
                    "geometries": spec_utils.POLYGON,
                    "about": gettext(
                        "Extract vector for the North Sea 4 meter resolution.")},
                "North_Sea_4m.bin": {
                    "type": "file",
                    "about": gettext(
                        "WaveWatchIII data for the North Sea 4 meter "
                        "resolution.")},
                "North_Sea_10m.shp": {
                    "type": "vector",
                    "fields": {},
                    "geometries": spec_utils.POINT,
                    "about": gettext(
                        "Point vector for the North Sea 10 meter resolution.")},
                "North_Sea_10m_Extract.shp": {
                    "type": "vector",
                    "fields": {},
                    "geometries": spec_utils.POLYGON,
                    "about": gettext(
                        "Extract vector for the North Sea 10 meter resolution.")},
                "North_Sea_10m.bin": {
                    "type": "file",
                    "about": gettext(
                        "WaveWatchIII data for the North Sea 10 meter "
                        "resolution.")},
                "Australia_4m.shp": {
                    "type": "vector",
                    "fields": {},
                    "geometries": spec_utils.POINT,
                    "about": gettext("Point vector for Australia.")},
                "Australia_Extract.shp": {
                    "type": "vector",
                    "fields": {},
                    "geometries": spec_utils.POLYGON,
                    "about": gettext("Extract vector for Australia.")},
                "Australia_4m.bin": {
                    "type": "file",
                    "about": gettext("WaveWatchIII data for Australia.")},
                "Global.shp": {
                    "type": "vector",
                    "fields": {},
                    "geometries": spec_utils.POINT,
                    "about": gettext("Global point vector.")},
                "Global_extract.shp": {
                    "type": "vector",
                    "fields": {},
                    "geometries": spec_utils.POLYGON,
                    "about": gettext("Global extract vector.")},
                "Global_WW3.txt.bin": {
                    "type": "file",
                    "about": gettext("Global WaveWatchIII data.")}
            },
            "about": gettext(
                "Pre-packaged wave energy data directory. This is provided "
                "with the sample data."),
            "name": gettext("wave base data")
        },
        "analysis_area": {
            "type": "option_string",
            "options": {
                "westcoast": {"display_name": gettext(
                    "West Coast of North America and Hawaii")},
                "eastcoast": {"display_name": gettext(
                    "East Coast of North America and Puerto Rico")},
                "northsea4": {
                    "display_name": gettext("North Sea 4 meter resolution")},
                "northsea10": {
                    "display_name": gettext("North Sea 10 meter resolution")},
                "australia": {"display_name": gettext("Australia")},
                "global": {"display_name": gettext("Global")}
            },
            "about": gettext(
                "The analysis area over which to run the model."),
            "name": gettext("analysis area")
        },
        "aoi_path": {
            **spec_utils.AOI,
            "projected": True,
            "projection_units": u.meter,
            "required": False
        },
        "machine_perf_path": {
            "type": "csv",
            "about": gettext(
                "A matrix of the wave machine performance, or ability to "
                "capture wave energy, in different sea state conditions. The "
                "first column contains wave height values (in meters, "
                "increasing from top to bottom), and the first row contains "
                "wave period values (in seconds, increasing from left to "
                "right). Values within the matrix are the machine performance "
                "in kilowatts at that sea state condition, described by the "
                "wave height (row) and wave period (column). The model "
                "linearly interpolates sea state data from the base wave "
                "dataset onto this matrix to determine performance."),
            "name": gettext("machine performance table")
        },
        "machine_param_path": {
            "type": "csv",
            # use columns because of the non standard format of this table,
            # we cannot validate it with the rows as headers.
            "columns": {
                "name": {
                    "type": "freestyle_string",
                    "about": gettext(
                        "Name of the machine parameter. Expected parameters are: "
                        "'capmax' (maximum capacity for device, in kilowatts), "
                        "'hsmax' (upper limit of wave height for device operation, "
                        "in meters), and 'tpmax' (upper limit of wave period for "
                        "device operation, in seconds).")
                },
                "value": {
                    "type": "number",
                    "units": u.none,
                    "about": gettext("Value of the machine parameter.")
                }
            },
            "about": gettext("Table of parameters for the wave energy machine in use."),
            "name": gettext("machine parameter table")
        },
        "dem_path": {
            "name": gettext("bathymetry"),
            "type": "raster",
            "bands": {1: {"type": "number", "units": u.meter}},
            "about": gettext("Map of ocean depth. Values should be negative.")
        },
        "valuation_container": {
            "type": "boolean",
            "required": False,
            "about": gettext("Run the valuation model."),
            "name": gettext("run valuation")
        },
        "land_gridPts_path": {
            "type": "csv",
            "columns": LAND_GRID_POINT_FIELDS,
            "required": "valuation_container",
            "allowed": "valuation_container",
            "about": gettext(
                "A table of data for each connection point. Required if "
                "Run Valuation is selected."),
            "name": gettext("grid connection points table")
        },
        "machine_econ_path": {
            "type": "csv",
            # use columns because of the non standard format of this table,
            # we cannot validate it with the rows as headers.
            "columns": {
                "name": {
                    "type": "freestyle_string",
                    "about": gettext(
                        "Name of the machine parameter. Expected parameters are: "
                        "'capmax' (maximum capacity for device, in kilowatts), "
                        "'cc' (capital cost per device installed, $/kilowatt), "
                        "'cml' (cost of mooring lines, $/kilometer), "
                        "'cul' (cost of underwater cable, $/kilometer), "
                        "'col' (cost of overland transmission lines, $/kilometer), "
                        "'omc' (operating and maintenance cost, $/kilowatt hour), "
                        "'p' (price of electricity, $/kilowatt hour), "
                        "'r' (discount rate, between 0 and 1), "
                        "'smlpm' (number of slack lines required per machine)")
                },
                "value": {
                    "type": "number",
                    "units": u.none,
                    "about": gettext("Value of the machine parameter.")
                }
            },
            "required": "valuation_container",
            "allowed": "valuation_container",
            "about": gettext(
                "Table of economic parameters for the wave energy machine. "
                "Required if Run Valuation is selected."),
            "name": gettext("machine economic table")
        },
        "number_of_machines": {
            "expression": "value > 0",
            "type": "number",
            "units": u.none,
            "required": "valuation_container",
            "allowed": "valuation_container",
            "about": gettext(
                "Number of wave machines to model. Required if Run Valuation "
                "is selected."),
            "name": gettext("number of machines")
        }
    },
    "outputs": {
        "output": {
            "type": "directory",
            "contents": {
                "capwe_mwh.tif": {
                    "about": gettext(
                        "Map of captured wave energy per WEC device."),
                    "bands": {1: {
                        "type": "number",
                        "units": u.megawatt_hour/u.year
                    }}
                },
                "capwe_rc.tif": {
                    "about": gettext(
                        "Map of captured wave energy per WEC device "
                        "reclassified by quantiles (1 = < 25%, 2 = 25-50%, "
                        "3 = 50-75%, 4 = 75-90%, 5 = > 90%)."),
                    "bands": {1: {"type": "integer"}}
                },
                "capwe_rc.csv": {
                    "about": gettext(
                        "Table of value ranges for each captured wave energy "
                        "quantile group as well as the number of pixels for "
                        "each group."),
                    "index_col": "Percentile Group",
                    "columns": {
                        **PERCENTILE_TABLE_FIELDS,
                        "Value Range (megawatt hours per year, MWh/yr)": {
                            "type": "number",
                            "units": u.megawatt_hour/u.year,
                            "about": gettext(
                                "Range of wave energy values within this "
                                "percentile bin.")
                        }
                    }
                },
                "GridPt_prj.shp": {
                    "created_if": "valuation_container",
                    "about": gettext("Vector map of the provided grid points"),
                    "fields": LAND_GRID_POINT_FIELDS,
                    "geometries": {"POINT"}
                },
                "LandPts_prj.shp": {
                    "created_if": "valuation_container",
                    "about": gettext("Vector map of the provided land points"),
                    "fields": LAND_GRID_POINT_FIELDS,
                    "geometries": {"POINT"}
                },
                "npv_rc.tif": {
                    "about": gettext(
                        "Map of positive values of net present value over the "
                        "25-year lifespan of a wave energy facility, "
                        "reclassified by quantiles (1 = < 25%, 2 = 25-50%, "
                        "3 = 50-75%, 4 = 75-90%, 5 = > 90%)."),
                    "bands": {1: {"type": "integer"}}
                },
                "npv_rc.csv": {
                    "about": gettext(
                        "Table of value ranges for each net present value "
                        "quantile group as well as the number of pixels for "
                        "each group."),
                    "index_col": "Percentile Group",
                    "columns": {
                        **PERCENTILE_TABLE_FIELDS,
                        "Value Range (thousands of currency units, currency)": {
                            "type": "number",
                            "units": u.currency,
                            "about": gettext(
                                "Range of net present values within this "
                                "percentile bin.")
                        }
                    }
                },
                "npv_usd.tif": {
                    "about": gettext(
                        "Map of net present value over the 25-year lifespan "
                        "of a wave energy facility."),
                    "bands": {1: {
                        "type": "number",
                        "units": u.kilocurrency
                    }}
                },
                "wp_kw.tif": {
                    "about": gettext("Map of potential wave power."),
                    "bands": {1: {
                        "type": "number",
                        "units": u.kilowatt/u.meter
                    }}
                },
                "wp_rc.tif": {
                    "about": gettext(
                        "Map of potential wave power classified into "
                        "quantiles (1 = < 25%, 2 = 25-50%, 3 = 50-75%, "
                        "4 = 75-90%, 5 = > 90%)."),
                    "bands": {1: {"type": "integer"}}
                },
                "wp_rc.csv": {
                    "about": gettext(
                        "Table of value ranges for each wave power quantile "
                        "group as well as the number of pixels for each group."),
                    "index_col": "Percentile Group",
                    "columns": {
                        **PERCENTILE_TABLE_FIELDS,
                        "Value Range (wave power per unit width of wave crest length, kW/m)": {
                            "type": "number",
                            "units": u.kilowatt/u.meter,
                            "about": gettext(
                                "Range of potential wave power values within this "
                                "percentile bin.")
                        }
                    }
                }
            }
        },
        "intermediate": {
            "type": "directory",
            "contents": {
                "aoi_clipped_to_extract_path.shp": {
                    "about": "AOI clipped to the analysis area",
                    "geometries": spec_utils.POLYGON,
                    "fields": {}
                },
                "Captured_WEM_InputOutput_Pts.shp": {
                    "about": "Map of wave data points.",
                    "geometries": spec_utils.POINT,
                    "fields": CAPTURED_WEM_FIELDS
                },
                "Final_WEM_InputOutput_Pts.shp": {
                    "about": "Map of wave data points.",
                    "geometries": spec_utils.POINT,
                    "fields": {
                        **CAPTURED_WEM_FIELDS,
                        "W2L_MDIST": {
                            "about": "Euclidean distance to the nearest landing connection point",
                            "type": "number",
                            "units": u.meter
                        },
                        "L2G_MDIST": {
                            "about": "Euclidean distance from LAND_ID to the nearest power grid connection",
                            "type": "number",
                            "units": u.meter
                        },
                        "LAND_ID": {
                            "about": "ID of the closest landing connection point",
                            "type": "number",
                            "units": u.none
                        },
                        "NPV_25Y": {
                            "about": "net present value of 25 year period",
                            "type": "number",
                            "units": u.kilocurrency
                        },
                        "CAPWE_ALL": {
                            "about": "total captured wave energy for all machines at site",
                            "type": "number",
                            "units": u.megawatt_hour/u.year
                        },
                        "UNITS": {
                            "about": "number of WEC devices assumed to be at this WEC facility site",
                            "type": "number",
                            "units": u.none,
                        }
                    }
                },
                "Indexed_WEM_InputOutput_Pts.shp": {
                    "about": "Map of wave data points.",
                    "fields": INDEXED_WEM_FIELDS,
                    "geometries": spec_utils.POINT
                },
                "interpolated_capwe_mwh.tif": {
                    "about": "Interpolated wave energy",
                    "bands": {1: {"type": "number", "units": u.megawatt_hour/u.year}}
                },
                "interpolated_wp_kw.tif": {
                    "about": "Interpolated wave power",
                    "bands": {1: {"type": "number", "units": u.kilowatt/u.meter}}
                },
                "npv_not_clipped.tif": {
                    "about": "Interpolated net present value",
                    "bands": {1: {"type": "number", "units": u.kilocurrency}}
                },
                "unclipped_capwe_mwh.tif": {
                    "about": "Blank raster showing the extent of the AOI",
                    "bands": {1: {"type": "number", "units": u.none}}
                },
                "unclipped_wp_kw.tif": {
                    "about": "Blank raster showing the extent of the AOI",
                    "bands": {1: {"type": "number", "units": u.none}}
                },
                "WEM_InputOutput_Pts.shp": {
                    "about": "Map of wave data points.",
                    "geometries": spec_utils.POINT,
                    "fields": WEM_FIELDS
                },
                "GridPt.txt": {
                    "created_if": "valuation_container",
                    "about": "This text file logs records of the grid point coordinates."
                },
                "LandPts.txt": {
                    "created_if": "valuation_container",
                    "about": "This text file logs records of the landing point coordinates."
                }
            }
        },
        "taskgraph_cache": spec_utils.TASKGRAPH_DIR
    }
}


# Set nodata value and target_pixel_type for new rasters
_NODATA = float(numpy.finfo(numpy.float32).min) + 1.0
_TARGET_PIXEL_TYPE = gdal.GDT_Float32

# The life span (25 years) of a wave energy conversion facility.
_LIFE_SPAN = 25
# Sea water density constant (kg/m^3)
_SWD = 1028
# Gravitational acceleration (m/s^2)
_GRAV = 9.8
# Constant determining the shape of a wave spectrum (see users guide pg 23)
_ALFA = 0.86

# Depth field name to be added to the wave vector from DEM data
_DEPTH_FIELD = 'DEPTH_M'
# Captured wave energy field name to be added to the wave vector
_CAP_WE_FIELD = 'CAPWE_MWHY'
# Wave power field name to be added to the wave vector
_WAVE_POWER_FIELD = 'WE_kWM'

# Preexisting field names in the wave energy vector
_HEIGHT_FIELD = 'HSAVG_M'
_PERIOD_FIELD = 'TPAVG_S'

# Field names for storing distance in wave vector
_W2L_DIST_FIELD = 'W2L_MDIST'
_L2G_DIST_FIELD = 'L2G_MDIST'
_LAND_ID_FIELD = 'LAND_ID'

# Net Present Value (NPV) field for wave vector
_NPV_25Y_FIELD = 'NPV_25Y'
# Total captured wave energy field for wave vector
_CAPWE_ALL_FIELD = 'CAPWE_ALL'
# Units field for wave vector
_UNIT_FIELD = 'UNITS'

# Resampling method for target rasters
_TARGET_RESAMPLE_METHOD = 'near'

# Percentile values and units specified explicitly in the user's guide
_PERCENTILES = [25, 50, 75, 90]
_CAPWE_UNITS_SHORT = 'MWh/yr'
_CAPWE_UNITS_LONG = 'megawatt hours per year'
_WP_UNITS_SHORT = 'kW/m'
_WP_UNITS_LONG = 'wave power per unit width of wave crest length'
_NPV_UNITS_SHORT = 'currency'
_NPV_UNITS_LONG = 'thousands of currency units'
_STARTING_PERC_RANGE = '1'

# Driver name for creating vector and raster files
_VECTOR_DRIVER_NAME = "ESRI Shapefile"
_RASTER_DRIVER_NAME = "GTiff"


class IntersectionError(Exception):
    """A custom error message for when the AOI does not intersect any wave
        data points.

    """
    pass


def execute(args):
    """Wave Energy.

    Executes both the biophysical and valuation parts of the wave energy model
    (WEM). Files will be written on disk to the intermediate and output
    directories. The outputs computed for biophysical and valuation include:
    wave energy capacity raster, wave power raster, net present value raster,
    percentile rasters for the previous three, and a point shapefile of the
    wave points with attributes.

    Args:
        workspace_dir (str): Where the intermediate and output folder/files
            will be saved. (required)
        wave_base_data_path (str): Directory location of wave base data
            including WAVEWATCH III (WW3) data and analysis area shapefile.
            (required)
        analysis_area (str): A string identifying the analysis area of
            interest. Used to determine wave data shapefile, wave data text
            file, and analysis area boundary shape. (required)
        aoi_path (str): A polygon OGR vector outlining a more detailed area
            within the analysis area. This vector should be projected with
            linear units being in meters. (required to run Valuation model)
        machine_perf_path (str): The path of a CSV file that holds the
            machine performance table. (required)
        machine_param_path (str): The path of a CSV file that holds the
            machine parameter table. (required)
        dem_path (str): The path of the Global Digital Elevation Model (DEM).
            (required)
        results_suffix (str): A python string of characters to append to each output
            filename (optional)
        valuation_container (boolean): Indicates whether the model includes
            valuation
        land_gridPts_path (str): A CSV file path containing the Landing and
            Power Grid Connection Points table. (required for Valuation)
        machine_econ_path (str): A CSV file path for the machine economic
            parameters table. (required for Valuation)
        number_of_machines (int): An integer specifying the number of machines
            for a wave farm site. (required for Valuation)
        n_workers (int): The number of worker processes to use for processing
            this model.  If omitted, computation will take place in the current
            process. (optional)

    """
    LOGGER.info('Starting the Wave Energy Model.')
    # Create the Output and Intermediate directories if they do not exist.
    workspace = args['workspace_dir']
    output_dir = os.path.join(workspace, 'output')
    intermediate_dir = os.path.join(workspace, 'intermediate')
    utils.make_directories([intermediate_dir, output_dir])

    # Initialize a TaskGraph
    try:
        n_workers = int(args['n_workers'])
    except (KeyError, ValueError, TypeError):
        # KeyError when n_workers is not present in args
        # ValueError when n_workers is an empty string.
        # TypeError when n_workers is None.
        n_workers = -1  # single process mode.
    task_graph = taskgraph.TaskGraph(
        os.path.join(args['workspace_dir'], 'taskgraph_cache'), n_workers)

    # Append a _ to the suffix if it's not empty and doesn't already have one
    file_suffix = utils.make_suffix_string(args, 'results_suffix')

    # Get the path for the DEM
    dem_path = args['dem_path']

    # Create a dictionary that stores the wave periods and wave heights as
    # arrays. Also store the amount of energy the machine produces
    # in a certain wave period/height state as a 2D array
    machine_perf_dict = {}
    machine_perf_data = utils.read_csv_to_dataframe(args['machine_perf_path'])
    # Get the wave period fields, starting from the second column of the table
    machine_perf_dict['periods'] = machine_perf_data.columns.values[1:]
    # Build up the height field by taking the first column of the table
    machine_perf_dict['heights'] = machine_perf_data.iloc[:, 0].values
    # Set the key for storing the machine's performance
    for i in range(len(machine_perf_dict['heights'])):
        bin_matrix_row = machine_perf_data.iloc[i, 1:].values
        # Expand the dimension from (N,) to (N,1)
        bin_matrix_row = numpy.expand_dims(bin_matrix_row, axis=0)
        # Concatenate each row along axis 0
        if i == 0:
            machine_perf_dict['bin_matrix'] = bin_matrix_row
        else:
            machine_perf_dict['bin_matrix'] = numpy.concatenate(
                (machine_perf_dict['bin_matrix'], bin_matrix_row))

    # Check if x and y dimensions of the bin_matrix array equal the size of
    # heights and periods
    if machine_perf_dict['bin_matrix'].shape != (
            machine_perf_dict['heights'].size,
            machine_perf_dict['periods'].size):
        raise ValueError(
            'Please make sure all values are entered properly in the Machine '
            'Performance Table.')
    LOGGER.debug('Machine Performance Rows : %s', machine_perf_dict['periods'])
    LOGGER.debug('Machine Performance Cols : %s', machine_perf_dict['heights'])

    machine_param_dict = validation.get_validated_dataframe(
        args['machine_param_path'],
        index_col='name',
        columns={
            'name': {'type': 'option_string'},
            'value': {'type': 'number'}
        },
    )['value'].to_dict()

    # Check if required column fields are entered in the land grid csv file
    if 'land_gridPts_path' in args:
        # Create a grid_land_df dataframe for later use in valuation
        grid_land_df = validation.get_validated_dataframe(
            args['land_gridPts_path'],
            **MODEL_SPEC['args']['land_gridPts_path'])
        missing_grid_land_fields = []
        for field in ['id', 'type', 'lat', 'long', 'location']:
            if field not in grid_land_df.columns:
                missing_grid_land_fields.append(field)

        if missing_grid_land_fields:
            raise ValueError(
                'The following column fields are missing from the Grid '
                'Connection Points File: %s' % missing_grid_land_fields)

    if 'valuation_container' in args and args['valuation_container']:
        machine_econ_dict = validation.get_validated_dataframe(
            args['machine_econ_path'],
            index_col='name',
            columns={
                'name': {'type': 'option_string'},
                'value': {'type': 'number'}
            }
        )['value'].to_dict()

    # Build up a dictionary of possible analysis areas where the key
    # is the analysis area selected and the value is a dictionary
    # that stores the related paths to the needed inputs
    wave_base_data_path = args['wave_base_data_path']
    analysis_dict = {
        'westcoast': {
            'point_vector':
            os.path.join(wave_base_data_path, 'NAmerica_WestCoast_4m.shp'),
            'extract_vector':
            os.path.join(wave_base_data_path, 'WCNA_extract.shp'),
            'ww3_path':
            os.path.join(wave_base_data_path, 'NAmerica_WestCoast_4m.txt.bin')
        },
        'eastcoast': {
            'point_vector':
            os.path.join(wave_base_data_path, 'NAmerica_EastCoast_4m.shp'),
            'extract_vector':
            os.path.join(wave_base_data_path, 'ECNA_extract.shp'),
            'ww3_path':
            os.path.join(wave_base_data_path, 'NAmerica_EastCoast_4m.txt.bin')
        },
        'northsea4': {
            'point_vector':
            os.path.join(wave_base_data_path, 'North_Sea_4m.shp'),
            'extract_vector':
            os.path.join(wave_base_data_path, 'North_Sea_4m_Extract.shp'),
            'ww3_path':
            os.path.join(wave_base_data_path, 'North_Sea_4m.bin')
        },
        'northsea10': {
            'point_vector':
            os.path.join(wave_base_data_path, 'North_Sea_10m.shp'),
            'extract_vector':
            os.path.join(wave_base_data_path, 'North_Sea_10m_Extract.shp'),
            'ww3_path':
            os.path.join(wave_base_data_path, 'North_Sea_10m.bin')
        },
        'australia': {
            'point_vector':
            os.path.join(wave_base_data_path, 'Australia_4m.shp'),
            'extract_vector':
            os.path.join(wave_base_data_path, 'Australia_Extract.shp'),
            'ww3_path':
            os.path.join(wave_base_data_path, 'Australia_4m.bin')
        },
        'global': {
            'point_vector':
            os.path.join(wave_base_data_path, 'Global.shp'),
            'extract_vector':
            os.path.join(wave_base_data_path, 'Global_extract.shp'),
            'ww3_path':
            os.path.join(wave_base_data_path, 'Global_WW3.txt.bin')
        }
    }

    # Get the String value for the analysis area provided from the dropdown
    # menu in the user interface
    analysis_area = args['analysis_area']
    # Use the analysis area String to get the path's to the wave seastate data,
    # the wave point shapefile, and the polygon extract shapefile
    wave_seastate_bins = _binary_wave_data_to_dict(
        analysis_dict[analysis_area]['ww3_path'])
    analysis_area_points_path = analysis_dict[analysis_area][
        'point_vector']
    analysis_area_extract_path = analysis_dict[analysis_area][
        'extract_vector']

    # Remove the wave point shapefile if it exists
    wave_vector_path = os.path.join(intermediate_dir,
                                    'WEM_InputOutput_Pts%s.shp' % file_suffix)
    if os.path.isfile(wave_vector_path):
        os.remove(wave_vector_path)

    # Set the source projection for a coordinate transformation
    # to the input projection from the wave watch point shapefile
    analysis_area_sr = _get_vector_spatial_ref(analysis_area_points_path)

    # This if/else statement differentiates between having an AOI or doing
    # a broad run on all the wave points specified by args['analysis_area'].
    if 'aoi_path' not in args or not args['aoi_path']:
        LOGGER.info('AOI not provided.')

        # Make a copy of the wave point shapefile so that the original input is
        # not corrupted when we clip the vector
        _copy_vector_or_raster(analysis_area_points_path, wave_vector_path)

        # The path to a polygon shapefile that specifies the broader AOI
        aoi_vector_path = analysis_area_extract_path

        # Set the pixel size to that of DEM, to be used for creating rasters
        target_pixel_size = pygeoprocessing.get_raster_info(dem_path)[
            'pixel_size']

        # Create a coordinate transformation, because it is used below when
        # indexing the DEM
        aoi_sr = _get_vector_spatial_ref(aoi_vector_path)
        aoi_sr_wkt = aoi_sr.ExportToWkt()
        analysis_area_sr_wkt = analysis_area_sr.ExportToWkt()

    else:
        LOGGER.info('AOI provided.')
        aoi_vector_path = args['aoi_path']
        # Create a coordinate transformation from the projection of the given
        # wave energy point shapefile, to the AOI's projection
        aoi_sr = _get_vector_spatial_ref(aoi_vector_path)
        aoi_sr_wkt = aoi_sr.ExportToWkt()
        analysis_area_sr_wkt = analysis_area_sr.ExportToWkt()

        # Clip the wave data shapefile by the bounds provided from the AOI
        task_graph.add_task(
            func=_clip_vector_by_vector,
            args=(analysis_area_points_path, aoi_vector_path, wave_vector_path,
                  aoi_sr_wkt, intermediate_dir),
            target_path_list=[wave_vector_path],
            task_name='clip_wave_points_to_aoi')

        # Clip the AOI to the Extract shape to make sure the output results do
        # not show extrapolated values outside the bounds of the points
        aoi_clipped_to_extract_path = os.path.join(
            intermediate_dir,
            'aoi_clipped_to_extract_path%s.shp' % file_suffix)
        task_graph.add_task(
            func=_clip_vector_by_vector,
            args=(aoi_vector_path, analysis_area_extract_path,
                  aoi_clipped_to_extract_path, aoi_sr_wkt, intermediate_dir),
            target_path_list=[aoi_clipped_to_extract_path],
            task_name='clip_aoi_to_extract_data')

        # Replace the AOI path with the clipped AOI path
        aoi_vector_path = aoi_clipped_to_extract_path

        # Join here since we need pixel size for creating output rasters
        task_graph.join()

        # Get the size of the pixels in meters, to be used for creating
        # projected wave power and wave energy capacity rasters
        coord_trans = utils.create_coordinate_transformer(
            analysis_area_sr, aoi_sr)
        coord_trans_opposite = utils.create_coordinate_transformer(
            aoi_sr, analysis_area_sr)
        target_pixel_size = _pixel_size_helper(wave_vector_path, coord_trans,
                                               coord_trans_opposite, dem_path)

    LOGGER.debug('target_pixel_size: %s, target_projection: %s',
                 target_pixel_size, aoi_sr_wkt)

    # We do all wave power calculations by manipulating the fields in
    # the wave data shapefile, thus we need to add proper depth values
    # from the raster DEM
    LOGGER.info('Adding DEPTH_M field to the wave shapefile from the DEM')
    # Add the depth value to the wave points by indexing into the DEM dataset
    indexed_wave_vector_path = os.path.join(
        intermediate_dir, 'Indexed_WEM_InputOutput_Pts%s.shp' % file_suffix)
    index_depth_to_wave_vector_task = task_graph.add_task(
        func=_index_raster_value_to_point_vector,
        args=(wave_vector_path, dem_path, indexed_wave_vector_path,
              _DEPTH_FIELD),
        target_path_list=[indexed_wave_vector_path],
        task_name='index_depth_to_wave_vector')

    # Generate an interpolate object for wave_energy_capacity
    LOGGER.info('Interpolating machine performance table.')
    energy_interp = _wave_energy_interp(wave_seastate_bins, machine_perf_dict)

    # Create a dictionary with the wave energy capacity sums from each location
    LOGGER.info('Calculating Captured Wave Energy.')
    energy_cap = _wave_energy_capacity_to_dict(
        wave_seastate_bins, energy_interp, machine_param_dict)

    # Add wave energy and wave power fields to the shapefile for the
    # corresponding points
    LOGGER.info('Adding wave energy and power fields to the wave vector.')
    wave_energy_power_vector_path = os.path.join(
        intermediate_dir, 'Captured_WEM_InputOutput_Pts%s.shp' % file_suffix)
    create_wave_energy_and_power_raster_task = task_graph.add_task(
        func=_energy_and_power_to_wave_vector,
        args=(energy_cap, indexed_wave_vector_path,
              wave_energy_power_vector_path),
        target_path_list=[wave_energy_power_vector_path],
        task_name='get_wave_energy_and_power',
        dependent_task_list=[index_depth_to_wave_vector_task])

    # Intermediate/final output paths for wave energy and wave power rasters
    unclipped_energy_raster_path = os.path.join(
        intermediate_dir, 'unclipped_capwe_mwh%s.tif' % file_suffix)
    unclipped_power_raster_path = os.path.join(
        intermediate_dir, 'unclipped_wp_kw%s.tif' % file_suffix)
    interpolated_energy_raster_path = os.path.join(
        intermediate_dir, 'interpolated_capwe_mwh%s.tif' % file_suffix)
    interpolated_power_raster_path = os.path.join(
        intermediate_dir, 'interpolated_wp_kw%s.tif' % file_suffix)
    energy_raster_path = os.path.join(output_dir,
                                      'capwe_mwh%s.tif' % file_suffix)
    wave_power_raster_path = os.path.join(output_dir,
                                          'wp_kw%s.tif' % file_suffix)

    # Create blank rasters bounded by the vector of analysis area (AOI)
    LOGGER.info('Create wave power and energy rasters from AOI extent')
    create_unclipped_energy_raster_task = task_graph.add_task(
        func=pygeoprocessing.create_raster_from_vector_extents,
        args=(aoi_vector_path, unclipped_energy_raster_path, target_pixel_size,
              _TARGET_PIXEL_TYPE, _NODATA),
        target_path_list=[unclipped_energy_raster_path],
        task_name='create_unclipped_energy_raster')

    create_unclipped_power_raster_task = task_graph.add_task(
        func=pygeoprocessing.create_raster_from_vector_extents,
        args=(aoi_vector_path, unclipped_power_raster_path, target_pixel_size,
              _TARGET_PIXEL_TYPE, _NODATA),
        target_path_list=[unclipped_power_raster_path],
        task_name='create_unclipped_power_raster')

    # Interpolate wave energy and power from the wave vector over the rasters
    LOGGER.info('Interpolate wave power and wave energy capacity onto rasters')
    interpolate_energy_points_task = task_graph.add_task(
        func=_interpolate_vector_field_onto_raster,
        args=(wave_energy_power_vector_path, unclipped_energy_raster_path,
              interpolated_energy_raster_path, _CAP_WE_FIELD),
        target_path_list=[interpolated_energy_raster_path],
        task_name='interpolate_energy_points',
        dependent_task_list=[create_wave_energy_and_power_raster_task,
                             create_unclipped_energy_raster_task])

    interpolate_power_points_task = task_graph.add_task(
        func=_interpolate_vector_field_onto_raster,
        args=(wave_energy_power_vector_path, unclipped_power_raster_path,
              interpolated_power_raster_path, _WAVE_POWER_FIELD),
        target_path_list=[interpolated_power_raster_path],
        task_name='interpolate_power_points',
        dependent_task_list=[create_wave_energy_and_power_raster_task,
                             create_unclipped_power_raster_task])

    clip_energy_raster_task = task_graph.add_task(
        func=pygeoprocessing.mask_raster,
        args=((interpolated_energy_raster_path, 1), aoi_vector_path,
              energy_raster_path,),
        kwargs={'all_touched': True},
        target_path_list=[energy_raster_path],
        task_name='clip_energy_raster',
        dependent_task_list=[interpolate_energy_points_task])

    clip_power_raster_task = task_graph.add_task(
        func=pygeoprocessing.mask_raster,
        args=((interpolated_power_raster_path, 1), aoi_vector_path,
              wave_power_raster_path,),
        kwargs={'all_touched': True},
        target_path_list=[wave_power_raster_path],
        task_name='clip_power_raster',
        dependent_task_list=[interpolate_power_points_task])

    # Paths for wave energy and wave power percentile rasters
    wp_rc_path = os.path.join(output_dir, 'wp_rc%s.tif' % file_suffix)
    capwe_rc_path = os.path.join(output_dir, 'capwe_rc%s.tif' % file_suffix)

    # Create the percentile rasters for wave energy and wave power
    task_graph.add_task(
        func=_create_percentile_rasters,
        args=(energy_raster_path, capwe_rc_path, _CAPWE_UNITS_SHORT,
              _CAPWE_UNITS_LONG, _PERCENTILES, intermediate_dir),
        kwargs={'start_value': _STARTING_PERC_RANGE},
        target_path_list=[capwe_rc_path],
        task_name='create_energy_percentile_raster',
        dependent_task_list=[clip_energy_raster_task])

    task_graph.add_task(
        func=_create_percentile_rasters,
        args=(wave_power_raster_path, wp_rc_path, _WP_UNITS_SHORT,
              _WP_UNITS_LONG, _PERCENTILES, intermediate_dir),
        kwargs={'start_value': _STARTING_PERC_RANGE},
        target_path_list=[wp_rc_path],
        task_name='create_power_percentile_raster',
        dependent_task_list=[clip_power_raster_task])

    LOGGER.info('Completed Wave Energy Biophysical')

    if 'valuation_container' not in args or not args['valuation_container']:
        # The rest of the function is valuation, so we can quit now
        LOGGER.info('Valuation not selected')
        task_graph.close()
        task_graph.join()
        return
    else:
        LOGGER.info('Valuation selected')

    # Output path for landing point shapefile
    land_vector_path = os.path.join(
        output_dir, 'LandPts_prj%s.shp' % file_suffix)
    # Output path for grid point shapefile
    grid_vector_path = os.path.join(
        output_dir, 'GridPts_prj%s.shp' % file_suffix)

    # Make a point shapefile for grid points
    LOGGER.info('Creating Grid Points Vector.')
    create_grid_points_vector_task = task_graph.add_task(
        func=_dict_to_point_vector,
        args=(grid_land_df[grid_land_df['type'] == 'grid'].to_dict('index'),
              grid_vector_path, 'grid_points', analysis_area_sr_wkt, aoi_sr_wkt),
        target_path_list=[grid_vector_path],
        task_name='create_grid_points_vector')

    # Make a point shapefile for landing points.
    LOGGER.info('Creating Landing Points Vector.')
    create_land_points_vector_task = task_graph.add_task(
        func=_dict_to_point_vector,
        args=(grid_land_df[grid_land_df['type'] == 'land'].to_dict('index'),
              land_vector_path, 'land_points', analysis_area_sr_wkt, aoi_sr_wkt),
        target_path_list=[land_vector_path],
        task_name='create_land_points_vector')

    # Add new fields to the wave vector.
    final_wave_energy_power_vector_path = os.path.join(
        intermediate_dir, 'Final_WEM_InputOutput_Pts%s.shp' % file_suffix)
    add_target_fields_to_wave_vector_task = task_graph.add_task(
        func=_add_target_fields_to_wave_vector,
        args=(wave_energy_power_vector_path, land_vector_path,
              grid_vector_path, final_wave_energy_power_vector_path,
              machine_econ_dict, int(args['number_of_machines'])),
        target_path_list=[final_wave_energy_power_vector_path],
        task_name='add_fields_to_wave_vector',
        dependent_task_list=[create_wave_energy_and_power_raster_task,
                             create_land_points_vector_task,
                             create_grid_points_vector_task])

    # Intermediate path for the projected net present value raster
    inter_npv_raster_path = os.path.join(
        intermediate_dir, 'npv_not_clipped%s.tif' % file_suffix)
    # Path for the net present value percentile raster
    target_npv_rc_path = os.path.join(output_dir, 'npv_rc%s.tif' % file_suffix)
    # Output path for the projected net present value raster
    target_npv_raster_path = os.path.join(
        output_dir, 'npv_usd%s.tif' % file_suffix)

    LOGGER.info('Create NPV raster from wave vector and AOI extents.')
    create_npv_raster_task = task_graph.add_task(
        func=_create_npv_raster,
        args=(final_wave_energy_power_vector_path, aoi_vector_path,
              inter_npv_raster_path, target_npv_raster_path,
              target_pixel_size),
        target_path_list=[inter_npv_raster_path, target_npv_raster_path],
        task_name='create_npv_raster',
        dependent_task_list=[add_target_fields_to_wave_vector_task])

    LOGGER.info('Create percentile NPV raster.')
    task_graph.add_task(
        func=_create_percentile_rasters,
        args=(target_npv_raster_path, target_npv_rc_path, _NPV_UNITS_SHORT,
              _NPV_UNITS_LONG, _PERCENTILES, intermediate_dir),
        target_path_list=[target_npv_rc_path],
        task_name='create_npv_percentile_raster',
        dependent_task_list=[create_npv_raster_task])

    # Close Taskgraph
    task_graph.close()
    task_graph.join()
    LOGGER.info('End of Wave Energy Valuation.')


def _copy_vector_or_raster(base_file_path, target_file_path):
    """Make a copy of a vector or raster.

    Args:
        base_file_path (str): a path to the base vector or raster to be copied
            from.
        target_file_path (str): a path to the target copied vector or raster.

    Returns:
        None

    Raises:
        ValueError if the base file can't be opened by GDAL.

    """
    # Open the file as raster first
    source_dataset = gdal.OpenEx(base_file_path, gdal.OF_RASTER)
    target_driver_name = _RASTER_DRIVER_NAME
    if source_dataset is None:
        # File didn't open as a raster; assume it's a vector
        source_dataset = gdal.OpenEx(base_file_path, gdal.OF_VECTOR)
        target_driver_name = _VECTOR_DRIVER_NAME

        # Raise an exception if the file can't be opened by GDAL
        if source_dataset is None:
            raise ValueError(
                'File %s is neither a GDAL-compatible raster nor vector.'
                % base_file_path)

    driver = gdal.GetDriverByName(target_driver_name)
    driver.CreateCopy(target_file_path, source_dataset)
    source_dataset = None


def _interpolate_vector_field_onto_raster(
        base_vector_path, base_raster_path, target_interpolated_raster_path,
        field_name):
    """Interpolate a vector field onto a target raster.

    Copy the base raster to the target interpolated raster, so taskgraph could
    trace the file state correctly.

    Args:
        base_vector_path (str): a path to a base vector that has field_name to
            be interpolated.
        base_raster_path (str): a path to a base raster to make a copy from.
        target_interpolated_raster_path (str): a path to a target raster copied
            from the base raster and will have the interpolated values.
        field_name (str): a field name on the base vector whose values will be
            interpolated onto the target raster.

    Returns:
        None

    """
    _copy_vector_or_raster(base_raster_path, target_interpolated_raster_path)
    pygeoprocessing.interpolate_points(
        base_vector_path, field_name, (target_interpolated_raster_path, 1),
        _TARGET_RESAMPLE_METHOD)


def _create_npv_raster(
        base_wave_vector_path, base_aoi_vector_path, inter_npv_raster_path,
        target_npv_raster_path, target_pixel_size):
    """Generate final NPV raster from the wave vector and AOI extent.

    Args:
        base_wave_vector_path (str): a path to the wave vector that contains
            the NPV field.
        base_aoi_vector_path (str): a path to the AOI vector used for
            generating and clipping the NPV raster.
        inter_npv_raster_path (str): a path to the intermediate NPV raster
            generated based on AOI vector extents.
        target_npv_raster_path (str): a path to the target NPV raster that
            has the NPV value and is clipped from the AOI.
        target_pixel_size (tuple): a tuple of floats representing the target
            x and y pixel sizes.

    Returns:
        None

    """
    # Create a blank raster from the extents of the wave farm shapefile
    LOGGER.info('Creating NPV Raster From AOI Vector Extents')
    pygeoprocessing.create_raster_from_vector_extents(
        base_aoi_vector_path, inter_npv_raster_path, target_pixel_size,
        _TARGET_PIXEL_TYPE, _NODATA)

    # Interpolate the NPV values based on the dimensions and corresponding
    # points of the raster, then write the interpolated values to the raster
    LOGGER.info('Interpolating Net Present Value onto Raster.')
    pygeoprocessing.interpolate_points(
        base_wave_vector_path, _NPV_25Y_FIELD, (inter_npv_raster_path, 1),
        _TARGET_RESAMPLE_METHOD)

    # Clip the raster to the AOI vector
    LOGGER.info('Masking NPV raster with AOI vector.')
    pygeoprocessing.mask_raster(
        (inter_npv_raster_path, 1),
        base_aoi_vector_path,
        target_npv_raster_path,
        all_touched=True)


def _get_npv_results(captured_wave_energy, depth, number_of_machines,
                     wave_to_land_dist, land_to_grid_dist, machine_econ_dict):
    """Compute NPV, total captured wave energy, and units for wave point.

    Args:
        captured_wave_energy (double): the amount of captured wave energy for
            a wave machine.
        depth (double): the depth of that wave point.
        number_of_machines (int): the number of machines for a given wave point
        wave_to_land_dist (float): the shortest distance from the wave point to
            land points.
        land_to_grid_dist (float): the shortest distance from the wave point to
            grid points.
        machine_econ_dict (dict): a dictionary of keys from the first
            column of the machine economy CSV file and corresponding
            values from the `VALUE` column.

    Returns:
        npv_result (float): the sum of total NPV of all 25 years.
        capwe_all_result (float): the total captured wave energy per year.

    """
    # Extract the machine economic parameters
    cap_max = float(machine_econ_dict['capmax'])  # maximum capacity, kW
    capital_cost = float(machine_econ_dict['cc'])  # capital cost, $/kW
    cml = float(machine_econ_dict['cml'])  # cost of mooring lines, $ per m
    cul = float(machine_econ_dict['cul'])  # cost of underwater cable, $ per km
    col = float(machine_econ_dict['col'])  # cost of overland cable, $ per km
    # operating & maintenance cost, $ per kWh
    omc = float(machine_econ_dict['omc'])
    price = float(machine_econ_dict['p'])  # price of electricity, $ per kWh
    smlpm = float(machine_econ_dict['smlpm'])  # slack-moored
    d_rate = float(machine_econ_dict['r'])  # discount rate

    capwe_all_result = captured_wave_energy * number_of_machines

    # Create a numpy array of length 25, filled with the captured wave
    # energy in kW/h. Represents the lifetime of this wave farm.
    # Note: Divide the result by 1000 to convert W/h to kW/h
    captured_we = numpy.ones(_LIFE_SPAN) * (int(captured_wave_energy) * 1000.0)
    # It is expected that there is no revenue from the first year
    captured_we[0] = 0

    # Compute values to determine NPV
    lenml = 3.0 * numpy.absolute(depth)
    install_cost = number_of_machines * cap_max * capital_cost
    mooring_cost = smlpm * lenml * cml * number_of_machines
    # Divide by 1000.0 to convert cul and col from [$ per km] to [$ per m]
    trans_cost = (wave_to_land_dist * cul / 1000.0) + (
        land_to_grid_dist * col / 1000.0)
    initial_cost = install_cost + mooring_cost + trans_cost
    annual_revenue = price * number_of_machines * captured_we
    annual_cost = omc * captured_we * number_of_machines

    # The first year's cost is the initial start up cost
    annual_cost[0] = initial_cost

    # Calculate the total NPV of total life span
    rho = 1.0 / (1.0 + d_rate)
    npv = numpy.power(rho, numpy.arange(_LIFE_SPAN)) * (
        annual_revenue - annual_cost)

    npv_result = numpy.sum(npv) / 1000.0

    return npv_result, capwe_all_result


def _add_target_fields_to_wave_vector(
        base_wave_vector_path, base_land_vector_path, base_grid_vector_path,
        target_wave_vector_path, machine_econ_dict, number_of_machines):
    """Add six target fields to the target wave point vector.

    The target fields are the distance from ocean to land, the distance
    from land to grid, the land point ID, NPV, total captured wave energy, and
    units.

    Args:
        base_wave_vector_path (str): a path to the wave point vector with
            fields to calculate distances and NPV.
        base_land_vector_path (str): a path to the land point vector to get
            the wave to land distances from.
        base_grid_vector_path (str): a path to the grid point vector to get
            the land to grid distances from.
        target_wave_vector_path (str): a path to the target wave point vector
            to create new fields in.
        machine_econ_dict (dict): a dictionary of keys from the first column of
            the machine economy CSV file and corresponding values from the
            `VALUE` column.
        number_of_machines (int): the number of machines for each wave point.

    Returns:
        None

    """
    _copy_vector_or_raster(base_wave_vector_path, target_wave_vector_path)
    target_wave_vector = gdal.OpenEx(
        target_wave_vector_path, gdal.OF_VECTOR | gdal.GA_Update)
    target_wave_layer = target_wave_vector.GetLayer(0)

    # Get the coordinates of points of wave, land, and grid vectors
    wave_point_list = _get_points_geometries(base_wave_vector_path)
    land_point_list = _get_points_geometries(base_land_vector_path)
    grid_point_list = _get_points_geometries(base_grid_vector_path)

    # Calculate the minimum distances between the relative point groups
    LOGGER.info('Calculating Min Distances from wave to land and from land '
                'to grid.')
    wave_to_land_dist_list, wave_to_land_id_list = _calculate_min_distances(
        wave_point_list, land_point_list)
    land_to_grid_dist_list, _ = _calculate_min_distances(
        land_point_list, grid_point_list)

    # Add target fields to the wave vector to store results
    for field in [_W2L_DIST_FIELD, _L2G_DIST_FIELD, _LAND_ID_FIELD,
                  _NPV_25Y_FIELD, _CAPWE_ALL_FIELD, _UNIT_FIELD]:
        field_defn = ogr.FieldDefn(field, ogr.OFTReal)
        field_defn.SetWidth(24)
        field_defn.SetPrecision(11)
        target_wave_layer.CreateField(field_defn)

    # For each feature in the shapefile add the corresponding distance
    # from wave_to_land_dist and land_to_grid_dist calculated above
    target_wave_layer.ResetReading()

    LOGGER.info('Calculating and adding new fields to wave layer.')
    for i, feat in enumerate(target_wave_layer):
        # Get corresponding distances and land ID for the wave point
        land_id = int(wave_to_land_id_list[i])
        wave_to_land_dist = wave_to_land_dist_list[i]
        land_to_grid_dist = land_to_grid_dist_list[land_id]

        # Set distance and land ID fields to the feature
        feat.SetField(_W2L_DIST_FIELD, wave_to_land_dist)
        feat.SetField(_L2G_DIST_FIELD, land_to_grid_dist)
        feat.SetField(_LAND_ID_FIELD, land_id)

        # Get depth and captured wave energy for calculating NPV, total
        # captured energy, and units
        captured_wave_energy = feat.GetFieldAsDouble(_CAP_WE_FIELD)
        depth = feat.GetFieldAsDouble(_DEPTH_FIELD)
        npv_result, capwe_all_result = _get_npv_results(
            captured_wave_energy, depth, number_of_machines,
            wave_to_land_dist, land_to_grid_dist, machine_econ_dict)

        feat.SetField(_NPV_25Y_FIELD, npv_result)
        feat.SetField(_CAPWE_ALL_FIELD, capwe_all_result)
        feat.SetField(_UNIT_FIELD, number_of_machines)

        target_wave_layer.SetFeature(feat)
        feat = None

    target_wave_layer = None
    target_wave_vector = None


def _dict_to_point_vector(base_dict_data, target_vector_path, layer_name,
                          base_sr_wkt, target_sr_wkt):
    """Given a dictionary of data create a point shapefile that represents it.

    Args:
        base_dict_data (dict): a  dictionary with the wind data, where the keys
            are tuples of the lat/long coordinates:
            {
            1 : {'TYPE':'GRID', 'LAT':49, 'LONG':-126, 'LOCATION':'Ucluelet'},
            2 : {'TYPE':'GRID', 'LAT':50, 'LONG':-127, 'LOCATION':'Tofino'},
            }
        layer_name (str): the name of the layer.
        target_vector_path (str): path to the output destination of the
            shapefile.
        base_sr_wkt (str): the spatial reference of the data from
            base_dict_data in well-known text format.
        target_sr_wkt (str): target spatial reference in well-known text format

    Returns:
        None

    """
    # If the target_vector_path exists delete it
    if os.path.isfile(target_vector_path):
        driver = ogr.GetDriverByName(_VECTOR_DRIVER_NAME)
        driver.DeleteDataSource(target_vector_path)

    base_sr = osr.SpatialReference()
    base_sr.ImportFromWkt(base_sr_wkt)
    target_sr = osr.SpatialReference()
    target_sr.ImportFromWkt(target_sr_wkt)
    # Get coordinate transformation from base spatial reference to target,
    # in order to transform wave points to target_sr
    coord_trans = utils.create_coordinate_transformer(base_sr, target_sr)

    LOGGER.info('Creating new vector')
    output_driver = ogr.GetDriverByName(_VECTOR_DRIVER_NAME)
    output_vector = output_driver.CreateDataSource(target_vector_path)
    target_layer = output_vector.CreateLayer(str(layer_name), target_sr,
                                             ogr.wkbPoint)

    # Construct a dictionary of field names and their corresponding types
    field_dict = {
        'ID': ogr.OFTInteger,
        'TYPE': ogr.OFTString,
        'LAT': ogr.OFTReal,
        'LONG': ogr.OFTReal,
        'LOCATION': ogr.OFTString
    }

    LOGGER.info('Creating fields for the vector')
    for field_name in ['ID', 'TYPE', 'LAT', 'LONG', 'LOCATION']:
        target_field = ogr.FieldDefn(field_name, field_dict[field_name])
        target_layer.CreateField(target_field)

    LOGGER.info('Entering iteration to create and set the features')
    # For each inner dictionary (for each point) create a point
    for point_dict in base_dict_data.values():
        latitude = float(point_dict['lat'])
        longitude = float(point_dict['long'])
        point_dict['id'] = int(point_dict['id'])
        # When projecting to WGS84, extents -180 to 180 are used for longitude.
        # In case input longitude is from -360 to 0 convert
        if longitude < -180:
            longitude += 360
        geom = ogr.Geometry(ogr.wkbPoint)
        geom.AddPoint_2D(longitude, latitude)
        geom.Transform(coord_trans)

        output_feature = ogr.Feature(target_layer.GetLayerDefn())
        target_layer.CreateFeature(output_feature)

        for field_name in point_dict:
            output_feature.SetField(field_name.upper(), point_dict[field_name])
        output_feature.SetGeometryDirectly(geom)
        target_layer.SetFeature(output_feature)
        output_feature = None

    output_vector = None
    LOGGER.info('Finished _dict_to_point_vector')


def _get_points_geometries(base_vector_path):
    """Retrieve the XY coordinates from a point shapefile.

    The X and Y values from each point feature in the vector are stored in pair
    as [x_location,y_location] in a numpy array.

    Args:
        base_vector_path (str): a path to an OGR vector file.

    Returns:
        an array of points, representing the geometry of each point in the
            shapefile.

    """
    points = []
    base_vector = gdal.OpenEx(base_vector_path, gdal.OF_VECTOR)
    base_layer = base_vector.GetLayer(0)
    for feat in base_layer:
        x_location = float(feat.GetGeometryRef().GetX())
        y_location = float(feat.GetGeometryRef().GetY())
        points.append([x_location, y_location])
        feat = None
    base_layer = None
    base_vector = None

    return numpy.array(points)


def _calculate_min_distances(xy_1, xy_2):
    """Calculate the shortest distances and indexes of points in xy_1 to xy_2.

    For all points in xy_1, this function calculates the distance from point
    xy_1 to various points in xy_2, and stores the shortest distances found in
    a list min_dist. The function also stores the index from which ever point
    in xy_2 was closest, as an id in a list that corresponds to min_dist.

    Args:
        xy_1 (numpy.array): An array of points in the form [x,y]
        xy_2 (numpy.array): An array of points in the form [x,y]

    Returns:
        min_dist (numpy.array): An array of shortest distances for each point
            in xy_1 to xy_2.
        min_id (numpy.array): An array of indexes corresponding to the array
            of shortest distances (min_dist).

    """
    # Create two numpy array of zeros with length set to as many points in xy_1
    min_dist = numpy.zeros(len(xy_1))
    min_id = numpy.zeros(len(xy_1))

    # For all points xy_point in xy_1 calculate the distance from xy_point to
    # xy_2 and save the shortest distance found.
    for idx, xy_point in enumerate(xy_1):
        dists = numpy.sqrt(numpy.sum((xy_point - xy_2)**2, axis=1))
        min_dist[idx], min_id[idx] = dists.min(), dists.argmin()

    return min_dist, min_id


def _binary_wave_data_to_dict(wave_file_path):
    """Convert a pickled binary WW3 text file into a dictionary.

    The dictionary's keys are the corresponding (I,J) values and the value is
    a two-dimensional array representing a matrix of the number of hours a
    seastate occurs over a 5 year period. The row and column fields are
    extracted once and stored in the dictionary as well.

    Args:
        wave_file_path (str): path to a pickled binary WW3 file.

    Returns:
        wave_dict (dict): a dictionary of matrices representing hours of
            specific seastates, as well as the period and height ranges.
            It has the following structure:
               {'periods': [1,2,3,4,...],
                'heights': [.5,1.0,1.5,...],
                'bin_matrix': { (i0,j0): [[2,5,3,2,...], [6,3,4,1,...],...],
                                (i1,j1): [[2,5,3,2,...], [6,3,4,1,...],...],
                                 ...
                                (in, jn): [[2,5,3,2,...], [6,3,4,1,...],...]
                              }
               }

    """
    LOGGER.info('Extrapolating wave data from text to a dictionary')
    wave_file = open(wave_file_path, 'rb')
    wave_dict = {}
    # Create a key that hosts another dictionary where the matrix
    # representation of the seastate bins will be saved
    wave_dict['bin_matrix'] = {}
    wave_array = None
    wave_periods = []
    wave_heights = []
    key = None

    # get rows,cols
    row_col_bin = wave_file.read(8)
    n_cols, n_rows = struct.unpack('ii', row_col_bin)

    # get the periods and heights
    line = wave_file.read(n_cols * 4)

    wave_periods = list(struct.unpack('f' * n_cols, line))
    line = wave_file.read(n_rows * 4)
    wave_heights = list(struct.unpack('f' * n_rows, line))

    key = None
    while True:
        line = wave_file.read(8)
        if not line:
            # end of file
            wave_dict['bin_matrix'][key] = numpy.array(wave_array)
            break

        if key is not None:
            wave_dict['bin_matrix'][key] = numpy.array(wave_array)

        # Clear out array
        wave_array = []

        key = struct.unpack('ii', line)

        for _ in itertools.repeat(None, n_rows):
            line = wave_file.read(n_cols * 4)
            array = list(struct.unpack('f' * n_cols, line))
            wave_array.append(array)

    wave_file.close()
    # Add row/col field to dictionary
    LOGGER.debug('WaveData col %s', wave_periods)
    wave_dict['periods'] = numpy.array(wave_periods, dtype='f')
    LOGGER.debug('WaveData row %s', wave_heights)
    wave_dict['heights'] = numpy.array(wave_heights, dtype='f')
    LOGGER.info('Finished extrapolating wave data to dictionary.')
    return wave_dict


def _get_vector_spatial_ref(base_vector_path):
    """Get the spatial reference of an OGR vector (datasource).

    Args:
        base_vector_path (str): a path to an ogr vector

    Returns:
        spat_ref: a spatial reference

    """
    vector = gdal.OpenEx(base_vector_path, gdal.OF_VECTOR)
    layer = vector.GetLayer(0)
    spat_ref = layer.GetSpatialRef()
    layer = None
    vector = None
    return spat_ref


def _create_percentile_rasters(base_raster_path, target_raster_path,
                               units_short, units_long, percentile_list,
                               working_dir, start_value=None):
    """Create a percentile (quartile) raster based on the raster_dataset.

    An attribute table is also constructed for the raster_dataset that displays
    the ranges provided by taking the quartile of values.

    Args:
        base_raster_path (str): path to a GDAL raster with data of type
            integer
        target_raster_path (str): path to the destination of the new raster.
        units_short (str): The shorthand for the units of the raster values,
            ex: kW/m.
        units_long (str): The description of the units of the raster values,
            ex: wave power per unit width of wave crest length (kW/m).
        percentile_list (list): A list of the _PERCENTILES ranges,
            ex: [25, 50, 75, 90].
        start_value (str): The first value that goes to the first percentile
            range (start_value: percentile_one) (optional)

    Returns:
        None

    """
    LOGGER.info('Creating Percentile Rasters')
    temp_dir = tempfile.mkdtemp(dir=working_dir)

    # If the target_raster_path is already a file, delete it
    if os.path.isfile(target_raster_path):
        os.remove(target_raster_path)

    target_nodata = 255
    base_raster_info = pygeoprocessing.get_raster_info(base_raster_path)
    base_nodata = base_raster_info['nodata'][0]
    base_dtype = base_raster_info['datatype']

    def _mask_below_start_value(array):
        valid_mask = (
            ~pygeoprocessing.array_equals_nodata(array, base_nodata) &
            (array >= float(start_value)))
        result = numpy.empty_like(array)
        result[:] = base_nodata
        result[valid_mask] = array[valid_mask]
        return result

    if start_value is not None:
        masked_raster_path = os.path.join(
            temp_dir, os.path.basename(base_raster_path))
        pygeoprocessing.raster_calculator(
            [(base_raster_path, 1)], _mask_below_start_value,
            masked_raster_path, base_dtype, base_nodata)
        input_raster_path = masked_raster_path
    else:
        input_raster_path = base_raster_path

    # Get the percentile values for each percentile
    percentile_values = pygeoprocessing.raster_band_percentile(
        (input_raster_path, 1),
        os.path.join(temp_dir, 'percentile'),
        percentile_list)

    shutil.rmtree(temp_dir, ignore_errors=True)

    # Get the percentile ranges as strings so that they can be added to the
    # output table. Also round them for readability.
    value_ranges = []
    rounded_percentiles = numpy.round(percentile_values, decimals=2)
    # Add the first range with the starting value if it exists
    if start_value:
        value_ranges.append('%s to %s' % (start_value, rounded_percentiles[0]))
    else:
        value_ranges.append('Less than or equal to %s' %
                            rounded_percentiles[0])
    value_ranges += ['%s to %s' % (p, q) for (p, q) in
                     zip(rounded_percentiles[:-1], rounded_percentiles[1:])]
    # Add the last range to the range of values list
    value_ranges.append('Greater than %s' % rounded_percentiles[-1])
    LOGGER.debug('Range_values : %s', value_ranges)

    # Classify the pixels of raster_dataset into groups and write to output
    pygeoprocessing.raster_map(
        op=lambda band: numpy.searchsorted(percentile_values, band) + 1,
        rasters=[base_raster_path],
        target_path=target_raster_path,
        target_dtype=numpy.uint8,
        target_nodata=target_nodata)

    # Create percentile groups of how percentile ranges are classified
    percentile_groups = numpy.arange(1, len(percentile_values) + 2)

    # Get the pixel count for each group
    pixel_count = _count_pixels_groups(target_raster_path, percentile_groups)

    LOGGER.debug('Pixel_count: %s; Percentile_groups: %s' %
                 (pixel_count, percentile_groups))

    # Initialize a dictionary where percentile groups map to a string
    # of corresponding percentile ranges. Used to create RAT
    percentile_dict = {}
    for idx in range(len(percentile_groups)):
        percentile_dict[percentile_groups[idx]] = value_ranges[idx]
    value_range_field = 'Value Range (' + units_long + ', ' + units_short + ')'
    _create_raster_attr_table(
        target_raster_path, percentile_dict, column_name=value_range_field)

    # Create a list of corresponding percentile ranges from the percentile list
    length = len(percentile_list)
    percentile_ranges = []
    first_range = '<' + str(percentile_list[0]) + '%'
    percentile_ranges.append(first_range)
    for idx in range(length - 1):
        percentile_ranges.append(
            str(percentile_list[idx]) + '-' +
            str(percentile_list[idx + 1]) + '%')
    # Add the last range to the percentile ranges list
    last_range = '>' + str(percentile_list[length - 1]) + '%'
    percentile_ranges.append(last_range)

    # Initialize a dictionary to map percentile groups to percentile range
    # string and pixel count. Used for creating CSV table
    column_names = [
        'Percentile Group', 'Percentile Range', value_range_field,
        'Pixel Count'
    ]
    table_dict = dict((col_name, []) for col_name in column_names)
    for idx in range(len(percentile_groups)):
        table_dict['Percentile Group'].append(percentile_groups[idx])
        table_dict['Percentile Range'].append(percentile_ranges[idx])
        table_dict[value_range_field].append(value_ranges[idx])
        table_dict['Pixel Count'].append(pixel_count[idx])

    table_df = pandas.DataFrame(table_dict)

    # Write dataframe to csv, with columns in designated sequence
    base_attribute_table_path = os.path.splitext(target_raster_path)[0]
    attribute_table_path = base_attribute_table_path + '.csv'
    table_df.to_csv(attribute_table_path, index=False, columns=column_names)


def _clip_vector_by_vector(base_vector_path, clip_vector_path,
                           target_clipped_vector_path, target_sr_wkt,
                           work_dir):
    """Clip Shapefile Layer by second Shapefile Layer.

    Clip a shapefile layer where the output Layer inherits the projection and
    fields from the original Shapefile.

    Args:
        base_vector_path (str): a path to a Shapefile on disk. This is
            the Layer to clip. Must have same spatial reference as
            'clip_vector_path'.
        clip_vector_path (str): a path to a Shapefile on disk. This is
            the Layer to clip to. Must have same spatial reference as
            'base_vector_path'
        target_clipped_vector_path (str): a path on disk to write the clipped
            shapefile to. Should end with a '.shp' extension.
        target_sr_wkt (str): projection for the target_clipped_vector.
        work_dir (str): path to directory for saving temporary output files.

    Returns:
        None

    """
    if os.path.isfile(target_clipped_vector_path):
        driver = ogr.GetDriverByName(_VECTOR_DRIVER_NAME)
        driver.DeleteDataSource(target_clipped_vector_path)

    # Create a temporary folder within work_dir for saving reprojected files
    temp_work_dir = tempfile.mkdtemp(dir=work_dir, prefix='reproject-')

    def reproject_vector(base_vector_path, target_sr_wkt, temp_work_dir):
        """Reproject the vector to target projection."""
        base_sr_wkt = pygeoprocessing.get_vector_info(base_vector_path)[
            'projection_wkt']

        if base_sr_wkt != target_sr_wkt:
            LOGGER.info(
                'Base and target projections are different. '
                'Reprojecting %s to %s.', base_vector_path, target_sr_wkt)

            # Create path for the reprojected shapefile
            reproject_base_vector_path = os.path.join(
                temp_work_dir,
                os.path.basename(base_vector_path).replace(
                    '.shp', '_projected.shp'))
            pygeoprocessing.reproject_vector(base_vector_path, target_sr_wkt,
                                             reproject_base_vector_path)
            # Replace the base shapefile path with the reprojected path
            base_vector_path = reproject_base_vector_path

        return base_vector_path

    reproject_base_vector_path = reproject_vector(base_vector_path,
                                                  target_sr_wkt, temp_work_dir)
    reproject_clip_vector_path = reproject_vector(clip_vector_path,
                                                  target_sr_wkt, temp_work_dir)

    base_vector = gdal.OpenEx(reproject_base_vector_path, gdal.OF_VECTOR)
    base_layer = base_vector.GetLayer()
    base_layer_defn = base_layer.GetLayerDefn()

    clip_vector = gdal.OpenEx(reproject_clip_vector_path, gdal.OF_VECTOR)
    clip_layer = clip_vector.GetLayer()

    driver = ogr.GetDriverByName(_VECTOR_DRIVER_NAME)
    target_vector = driver.CreateDataSource(target_clipped_vector_path)
    target_layer = target_vector.CreateLayer(base_layer_defn.GetName(),
                                             base_layer.GetSpatialRef())
    base_layer.Clip(clip_layer, target_layer)

    # Add in a check to make sure the intersection didn't come back empty
    if target_layer.GetFeatureCount() == 0:
        raise IntersectionError(
            "Intersection ERROR: found no intersection between base vector %s "
            "and clip vector %s." % (base_vector_path, clip_vector_path))

    base_layer = None
    clip_layer = None
    target_layer = None
    base_vector = None
    clip_vector = None
    target_vector = None

    shutil.rmtree(temp_work_dir, ignore_errors=True)


def _wave_energy_interp(wave_data, machine_perf):
    """Generate an interpolation matrix representing the machine perf table.

    The matrix is generated using new ranges from wave watch data.

    Args:
        wave_data (dict): A dictionary holding the new x range (period) and
            y range (height) values for the interpolation. The dictionary has
            the following structure:
                {'periods': [1,2,3,4,...],
                 'heights': [.5,1.0,1.5,...],
                 'bin_matrix': { (i0,j0): [[2,5,3,2,...], [6,3,4,1,...],...],
                                 (i1,j1): [[2,5,3,2,...], [6,3,4,1,...],...],
                                  ...
                                 (in, jn): [[2,5,3,2,...], [6,3,4,1,...],...]
                               }
                }
        machine_perf (dict): a dictionary that holds the machine performance
            information with the following keys and structure:
                machine_perf['periods'] - [1,2,3,...]
                machine_perf['heights'] - [.5,1,1.5,...]
                machine_perf['bin_matrix'] - [[1,2,3,...],[5,6,7,...],...].

    Returns:
        The interpolated matrix

    """
    # Get ranges and matrix for machine performance table
    x_range = numpy.array(machine_perf['periods'], dtype='f')
    y_range = numpy.array(machine_perf['heights'], dtype='f')
    z_matrix = numpy.array(machine_perf['bin_matrix'], dtype='f')
    # Get new ranges to interpolate to, from wave_data table
    new_x = wave_data['periods']
    new_y = wave_data['heights']

    # Interpolate machine performance table and return the interpolated matrix
    interp_z_spl = scipy.interpolate.RectBivariateSpline(
        x_range, y_range, z_matrix.transpose(), kx=1, ky=1)
    return interp_z_spl(new_x, new_y).transpose()


def _wave_energy_capacity_to_dict(wave_data, interp_z, machine_param):
    """Compute and save the wave energy capacity for each point to a dict.

    The dictionary keys are the points (i,j) and their corresponding value
    is the wave energy capacity.

    Args:
        wave_data (dict): A wave watch dictionary with the following structure:
                {'periods': [1,2,3,4,...],
                 'heights': [.5,1.0,1.5,...],
                 'bin_matrix': { (i0,j0): [[2,5,3,2,...], [6,3,4,1,...],...],
                                 (i1,j1): [[2,5,3,2,...], [6,3,4,1,...],...],
                                  ...
                                 (in, jn): [[2,5,3,2,...], [6,3,4,1,...],...]
                               }
                }
        interp_z (np.array): A 2D array of the interpolated values for the
            machine performance table
        machine_param (dict): A dictionary containing the restrictions for the
            machines (CapMax, TpMax, HsMax)

    Returns:
        energy_cap (dict): key - wave point, value - the wave energy capacity

    """
    energy_cap = {}

    # Get the row,col fields (ranges) for the wave watch data
    # row is wave period label
    # col is wave height label
    wave_periods = wave_data['periods']
    wave_heights = wave_data['heights']

    # Get the machine parameter restriction values
    cap_max = float(machine_param['capmax'])
    period_max = float(machine_param['tpmax'])
    height_max = float(machine_param['hsmax'])

    # It seems that the capacity max is already set to it's limit in
    # the machine performance table. However, if it needed to be
    # restricted the following line will do it
    interp_z = numpy.array(interp_z)
    interp_z[interp_z > cap_max] = cap_max

    # Set position variables to use as a check and as an end
    # point for rows/cols if restrictions limit the ranges
    period_max_index = -1
    height_max_index = -1

    # Using the restrictions find the max position (index) for period and
    # height in the wave_periods/wave_heights ranges

    for index_pos, value in enumerate(wave_periods):
        if value > period_max:
            period_max_index = index_pos
            break

    for index_pos, value in enumerate(wave_heights):
        if value > height_max:
            height_max_index = index_pos
            break

    LOGGER.debug('Position of max period : %f', period_max_index)
    LOGGER.debug('Position of max height : %f', height_max_index)

    # For all the wave watch points, multiply the occurrence matrix by the
    # interpolated machine performance matrix to get the captured wave energy
    for key, val in wave_data['bin_matrix'].items():
        # Convert all values to type float
        temp_matrix = numpy.array(val, dtype='f')
        mult_matrix = numpy.multiply(temp_matrix, interp_z)
        # Set any value that is outside the restricting ranges provided by
        # machine parameters to zero
        if period_max_index != -1:
            mult_matrix[:, period_max_index:] = 0
        if height_max_index != -1:
            mult_matrix[height_max_index:, :] = 0

        # Since we are doing a cubic interpolation there is a possibility we
        # will have negative values where they should be zero. So here
        # we drive any negative values to zero.
        mult_matrix[mult_matrix < 0] = 0

        # Sum all of the values from the matrix to get the total
        # captured wave energy and convert kWh into MWh
        sum_we = (mult_matrix.sum() / 1000)
        energy_cap[key] = sum_we

    return energy_cap


def _index_raster_value_to_point_vector(
        base_point_vector_path, base_raster_path, target_point_vector_path,
        field_name):
    """Add the values of a raster to the field of vector point features.

    Values are recorded in the attribute field of the vector. Note: If a value
    is larger than or equal to 0, the feature will be deleted, since a wave
    energy point on land should not be used in calculations.

    Args:
        base_point_vector_path (str): a path to an OGR point vector file.
        base_raster_path (str): a path to a GDAL dataset.
        target_point_vector_path (str): a path to a shapefile that has the
            target field name in addition to the existing fields in the base
            point vector.
        field_name (str): the name of the new field that will be added to the
            point feature. An exception will be raised if this field has
            existed in the base point vector.

    Returns:
        None

    """
    _copy_vector_or_raster(base_point_vector_path, target_point_vector_path)

    target_vector = gdal.OpenEx(
        target_point_vector_path, gdal.OF_VECTOR | gdal.GA_Update)
    target_layer = target_vector.GetLayer()
    raster_gt = pygeoprocessing.get_raster_info(base_raster_path)[
        'geotransform']
    pixel_size_x, pixel_size_y, raster_min_x, raster_max_y = \
        abs(raster_gt[1]), abs(raster_gt[5]), raster_gt[0], raster_gt[3]

    # Create a new field for the VECTOR attribute
    field_defn = ogr.FieldDefn(field_name, ogr.OFTReal)
    field_defn.SetWidth(24)
    field_defn.SetPrecision(11)

    # Raise an exception if the field name already exists in the vector
    exact_match = True
    if target_layer.FindFieldIndex(field_name, exact_match) == -1:
        target_layer.CreateField(field_defn)
    else:
        raise ValueError(
            "'%s' field should not have existed in the wave data shapefiles. "
            "Please make sure it's renamed or removed from the attribute table."
            % field_name)

    # Create coordinate transformation from vector to raster, to make sure the
    # vector points are in the same projection as raster
    raster_sr = osr.SpatialReference()
    raster_sr.ImportFromWkt(
        pygeoprocessing.get_raster_info(base_raster_path)['projection_wkt'])
    vector_sr = osr.SpatialReference()
    vector_sr.ImportFromWkt(
        pygeoprocessing.get_vector_info(target_point_vector_path)[
            'projection_wkt'])
    vector_coord_trans = utils.create_coordinate_transformer(
        vector_sr, raster_sr)

    # Initialize an R-Tree indexing object with point geom from base_vector
    def generator_function():
        for feat in target_layer:
            fid = feat.GetFID()
            geom = feat.GetGeometryRef()
            geom_x, geom_y = geom.GetX(), geom.GetY()
            geom_trans_x, geom_trans_y, _ = vector_coord_trans.TransformPoint(
                geom_x, geom_y)
            yield (fid, (
                geom_trans_x, geom_trans_x, geom_trans_y, geom_trans_y), None)

    vector_idx = index.Index(generator_function(), interleaved=False)

    # For all the features (points) add the proper raster value
    encountered_fids = set()
    for block_info, block_matrix in pygeoprocessing.iterblocks(
            (base_raster_path, 1)):
        # Calculate block bounding box in decimal degrees
        block_min_x = raster_min_x + block_info['xoff'] * pixel_size_x
        block_max_x = raster_min_x + (
            block_info['win_xsize'] + block_info['xoff']) * pixel_size_x

        block_max_y = raster_max_y - block_info['yoff'] * pixel_size_y
        block_min_y = raster_max_y - (
            block_info['win_ysize'] + block_info['yoff']) * pixel_size_y

        # Obtain a list of vector points that fall within the block
        intersect_vectors = list(
            vector_idx.intersection(
                (block_min_x, block_max_x, block_min_y, block_max_y),
                objects=True))

        for vector in intersect_vectors:
            vector_fid = vector.id

            # Occasionally there will be points that intersect multiple block
            # bounding boxes (like points that lie on the boundary of two
            # blocks) and we don't want to double-count.
            if vector_fid in encountered_fids:
                continue

            vector_trans_x, vector_trans_y = vector.bbox[0], vector.bbox[1]

            # To get proper raster value we must index into the dem matrix
            # by getting where the point is located in terms of the matrix
            i = int((vector_trans_x - block_min_x) / pixel_size_x)
            j = int((block_max_y - vector_trans_y) / pixel_size_y)

            try:
                block_value = block_matrix[j][i]
            except IndexError:
                # It is possible for an index to be *just* on the edge of a
                # block and exceed the block dimensions.  If this happens,
                # pass on this point, as another block's bounding box should
                # catch this point instead.
                continue

            # There are cases where the DEM may be too coarse and thus a
            # wave energy point falls on land. If the raster value taken is
            # greater than or equal to zero we need to delete that point as
            # it should not be used in calculations
            encountered_fids.add(vector_fid)
            if block_value >= 0.0:
                target_layer.DeleteFeature(vector_fid)
            else:
                feat = target_layer.GetFeature(vector_fid)
                feat.SetField(field_name, float(block_value))
                target_layer.SetFeature(feat)
                feat = None

    # It is not enough to just delete a feature from the layer. The
    # database where the information is stored must be re-packed so that
    # feature entry is properly removed
    target_vector.ExecuteSQL('REPACK ' + target_layer.GetName())
    target_layer = None
    target_vector = None


def _energy_and_power_to_wave_vector(
        energy_cap, base_wave_vector_path, target_wave_vector_path):
    """Add captured wave energy value from energy_cap to a field in wave_vector.

    The values are set corresponding to the same I,J values which is the key of
    the dictionary and used as the unique identifier of the shape.

    Args:
        energy_cap (dict): a dictionary with keys (I,J), representing the
            wave energy capacity values.
        base_wave_vector_path (str): a path to a wave point shapefile with
            existing fields to copy from.
        target_wave_vector_path (str): a path to the wave point shapefile
            to write the new field/values to.

    Returns:
        None.

    """
    _copy_vector_or_raster(base_wave_vector_path, target_wave_vector_path)

    target_wave_vector = gdal.OpenEx(
        target_wave_vector_path, gdal.OF_VECTOR | gdal.GA_Update)
    target_wave_layer = target_wave_vector.GetLayer()
    # Create the Captured Energy and Wave Power fields for the shapefile
    for field_name in [_CAP_WE_FIELD, _WAVE_POWER_FIELD]:
        field_defn = ogr.FieldDefn(field_name, ogr.OFTReal)
        field_defn.SetWidth(24)
        field_defn.SetPrecision(11)
        target_wave_layer.CreateField(field_defn)

    # For all of the features (points) in the shapefile, get the corresponding
    # point/value from the dictionary and set the _CAP_WE_FIELD field as
    # the value from the dictionary
    for feat in target_wave_layer:
        # Calculate and set the Captured Wave Energy field
        value_i = feat.GetField('I')
        value_j = feat.GetField('J')
        we_value = energy_cap[(value_i, value_j)]

        feat.SetField(_CAP_WE_FIELD, we_value)

        # Calculate and set the Wave Power field
        height = feat.GetFieldAsDouble(_HEIGHT_FIELD)  # in meters
        period = feat.GetFieldAsDouble(_PERIOD_FIELD)
        depth = feat.GetFieldAsInteger(_DEPTH_FIELD)

        depth = numpy.absolute(depth)
        # wave frequency calculation (used to calculate wave number k)
        tem = (2.0 * math.pi) / (period * _ALFA)
        # wave number calculation (expressed as a function of
        # wave frequency and water depth)
        k = numpy.square(tem) / (_GRAV * numpy.sqrt(
            numpy.tanh((numpy.square(tem)) * (depth / _GRAV))))
        # Setting numpy overflow error to ignore because when numpy.sinh
        # gets a really large number it pushes a warning, but Rich
        # and Doug have agreed it's nothing we need to worry about.
        numpy.seterr(over='ignore')

        # wave group velocity calculation (expressed as a
        # function of wave energy period and water depth)
        wave_group_velocity = (((1 + (
            (2 * k * depth) / numpy.sinh(2 * k * depth))) * numpy.sqrt(
                (_GRAV / k) * numpy.tanh(k * depth))) / 2)

        # Reset the overflow error to print future warnings
        numpy.seterr(over='print')

        # Wave power calculation. Divide by 1000 to convert W/m to kW/m
        # Note: _SWD: Sea water density constant (kg/m^3),
        # _GRAV: Gravitational acceleration (m/s^2),
        # height: in m, wave_group_velocity: in m/s
        wave_pow = ((((_SWD * _GRAV) / 16) *
                     (numpy.square(height)) * wave_group_velocity) / 1000)

        feat.SetField(_WAVE_POWER_FIELD, wave_pow)

        # Save the feature modifications to the layer.
        target_wave_layer.SetFeature(feat)
        feat = None

    target_wave_layer = None
    target_wave_vector = None


def _count_pixels_groups(raster_path, group_values):
    """Count pixels for each value in 'group_values' over a raster.

    Args:
        raster_path (str): path to a GDAL raster on disk
        group_values (list): unique numbers for which to get a pixel count

    Returns:
        pixel_count (list): a list of integers, where each integer at an index
            corresponds to the pixel count of the value from 'group_values'

    """
    # Initialize a list that will hold pixel counts for each group
    pixel_count = numpy.zeros(len(group_values))

    for _, block_matrix in pygeoprocessing.iterblocks((raster_path, 1)):
        # Cumulatively add the pixels count for each value in 'group_values'
        for idx in range(len(group_values)):
            val = group_values[idx]
            count_mask = numpy.zeros(block_matrix.shape)
            numpy.equal(block_matrix, val, count_mask)
            pixel_count[idx] += numpy.count_nonzero(count_mask)

    return pixel_count


def _pixel_size_helper(base_vector_path, coord_trans, coord_trans_opposite,
                       base_raster_path):
    """Retrieve pixel size of a raster given a vector w/ certain projection.

    Args:
        base_vector_path (str): path to a shapefile indicating where in the
            world we are interested in
        coord_trans (osr.CoordinateTransformation): a coordinate transformation
        coord_trans_opposite (osr.CoordinateTransformation): a coordinate
            transformation in the opposite direction of 'coord_trans'
        base_raster_path (str): path to a raster to get the pixel size from

    Returns:
        pixel_size_tuple (tuple): x and y pixel sizes of the raster given in
            the units of what base vector is projected in

    """
    vector = gdal.OpenEx(base_vector_path, gdal.OF_VECTOR)
    layer = vector.GetLayer(0)

    # Get a point in the clipped vector to determine output grid size
    feat = layer.GetNextFeature()
    geom = feat.GetGeometryRef()
    reference_point_x = geom.GetX()
    reference_point_y = geom.GetY()

    # Convert the point from meters to geom_x/long
    reference_point_latlng = coord_trans_opposite.TransformPoint(
        reference_point_x, reference_point_y)

    # Get the size of the pixels in meters, to be used for creating rasters
    pixel_size_x, pixel_size_y = _pixel_size_based_on_coordinate_transform(
        base_raster_path, coord_trans, reference_point_latlng)

    feat = None
    layer = None
    vector = None

    return (pixel_size_x, pixel_size_y)


def _pixel_size_based_on_coordinate_transform(base_raster_path, coord_trans,
                                              reference_point):
    """Get width and height of cell in meters.

    Calculates the pixel width and height in meters given a coordinate
    transform and reference point on the dataset that's close to the
    transformed projected coordinate system. This is only necessary if raster
    is not already in a meter coordinate system, for example raster may be in
    lat/long (WGS84).

    Args:
        base_raster_path (str): path to a GDAL raster path, projected in the
            form of lat/long decimal degrees
        coord_trans (osr.CoordinateTransformation): an OSR coordinate
            transformation from dataset coordinate system to meters
        reference_point (tuple): a reference point close to the transformed
            coordinate system. Must be in the same coordinate system as
            the base raster.

    Returns:
        pixel_diff (tuple): a 2-tuple containing (pixel width in meters, pixel
            height in meters)

    """
    # Get the first points (x, y) from geoTransform
    geotransform = pygeoprocessing.get_raster_info(base_raster_path)[
        'geotransform']
    pixel_size_x = geotransform[1]
    pixel_size_y = geotransform[5]
    top_left_x = reference_point[0]
    top_left_y = reference_point[1]
    # Create the second point by adding the pixel width/height
    new_x = top_left_x + pixel_size_x
    new_y = top_left_y + pixel_size_y
    # Transform two points into meters
    point_1 = coord_trans.TransformPoint(top_left_x, top_left_y)
    point_2 = coord_trans.TransformPoint(new_x, new_y)

    # Calculate the x/y difference between two points
    # taking the absolute value because the direction doesn't matter for pixel
    # size in the case of most coordinate systems where y increases up and x
    # increases to the right (right handed coordinate system).
    pixel_diff_x = point_2[0] - point_1[0]
    pixel_diff_y = point_2[1] - point_1[1]

    return (pixel_diff_x, pixel_diff_y)


def _create_raster_attr_table(base_raster_path, attr_dict, column_name):
    """Create a raster attribute table (RAT).

    Args:
        base_raster_path (str): a GDAL raster dataset to create the RAT for
        attr_dict (dict): a dictionary with keys that point to a primitive type
            ex: {integer_id_1: value_1, ... integer_id_n: value_n}
        column_name (str): a string for the column name that maps the values

    Returns:
        None

    """
    raster = gdal.OpenEx(base_raster_path, gdal.OF_RASTER | gdal.GA_Update)
    band = raster.GetRasterBand(1)
    attr_table = gdal.RasterAttributeTable()
    attr_table.SetRowCount(len(attr_dict))

    # create columns
    attr_table.CreateColumn('Value', gdal.GFT_Integer, gdal.GFU_MinMax)
    attr_table.CreateColumn(column_name, gdal.GFT_String, gdal.GFU_Name)

    row_count = 0
    for key in sorted(attr_dict.keys()):
        attr_table.SetValueAsInt(row_count, 0, int(key))
        attr_table.SetValueAsString(row_count, 1, attr_dict[key])
        row_count += 1

    band.SetDefaultRAT(attr_table)
    raster = None


@validation.invest_validator
def validate(args, limit_to=None):
    """Validate an input dictionary for Wave Energy.

    Args:
        args (dict): The args dictionary.
        limit_to=None (str or None): If a string key, only this args parameter
            will be validated.  If ``None``, all args parameters will be
            validated.

    Returns:
        warnings (list): A list of tuples where tuple[0] is an iterable of keys
            that the error message applies to and tuple[1] is the string
            validation warning.

    """
    return validation.validate(args, MODEL_SPEC['args'])<|MERGE_RESOLUTION|>--- conflicted
+++ resolved
@@ -143,18 +143,7 @@
             ['machine_perf_path', 'machine_param_path'],
             ['valuation_container', 'land_gridPts_path', 'machine_econ_path', 'number_of_machines'],
         ],
-<<<<<<< HEAD
-        "hidden": ["n_workers"],
-        "forum_tag": 'wave-energy',
-        "sampledata": {
-            "filename": "WaveEnergy.zip",
-            "note": "(required to run model)"
-            # "filename": "Base_Data.zip",
-            # "note": "(required for Wind & Wave Energy)"
-        }
-=======
         "hidden": ["n_workers"]
->>>>>>> 10af95df
     },
     "args": {
         "workspace_dir": spec_utils.WORKSPACE,
