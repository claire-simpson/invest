--- conflicted
+++ resolved
@@ -24,13 +24,6 @@
 except ImportError:
     pass
 
-<<<<<<< HEAD
-try:
-    #__version__ = build_utils.invest_version()
-    __version__ = '3.3.0dev'
-except:
-    __version__ = 'dev'
-=======
 # The __version__ attribute MUST be set to 'dev'.  It is changed automatically
 # when the package is built.  The build_attrs attribute is set at the same time,
 # but it instead contains a list of attributes of __init__.py that are related
@@ -49,7 +42,6 @@
 
     del sys.modules[__name__].key
     del sys.modules[__name__].value
->>>>>>> 181b8ada
 
 def is_release():
     """Returns a boolean indicating whether this invest release is actually a
