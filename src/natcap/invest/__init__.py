--- conflicted
+++ resolved
@@ -157,11 +157,7 @@
         userguide='scenario_gen_proximity.html',
         aliases=('sgp',)),
     'scenic_quality': _MODELMETA(
-<<<<<<< HEAD
-        model_title=_('Unobstructed Views: Scenic Quality Provision'),
-=======
-        model_title='Scenic Quality',
->>>>>>> 24cc6233
+        model_title=_('Scenic Quality'),
         pyname='natcap.invest.scenic_quality.scenic_quality',
         gui='scenic_quality.ScenicQuality',
         userguide='scenic_quality.html',
