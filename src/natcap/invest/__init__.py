"""init module for natcap.invest"""

import os
import sys
import pkg_resources
import logging

import pygeoprocessing
import natcap.versioner

# Verify that the installed pygeoprocessing meets the minimum requirements.
# Pyinstaller binaries do not allow us to use pkg_resources.require(), as
# no EGG_INFO is included in the binary distribution.
# pkg_resources is preferred over distutils.StrictVersion and
# distutils.LooseVersion, since pkg_resources.parse_version is
# PEP440-compliant and it's very likely that a dev version of pygeoprocessing
# will be found.
PYGEOPROCESSING_REQUIRED = '0.3.0a8'
if (pkg_resources.parse_version(pygeoprocessing.__version__) <
        pkg_resources.parse_version(PYGEOPROCESSING_REQUIRED)):
    raise ValueError(('Pygeoprocessing >= {req_version} required, '
                      'but version {found_ver} was found').format(
                          req_version=PYGEOPROCESSING_REQUIRED,
                          found_ver=pygeoprocessing.__version__))

__version__ = natcap.versioner.get_version('natcap.invest')

<<<<<<< HEAD
logging.basicConfig(format='%(asctime)s %(name)-20s %(levelname)-8s \
%(message)s', level=logging.DEBUG, datefmt='%m/%d/%Y %H:%M:%S ')

INVEST_USAGE_LOGGER_URL = ('http://data.naturalcapitalproject.org/'
                           'server_registry/invest_usage_logger/')

=======
>>>>>>> 64fa77de

def is_release():
    """Returns a boolean indicating whether this invest release is actually a
    release or if it's a development release."""
    if 'post' in __version__:
        return False
    return True


def local_dir(source_file):
    """Return the path to where the target_file would be on disk.  If this is
    frozen (as with PyInstaller), this will be the folder with the executable
    in it.  If not, it'll just be the foldername of the source_file being
    passed in."""
    source_dirname = os.path.dirname(source_file)
    if getattr(sys, 'frozen', False):
        # sys.frozen is True when we're in either a py2exe or pyinstaller
        # build.
        # sys._MEIPASS exists, we're in a Pyinstaller build.
        if not getattr(sys, '_MEIPASS', False):
            # only one os.path.dirname() results in the path being relative to
            # the natcap.invest package, when I actually want natcap/invest to
            # be in the filepath.

            # relpath would be something like <modelname>/<data_file>
            relpath = os.path.relpath(source_file, os.path.dirname(__file__))
            pkg_path = os.path.join('natcap', 'invest', relpath)
            return os.path.join(os.path.dirname(sys.executable), os.path.dirname(pkg_path))
        else:
            # assume that if we're in a frozen build, we're in py2exe.  When in
            # py2exe, the directory structure is maintained, so we just return
            # the source_dirname.
            pass
<<<<<<< HEAD
    return source_dirname
=======
    return source_dirname


def _user_hash():
    """Returns a hash for the user, based on the machine."""
    data = {
        'os': platform.platform(),
        'hostname': platform.node(),
        'userdir': os.path.expanduser('~')
    }
    try:
        md5 = hashlib.md5()
        md5.update(json.dumps(data))
        return md5.hexdigest()
    except:
        return None


def log_model(model_name, model_version=None):
    """Submit a POST request to the defined URL with the modelname passed in as
    input.  The InVEST version number is also submitted, retrieved from the
    package's resources.

        model_name - a python string of the package version.
        model_version=None - a python string of the model's version.  Defaults
            to None if a model version is not provided.

    returns nothing."""

    path = 'http://ncp-dev.stanford.edu/~invest-logger/log-modelname.php'
    data = {
        'model_name': model_name,
        'invest_release': __version__,
        'user': _user_hash(),
        'system': {
            'os': platform.system(),
            'release': platform.release(),
            'full_platform_string': platform.platform(),
            'fs_encoding': sys.getfilesystemencoding(),
            'preferred_encoding': locale.getdefaultlocale()[1],
            'default_language': locale.getdefaultlocale()[0],
            'python': {
                'version': platform.python_version(),
                'bits': platform.architecture()[0],
            },
        },
    }

    if model_version is None:
        model_version = __version__
    data['model_version'] = model_version

    try:
        urlopen(Request(path, urlencode(data)))
    except Exception:
        # An exception was thrown, we don't care.
        print 'an exception encountered when logging'
>>>>>>> 64fa77de
<|MERGE_RESOLUTION|>--- conflicted
+++ resolved
@@ -25,15 +25,9 @@
 
 __version__ = natcap.versioner.get_version('natcap.invest')
 
-<<<<<<< HEAD
 logging.basicConfig(format='%(asctime)s %(name)-20s %(levelname)-8s \
 %(message)s', level=logging.DEBUG, datefmt='%m/%d/%Y %H:%M:%S ')
 
-INVEST_USAGE_LOGGER_URL = ('http://data.naturalcapitalproject.org/'
-                           'server_registry/invest_usage_logger/')
-
-=======
->>>>>>> 64fa77de
 
 def is_release():
     """Returns a boolean indicating whether this invest release is actually a
@@ -67,64 +61,4 @@
             # py2exe, the directory structure is maintained, so we just return
             # the source_dirname.
             pass
-<<<<<<< HEAD
-    return source_dirname
-=======
-    return source_dirname
-
-
-def _user_hash():
-    """Returns a hash for the user, based on the machine."""
-    data = {
-        'os': platform.platform(),
-        'hostname': platform.node(),
-        'userdir': os.path.expanduser('~')
-    }
-    try:
-        md5 = hashlib.md5()
-        md5.update(json.dumps(data))
-        return md5.hexdigest()
-    except:
-        return None
-
-
-def log_model(model_name, model_version=None):
-    """Submit a POST request to the defined URL with the modelname passed in as
-    input.  The InVEST version number is also submitted, retrieved from the
-    package's resources.
-
-        model_name - a python string of the package version.
-        model_version=None - a python string of the model's version.  Defaults
-            to None if a model version is not provided.
-
-    returns nothing."""
-
-    path = 'http://ncp-dev.stanford.edu/~invest-logger/log-modelname.php'
-    data = {
-        'model_name': model_name,
-        'invest_release': __version__,
-        'user': _user_hash(),
-        'system': {
-            'os': platform.system(),
-            'release': platform.release(),
-            'full_platform_string': platform.platform(),
-            'fs_encoding': sys.getfilesystemencoding(),
-            'preferred_encoding': locale.getdefaultlocale()[1],
-            'default_language': locale.getdefaultlocale()[0],
-            'python': {
-                'version': platform.python_version(),
-                'bits': platform.architecture()[0],
-            },
-        },
-    }
-
-    if model_version is None:
-        model_version = __version__
-    data['model_version'] = model_version
-
-    try:
-        urlopen(Request(path, urlencode(data)))
-    except Exception:
-        # An exception was thrown, we don't care.
-        print 'an exception encountered when logging'
->>>>>>> 64fa77de
+    return source_dirname