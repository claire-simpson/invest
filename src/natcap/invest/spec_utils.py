--- conflicted
+++ resolved
@@ -61,15 +61,9 @@
     "type": "vector",
     "fields": {},
     "geometries": {"POLYGON", "MULTIPOLYGON"},
-<<<<<<< HEAD
     "name": _("area of interest"),
     "about": _(
-        "A polygon vector containing features over which to aggregate and "
-=======
-    "name": "area of interest",
-    "about": (
         "A map of areas over which to aggregate and "
->>>>>>> 00334d04
         "summarize the final results."),
 }
 LULC = {
