--- conflicted
+++ resolved
@@ -640,7 +640,6 @@
                         downslope_sdr_weighted_sum = sdr_i
 
                     # these correspond to the full equations for
-<<<<<<< HEAD
                     # dr_i, t_i, and f_i given in the docstring
                     if sdr_i == 1:
                         # This reflects property B in the user's guide and is
@@ -653,25 +652,19 @@
                     t_i = dr_i * f_j_weighted_sum  # deposition
                     f_i = (1 - dr_i) * f_j_weighted_sum + e_prime_i  # flux
 
-                    sediment_deposition_raster.set(global_col, global_row, t_i)
-=======
-                    # dr_i, r_i, and f_i given in the docstring
-                    dr_i = (downslope_sdr_weighted_sum - sdr_i) / (1 - sdr_i)
-                    r_i = dr_i * (e_prime_i + f_j_weighted_sum)
-                    f_i = (1 - dr_i) * (e_prime_i + f_j_weighted_sum)
-
-                    # On large flow paths, it's possible for r_i and f_i to
-                    # have very small negative values that are numerically
+                    # On large flow paths, it's possible for dr_i, f_i and t_i
+                    # to have very small negative values that are numerically
                     # equivalent to 0. These negative values were raising
                     # questions on the forums and it's easier to clamp the
                     # values here than to explain IEEE 754.
-                    if r_i < 0:
-                        r_i = 0
+                    if dr_i < 0:
+                        dr_i = 0
+                    if t_i < 0:
+                        t_i = 0
                     if f_i < 0:
                         f_i = 0
 
-                    sediment_deposition_raster.set(global_col, global_row, r_i)
->>>>>>> b57ab204
+                    sediment_deposition_raster.set(global_col, global_row, t_i)
                     f_raster.set(global_col, global_row, f_i)
 
     LOGGER.info('Sediment deposition 100% complete')
