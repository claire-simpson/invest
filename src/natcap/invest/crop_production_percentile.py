--- conflicted
+++ resolved
@@ -48,11 +48,7 @@
         "landcover_to_crop_table_path": {
             "type": "csv",
             "columns": {
-<<<<<<< HEAD
-                "lucode": {"type": "code"},
-=======
                 "lucode": {"type": "integer"},
->>>>>>> 358f9ffe
                 "crop_name": {
                     "type": "option_string",
                     "options": {
@@ -120,11 +116,7 @@
                         "[CROP]_percentile_yield_table.csv": {
                             "type": "csv",
                             "columns": {
-<<<<<<< HEAD
-                                "climate_bin": {"type": "code"},
-=======
                                 "climate_bin": {"type": "integer"},
->>>>>>> 358f9ffe
                                 "yield_25th": {
                                     "type": "number",
                                     "units": u.metric_ton/u.hectare
@@ -151,11 +143,7 @@
                     "contents": {
                         "extendedclimatebins[CROP]": {
                             "type": "raster",
-<<<<<<< HEAD
-                            "bands": {1: {"type": "code"}},
-=======
                             "bands": {1: {"type": "integer"}},
->>>>>>> 358f9ffe
                         }
                     }
                 },
