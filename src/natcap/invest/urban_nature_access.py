import collections
import functools
import logging
import math
import os
import re
import shutil
import tempfile

import numpy
import numpy.testing
import pygeoprocessing
import pygeoprocessing.symbolic
import shapely.ops
import shapely.wkb
import taskgraph
from osgeo import gdal
from osgeo import ogr
from osgeo import osr

from . import gettext
from . import spec_utils
from . import utils
from . import validation
from .model_metadata import MODEL_METADATA
from .ndr import ndr
from .spec_utils import u

LOGGER = logging.getLogger(__name__)
UINT32_NODATA = int(numpy.iinfo(numpy.uint32).max)
FLOAT32_NODATA = float(numpy.finfo(numpy.float32).min)
BYTE_NODATA = 255
KERNEL_LABEL_DICHOTOMY = 'dichotomy'
KERNEL_LABEL_EXPONENTIAL = 'exponential'
KERNEL_LABEL_GAUSSIAN = 'gaussian'
KERNEL_LABEL_DENSITY = 'density'
# KERNEL_LABEL_POWER = 'power'
RADIUS_OPT_UNIFORM = 'uniform radius'
RADIUS_OPT_URBAN_NATURE = 'radius per urban nature class'
RADIUS_OPT_POP_GROUP = 'radius per population group'
POP_FIELD_REGEX = '^pop_'
ID_FIELDNAME = 'adm_unit_id'
MODEL_SPEC = {
    'model_name': MODEL_METADATA['urban_nature_access'].model_title,
    'pyname': MODEL_METADATA['urban_nature_access'].pyname,
    'userguide': MODEL_METADATA['urban_nature_access'].userguide,
    'args_with_spatial_overlap': {
        'spatial_keys': [
            'lulc_raster_path', 'population_raster_path',
            'admin_boundaries_vector_path'],
        'different_projections_ok': True,
    },
    'args': {
        'workspace_dir': spec_utils.WORKSPACE,
        'results_suffix': spec_utils.SUFFIX,
        'n_workers': spec_utils.N_WORKERS,
        'lulc_raster_path': {
            **spec_utils.LULC,
            'projected': True,
            'projection_units': u.meter,
            'about': (
                "A map of LULC codes. "
                "All values in this raster must have corresponding entries "
                "in the LULC attribute table. For this model in particular, "
                "the urban nature types are of importance.  Non-nature types "
                "are not required to be uniquely identified. All outputs "
                "will be produced at the resolution of this raster."
            ),
        },
        'lulc_attribute_table': {
            'name': 'LULC attribute table',
            'type': 'csv',
            'about': (
                "A table identifying which LULC codes represent urban nature. "
                "All LULC classes in the Land Use Land Cover raster MUST have "
                "corresponding values in this table.  Each row is a land use "
                "land cover class."
            ),
            'index_col': 'lucode',
            'columns': {
                'lucode': spec_utils.LULC_TABLE_COLUMN,
                'urban_nature': {
                    'type': 'number',
                    'units': u.none,
                    'about': (
                        "Binary code indicating whether the LULC type is "
                        "(1) or is not (0) an urban nature type."
                    ),
                },
                'search_radius_m': {
                    'type': 'number',
                    'units': u.meter,
                    'required':
                        f'search_radius_mode == "{RADIUS_OPT_URBAN_NATURE}"',
                    'expression': 'value >= 0',
                    'about': (
                        'The distance within which a LULC type is relevant '
                        'to the population group of interest. This is the '
                        'search distance that the model will apply for '
                        'this LULC type. Values must be >= 0 and defined '
                        'in meters. Required when running the model with '
                        'search radii defined per urban nature class.'
                    ),
                }
            },
        },
        'population_raster_path': {
            'type': 'raster',
            'name': 'population raster',
            'bands': {
                1: {'type': 'number', 'units': u.count}
            },
            'projected': True,
            'projection_units': u.meter,
            'about': (
                "A raster representing the number of inhabitants per pixel."
            ),
        },
        'admin_boundaries_vector_path': {
            'type': 'vector',
            'name': 'administrative boundaries',
            'geometries': spec_utils.POLYGONS,
            'fields': {
                "pop_[POP_GROUP]": {
                    "type": "ratio",
                    "required": (
                        f"(search_radius_mode == '{RADIUS_OPT_POP_GROUP}') "
                        "or aggregate_by_pop_group"),
                    "about": gettext(
                        "The proportion of the population within each "
                        "administrative unit belonging to the identified "
                        "population group (POP_GROUP). At least one column "
                        "with the prefix 'pop_' is required when aggregating "
                        "output by population groups."
                    ),
                }
            },
            'about': gettext(
                "A vector representing administrative units. Polygons "
                "representing administrative units should not overlap. "
                "Overlapping administrative geometries may cause unexpected "
                "results and for this reason should not overlap."
            ),
        },
        'urban_nature_demand': {
            'type': 'number',
            'name': 'urban nature demand per capita',
            'units': u.m**2,  # defined as m² per capita
            'expression': "value > 0",
            'about': gettext(
                "The amount of urban nature that each resident should have "
                "access to. This is often defined by local urban planning "
                "documents."
            )
        },
        'decay_function': {
            'name': 'decay function',
            'type': 'option_string',
            'options': {
                KERNEL_LABEL_DICHOTOMY: {
                    'display_name': 'Dichotomy',
                    'description': gettext(
                        'All pixels within the search radius contribute '
                        'equally to an urban nature pixel.'),
                },
                KERNEL_LABEL_EXPONENTIAL: {
                    'display_name': 'Exponential',
                    'description': gettext(
                        'Contributions to an urban nature pixel decrease '
                        'exponentially, where '
                        '"weight = e^(-pixel_dist / search_radius)"'),
                },
                KERNEL_LABEL_GAUSSIAN: {
                    'display_name': 'Gaussian',
                    'description': gettext(
                        'Contributions to an urban nature pixel decrease '
                        'according to a normal ("gaussian") distribution '
                        'with a sigma of 3.'),
                },
                KERNEL_LABEL_DENSITY: {
                    'display_name': 'Density',
                    'description': gettext(
                        'Contributions to an urban nature pixel decrease '
                        'faster as distances approach the search radius. '
                        'Weights are calculated by '
                        '"weight = 0.75 * (1-(pixel_dist / search_radius)^2)"'
                    ),
                },
                # KERNEL_LABEL_POWER: {
                #     'display_name': 'Power',
                #     'description': gettext(
                #         'Contributions to an urban nature pixel decrease '
                #         'according to a user-defined negative power function '
                #         'of the form "weight = pixel_dist^beta", where beta '
                #         'is expected to be negative and defined by the user.'
                #     ),
                # },
            },
            'about': (
                'Pixels within the search radius of an urban nature pixel '
                'have a distance-weighted contribution to an urban nature '
                'pixel according to the selected distance-weighting '
                'function.'),
        },
        'search_radius_mode': {
            'name': 'search radius mode',
            'type': 'option_string',
            'required': True,
            'about': gettext(
                'The type of search radius to use.'
            ),
            'options': {
                RADIUS_OPT_UNIFORM: {
                    'display_name': 'Uniform radius',
                    'description': gettext(
                        'The search radius is the same for all types of '
                        'urban nature.'),
                },
                RADIUS_OPT_URBAN_NATURE: {
                    'display_name': 'Radius defined per urban nature class',
                    'description': gettext(
                        'The search radius is defined for each distinct '
                        'urban nature LULC classification.'),
                },
                RADIUS_OPT_POP_GROUP: {
                    'display_name': 'Radius defined per population group',
                    'description': gettext(
                        'The search radius is defined for each distinct '
                        'population group.'),
                },
            },
        },
        'aggregate_by_pop_group': {
            'type': 'boolean',
            'name': 'Aggregate by population groups',
            'required': False,
            'about': gettext(
                'Whether to aggregate statistics by population group '
                'within each administrative unit. If selected, population '
                'groups will be read from the fields of the user-defined '
                'administrative boundaries vector. This option is implied '
                'if the search radii are defined by population groups.'
            )
        },
        'search_radius': {
            'type': 'number',
            'name': 'uniform search radius',
            'units': u.m,
            'expression': 'value > 0',
            'required': f'search_radius_mode == "{RADIUS_OPT_UNIFORM}"',
            'about': gettext(
                'The search radius to use when running the model under a '
                'uniform search radius. Required when running the model '
                'with a uniform search radius. Units are in meters.'),
        },
        'population_group_radii_table': {
            'name': 'population group radii table',
            'type': 'csv',
            'required': f'search_radius_mode == "{RADIUS_OPT_POP_GROUP}"',
            'index_col': 'pop_group',
            'columns': {
                "pop_group": {
                    "type": "freestyle_string",
                    "required": False,
                    "about": gettext(
                        "The name of the population group. Names must match "
                        "the names defined in the administrative boundaries "
                        "vector."
                    ),
                },
                'search_radius_m': {
                    'type': 'number',
                    'units': u.meter,
                    'required':
                        f'search_radius_mode == "{RADIUS_OPT_POP_GROUP}"',
                    'expression': 'value >= 0',
                    'about': gettext(
                        "The search radius in meters to use "
                        "for this population group.  Values must be >= 0."
                    ),
                },
            },
            'about': gettext(
                'A table associating population groups with the distance '
                'in meters that members of the population group will, on '
                'average, travel to find urban nature.  Required when '
                'running the model with search radii defined per population '
                'group.'
            ),
        },
        # 'decay_function_power_beta': {
        #     'name': 'power function beta parameter',
        #     'type': 'number',
        #     'units': u.none,
        #     'expression': 'float(value)',
        #     'required': f'decay_function == "{KERNEL_LABEL_POWER}"',
        #     'about': gettext(
        #         'The beta parameter used for creating a power search '
        #         'kernel.  Required when using the Power search kernel.'
        #     ),
        # }
    },
    'outputs': {
        'output': {
            "type": "directory",
            "contents": {
                "urban_nature_supply.tif": {
                    "about": "The calculated supply of urban nature.",
                    "bands": {1: {
                        "type": "number",
                        "units": u.m**2,
                    }}},
                "urban_nature_demand.tif": {
                    "about": (
                        "The required area of urban nature needed by the "
                        "population residing in each pixel in order to "
                        "fully satisfy their urban nature needs. "
                        "Higher values indicate a greater demand for "
                        "accessible urban nature from the surrounding area."),
                    "bands": {1: {
                        "type": "number",
                        "units": u.m**2,
                    }}},
                "urban_nature_balance_totalpop.tif": {
                    "about": (
                        "The urban nature balance for the total population "
                        "in a pixel. Positive values indicate an oversupply "
                        "of urban nature relative to the stated urban nature "
                        "demand. Negative values indicate an undersupply of "
                        "urban nature relative to the stated urban nature "
                        "demand. This output is of particular relevance to "
                        "understand the total amount of nature deficit for "
                        "the population in a particular pixel."),
                    "bands": {1: {
                        "type": "number",
                        "units": u.m**2,
                    }}},
                "admin_boundaries.gpkg": {
                    "about": (
                        "A copy of the user's administrative boundaries "
                        "vector with a single layer."),
                    "geometries": spec_utils.POLYGONS,
                    "fields": {
                        "SUP_DEMadm_cap": {
                            "type": "number",
                            "units": u.m**2/u.person,
                            "about": (
                                "The averge urban nature supply/demand "
                                "balance available per person within this "
                                "administrative unit.")
                        },
                        "Pund_adm": {
                            "type": "number",
                            "units": u.people,
                            "about": (
                                "The total population within the "
                                "administrative unit that is undersupplied "
                                "with urban nature.")
                        },
                        "Povr_adm": {
                            "type": "number",
                            "units": u.people,
                            "about": (
                                "The total population within the "
                                "administrative unit that is oversupplied "
                                "with urban nature.")
                        },
                        "SUP_DEMadm_cap_[POP_GROUP]": {
                            "type": "number",
                            "units": u.m**2/u.person,
                            "about": (
                                "The mean urban nature supply/demand "
                                "balance available per person in population "
                                "group POP_GROUP within this administrative "
                                "unit."),
                            "created_if": (
                                f"(search_radius_mode == '{RADIUS_OPT_POP_GROUP}') "
                                "or aggregate_by_pop_group"),
                        },
                        "Pund_adm_[POP_GROUP]": {
                            "type": "number",
                            "units": u.people,
                            "about": (
                                "The total population belonging to the "
                                "population group POP_GROUP within this "
                                "administrative unit that are undersupplied "
                                "with urban nature."),
                            "created_if": (
                                f"(search_radius_mode == '{RADIUS_OPT_POP_GROUP}') "
                                "or aggregate_by_pop_group"),
                        },
                        "Povr_adm_[POP_GROUP]": {
                            "type": "number",
                            "units": u.people,
                            "about": (
                                "The total population belonging to the "
                                "population group POP_GROUP within this "
                                "administrative unit that is oversupplied "
                                "with urban nature."),
                            "created_if": (
                                f"(search_radius_mode == '{RADIUS_OPT_POP_GROUP}') "
                                "or aggregate_by_pop_group"),
                        },
                    },
                },
                "urban_nature_balance_[POP_GROUP].tif": {
                    "about": gettext(
                        "Positive pixel values indicate an oversupply of "
                        "urban nature for the population group POP_GROUP "
                        "relative to the stated urban nature demand. "
                        "Negative values indicate an undersupply of urban "
                        "nature for the population group POP_GROUP relative "
                        "to the stated urban nature demand."),
                    "bands": {1: {"type": "number", "units": u.m**2/u.person}},
                    "created_if":
                        f"search_radius_mode == '{RADIUS_OPT_POP_GROUP}'",
                }
            },
        },
        'intermediate': {
            'type': 'directory',
            'contents': {
                '_taskgraph_working_dir': spec_utils.TASKGRAPH_DIR,
                "aligned_lulc.tif": {
                    "about": gettext(
                        "A copy of the user's land use land cover raster. "
                        "If the user-supplied LULC has non-square pixels, "
                        "they will be resampled to square pixels in this "
                        "raster."),
                    "bands": {1: {"type": "integer"}},
                },
                "aligned_population.tif": {
                    "about": gettext(
                        "The user's population raster, aligned to the same "
                        "resolution and dimensions as the aligned LULC."),
                    "bands": {1: {'type': 'number', 'units': u.count}},
                },
                "undersupplied_population.tif": {
                    "about": gettext(
                        "The population experiencing an urban nature deficit."
                    ),
                    "bands": {1: {'type': 'number', 'units': u.count}},
                },
                "oversupplied_population.tif": {
                    "about": gettext(
                        "The population experiencing an urban nature surplus."
                    ),
                    "bands": {1: {'type': 'number', 'units': u.count}},
                },
                # when RADIUS_OPT_UNIFORM
                "distance_weighted_population_within_[SEARCH_RADIUS].tif": {
                    "about": gettext(
                        "A sum of the population within the given search "
                        "radius SEARCH_RADIUS, weighted by the user's decay "
                        "function."),
                    "bands": {1: {'type': 'number', 'units': u.count}},
                    "created_if": (
                        f"search_radius_mode == '{RADIUS_OPT_UNIFORM}' or "
                        f"search_radius_mode == '{RADIUS_OPT_URBAN_NATURE}'"),
                },
                "urban_nature_area.tif": {
                    "about": gettext(
                        "The area of urban nature (in square meters) "
                        "represented in each pixel."),
                    "bands": {1: {"type": "number", "units": u.m**2}},
                    "created_if":
                        (f"search_radius_mode == '{RADIUS_OPT_UNIFORM}' or "
                         f"search_radius_mode == '{RADIUS_OPT_POP_GROUP}'"),
                },
                "urban_nature_population_ratio.tif": {
                    "about": gettext(
                        "The calculated urban nature/population ratio."),
                    "bands": {1: {"type": "number", "units": u.m**2/u.person}},
                    "created_if":
                        f"search_radius_mode == '{RADIUS_OPT_UNIFORM}'",
                },

                # When RADIUS_OPT_URBAN_NATURE
                "urban_nature_area_[LUCODE].tif": {
                    "about": gettext(
                        "Pixel values represent the ares of urban nature "
                        "(in square meters) represented in each pixel for "
                        "the urban nature class represented by the land use "
                        "land cover code LUCODE."),
                    "bands": {1: {"type": "number", "units": u.m**2}},
                    "created_if":
                        f"search_radius_mode == '{RADIUS_OPT_URBAN_NATURE}'",
                },
                "urban_nature_supply_lucode_[LUCODE].tif": {
                    "about": gettext(
                        "The urban nature supplied to populations due to the "
                        "land use land cover code LUCODE"),
                    "bands": {1: {"type": "number", "units": u.m**2/u.person}},
                    "created_if":
                        f"search_radius_mode == '{RADIUS_OPT_UNIFORM}'",
                },
                "urban_nature_population_ratio_lucode_[LUCODE].tif": {
                    "about": gettext(
                        "The calculated urban nature/population ratio for "
                        "the urban nature class represented by the land use "
                        "land cover code LUCODE."),
                    "bands": {1: {"type": "number", "units": u.m**2/u.person}},
                    "created_if":
                        f"search_radius_mode == '{RADIUS_OPT_URBAN_NATURE}'",
                },
                "urban_nature_supply_lucode_[LUCODE].tif": {
                    "about": gettext(
                        "The urban nature supplied to populations due to "
                        "the land use land cover class LUCODE."),
                    "bands": {1: {"type": "number", "units": u.m**2/u.person}},
                    "created_if":
                        f"search_radius_mode == '{RADIUS_OPT_URBAN_NATURE}'",
                },

                # When RADIUS_OPT_POP_GROUP
                "population_in_[POP_GROUP].tif": {
                    "about": gettext(
                        "Each pixel represents the population of a pixel "
                        "belonging to the population in the population group "
                        "POP_GROUP."),
                    "bands": {1: {"type": "number", "units": u.count}},
                    "created_if":
                        f"search_radius_mode == '{RADIUS_OPT_POP_GROUP}'",
                },
                "proportion_of_population_in_[POP_GROUP].tif": {
                    "about": gettext(
                        "Each pixel represents the proportion of the total "
                        "population that belongs to the population group "
                        "POP_GROUP."),
                    "bands": {1: {"type": "number", "units": u.none}},
                    "created_if":
                        f"search_radius_mode == '{RADIUS_OPT_POP_GROUP}'",
                },
                "distance_weighted_population_in_[POP_GROUP].tif": {
                    "about": gettext(
                        "Each pixel represents the total number of people "
                        "within the search radius for the population group "
                        "POP_GROUP, weighted by the user's selection of "
                        "decay function."),
                    "bands": {1: {"type": "number", "units": u.people}},
                    "created_if":
                        f"search_radius_mode == '{RADIUS_OPT_POP_GROUP}'",
                },
                "distance_weighted_population_all_groups.tif": {
                    "about": gettext(
                        "The total population, weighted by the appropriate "
                        "decay function."),
                    "bands": {1: {"type": "number", "units": u.people}},
                    "created_if":
                        f"search_radius_mode == '{RADIUS_OPT_POP_GROUP}'",
                },
                "urban_nature_supply_to_[POP_GROUP].tif": {
                    "about": gettext(
                        "The urban nature supply to population group "
                        "POP_GROUP."),
                    "bands": {1: {"type": "number", "units": u.m**2/u.person}},
                    "created_if":
                        f"search_radius_mode == '{RADIUS_OPT_POP_GROUP}'",
                },
                "undersupplied_population_[POP_GROUP].tif": {
                    "about": gettext(
                        "The population in population group POP_GROUP that "
                        "are experiencing an urban nature deficit."),
                    "bands": {1: {"type": "number", "units": u.people}},
                    "created_if":
                        f"search_radius_mode == '{RADIUS_OPT_POP_GROUP}'",
                },
                "oversupplied_population_[POP_GROUP].tif": {
                    "about": gettext(
                        "The population in population group POP_GROUP that "
                        "are experiencing an urban nature surplus."),
                    "bands": {1: {"type": "number", "units": u.people}},
                    "created_if":
                        f"search_radius_mode == '{RADIUS_OPT_POP_GROUP}'",
                },
            },

        }
    }
}


_OUTPUT_BASE_FILES = {
    'urban_nature_supply': 'urban_nature_supply.tif',
    'admin_boundaries': 'admin_boundaries.gpkg',
    'urban_nature_balance_percapita': 'urban_nature_balance_percapita.tif',
    'urban_nature_balance_totalpop': 'urban_nature_balance_totalpop.tif',
    'urban_nature_demand': 'urban_nature_demand.tif',
}

_INTERMEDIATE_BASE_FILES = {
    'aligned_population': 'aligned_population.tif',
    'masked_population': 'masked_population.tif',
    'aligned_lulc': 'aligned_lulc.tif',
    'masked_lulc': 'masked_lulc.tif',
    'aligned_mask': 'aligned_valid_pixels_mask.tif',
    'urban_nature_area': 'urban_nature_area.tif',
    'urban_nature_population_ratio': 'urban_nature_population_ratio.tif',
    'convolved_population': 'convolved_population.tif',
    'undersupplied_population': 'undersupplied_population.tif',
    'oversupplied_population': 'oversupplied_population.tif',
    'reprojected_admin_boundaries': 'reprojected_admin_boundaries.gpkg',
    'admin_boundaries_ids': 'admin_boundaries_ids.tif',
}


def execute(args):
    """Urban Nature Access.

    Args:
        args['workspace_dir'] (string): (required) Output directory for
            intermediate, temporary and final files.
        args['results_suffix'] (string): (optional) String to append to any
            output file.
        args['n_workers'] (int): (optional) The number of worker processes to
            use for executing the tasks of this model.  If omitted, computation
            will take place in the current process.
        args['lulc_raster_path'] (string): (required) A string path to a
            GDAL-compatible land-use/land-cover raster containing integer
            landcover codes.  Must be linearly projected in meters.
        args['lulc_attribute_table'] (string): (required) A string path to a
            CSV with the following columns:

            * ``lucode``: (required) the integer landcover code represented.
            * ``urban_nature``: (required) ``0`` or ``1`` indicating whether
              this landcover code is (``1``) or is not (``0``) an urban nature
              pixel.
            * ``search_radius_m``: (conditionally required) the search radius
              for this urban nature LULC class in meters. Required for all
              urban nature LULC codes if ``args['search_radius_mode'] ==
              RADIUS_OPT_URBAN_NATURE``

        args['population_raster_path'] (string): (required) A string path to a
            GDAL-compatible raster where pixels represent the population of
            that pixel.  Must be linearly projected in meters.
        args['admin_boundaries_vector_path'] (string): (required) A string path to a
            GDAL-compatible vector containing polygon areas of interest,
            typically administrative boundaries.  If this vector has any fields
            with fieldnames beginning with ``"pop_"``, these will be treated
            as representing the proportion of the population within an admin
            unit belonging to the given population group.  The name of the
            population group (everything other than a leading ``"pop_"``) must
            uniquely identify the group.
        args['urban_nature_demand'] (number): (required) A positive, nonzero
            number indicating the required urban_nature, in m² per capita.
        args['decay_function'] (string): (required) The selected kernel type.
            Must be one of the keys in ``KERNEL_TYPES``.
        args['search_radius_mode'] (string): (required).  The selected search
            radius mode.  Must be one of ``RADIUS_OPT_UNIFORM``,
            ``RADIUS_OPT_URBAN_NATURE``, or ``RADIUS_OPT_POP_GROUP``.
        args['search_radius'] (number): Required if
            ``args['search_radius_mode'] == RADIUS_OPT_UNIFORM``.  The search
            radius in meters to use in the analysis.
        args['population_group_radii_table'] (string): (optional) A table
            associating population groups with a search radius for that
            population group.  Population group fieldnames must match
            population group fieldnames in the aoi vector.
        args['aggregate_by_pop_group'] (bool): Whether to aggregate statistics
            by population groups in the target vector.  This is implied when
            running the model with ``args['search_radius_mode'] ==
            RADIUS_OPT_POP_GROUP``

    Returns:
        ``None``
    """
    #    args['decay_function_power_beta'] (number): The beta parameter used
    #        during creation of a power kernel. Required when the selected
    #        kernel is KERNEL_LABEL_POWER.

    LOGGER.info('Starting Urban Nature Access Model')

    output_dir = os.path.join(args['workspace_dir'], 'output')
    intermediate_dir = os.path.join(args['workspace_dir'], 'intermediate')
    utils.make_directories([output_dir, intermediate_dir])

    suffix = utils.make_suffix_string(args, 'results_suffix')
    file_registry = utils.build_file_registry(
        [(_OUTPUT_BASE_FILES, output_dir),
         (_INTERMEDIATE_BASE_FILES, intermediate_dir)],
        suffix)

    work_token_dir = os.path.join(intermediate_dir, '_taskgraph_working_dir')
    try:
        n_workers = int(args['n_workers'])
    except (KeyError, ValueError, TypeError):
        # KeyError when n_workers is not present in args
        # ValueError when n_workers is an empty string.
        # TypeError when n_workers is None.
        n_workers = -1  # Synchronous execution
    graph = taskgraph.TaskGraph(work_token_dir, n_workers)

    kernel_creation_functions = {
        KERNEL_LABEL_DICHOTOMY: _kernel_dichotomy,
        KERNEL_LABEL_EXPONENTIAL: _kernel_exponential,
        KERNEL_LABEL_GAUSSIAN: _kernel_gaussian,
        KERNEL_LABEL_DENSITY: _kernel_density,
        # Use the user-provided beta args parameter if the user has provided
        # it.  Helpful to have a consistent kernel creation API.
        # KERNEL_LABEL_POWER: functools.partial(
        #     _kernel_power, beta=args.get('decay_function_power_beta', None)),
    }
    # Taskgraph needs a __name__ attribute, so adding one here.
    # kernel_creation_functions[KERNEL_LABEL_POWER].__name__ = (
    #     'functools_partial_decay_power')

    # Since we have these keys defined in two places, I want to be super sure
    # that the labels match.
    assert sorted(kernel_creation_functions.keys()) == (
        sorted(MODEL_SPEC['args']['decay_function']['options']))

    decay_function = args['decay_function']
    LOGGER.info(f'Using decay function {decay_function}')

    aggregate_by_pop_groups = args.get('aggregate_by_pop_group', False)

    # Align the population and LULC rasters to the intersection of their
    # bounding boxes.
    lulc_raster_info = pygeoprocessing.get_raster_info(
        args['lulc_raster_path'])
    pop_raster_info = pygeoprocessing.get_raster_info(
        args['population_raster_path'])
    target_bounding_box = pygeoprocessing.merge_bounding_box_list(
        [lulc_raster_info['bounding_box'], pop_raster_info['bounding_box']],
        'intersection')

    squared_lulc_pixel_size = _square_off_pixels(args['lulc_raster_path'])

    lulc_alignment_task = graph.add_task(
        pygeoprocessing.warp_raster,
        kwargs={
            'base_raster_path': args['lulc_raster_path'],
            'target_pixel_size': squared_lulc_pixel_size,
            'target_bb': target_bounding_box,
            'target_raster_path': file_registry['aligned_lulc'],
            'resample_method': 'near',
        },
        target_path_list=[file_registry['aligned_lulc']],
        task_name='Resample LULC to have square pixels'
    )

    population_alignment_task = graph.add_task(
        _resample_population_raster,
        kwargs={
            'source_population_raster_path': args['population_raster_path'],
            'target_population_raster_path': file_registry[
                'aligned_population'],
            'lulc_pixel_size': squared_lulc_pixel_size,
            'lulc_bb': target_bounding_box,
            'lulc_projection_wkt': lulc_raster_info['projection_wkt'],
            'working_dir': intermediate_dir,
        },
        target_path_list=[file_registry['aligned_population']],
        task_name='Resample population to LULC resolution')

    valid_pixels_mask_task = graph.add_task(
        _create_valid_pixels_nodata_mask,
        kwargs={
            'raster_list': [
                file_registry['aligned_lulc'],
                file_registry['aligned_population'],
            ],
            'target_mask_path': file_registry['aligned_mask'],
        },
        task_name='Create a valid pixels mask from lulc and population',
        target_path_list=[file_registry['aligned_mask']],
        dependent_task_list=[
            lulc_alignment_task, population_alignment_task]
    )

    population_mask_task = graph.add_task(
        _mask_raster,
        kwargs={
            'source_raster_path': file_registry['aligned_population'],
            'mask_raster_path': file_registry['aligned_mask'],
            'target_raster_path': file_registry['masked_population'],
        },
        task_name='Mask population to the known valid pixels',
        target_path_list=[file_registry['masked_population']],
        dependent_task_list=[
            population_alignment_task, valid_pixels_mask_task]
    )

    lulc_mask_task = graph.add_task(
        _mask_raster,
        kwargs={
            'source_raster_path': file_registry['aligned_lulc'],
            'mask_raster_path': file_registry['aligned_mask'],
            'target_raster_path': file_registry['masked_lulc'],
        },
        task_name='Mask lulc to the known valid pixels',
        target_path_list=[file_registry['masked_lulc']],
        dependent_task_list=[
            lulc_alignment_task, valid_pixels_mask_task]
    )

    aoi_reprojection_task = graph.add_task(
        _reproject_and_identify,
        kwargs={
            'base_vector_path': args['admin_boundaries_vector_path'],
            'target_projection_wkt': lulc_raster_info['projection_wkt'],
            'target_path': file_registry['reprojected_admin_boundaries'],
            'driver_name': 'GPKG',
            # Making the layer name be what we want the final output to be
            # called.  Preemptively removing dashes - Arc doesn't like it.
            'target_layer_name': os.path.splitext(
                os.path.basename(
                    file_registry['admin_boundaries']))[0].replace('-', '_'),
            'id_fieldname': ID_FIELDNAME,
        },
        task_name='Reproject admin units',
        target_path_list=[file_registry['reprojected_admin_boundaries']],
        dependent_task_list=[]
    )

    # This _could_ be a raster_calculator operation, but the math is so simple
    # that it seems like this could suffice.
    _ = graph.add_task(
        pygeoprocessing.symbolic.evaluate_raster_calculator_expression,
        kwargs={
            'expression': f"population * {float(args['urban_nature_demand'])}",
            'symbol_to_path_band_map': {
                'population': (file_registry['masked_population'], 1),
            },
            'target_nodata': FLOAT32_NODATA,
            'target_raster_path': file_registry['urban_nature_demand'],
        },
        task_name='Calculate urban nature demand',
        target_path_list=[file_registry['urban_nature_demand']],
        dependent_task_list=[population_mask_task]
    )

    # If we're doing anything with population groups, rasterize the AOIs and
    # create the proportional population rasters.
    proportional_population_paths = {}
    proportional_population_tasks = {}
    pop_group_proportion_paths = {}
    pop_group_proportion_tasks = {}
    if (args['search_radius_mode'] == RADIUS_OPT_POP_GROUP
            or aggregate_by_pop_groups):
        split_population_fields = list(
            filter(lambda x: re.match(POP_FIELD_REGEX, x),
                   validation.load_fields_from_vector(
                       args['admin_boundaries_vector_path'])))

        if _geometries_overlap(args['admin_boundaries_vector_path']):
            LOGGER.warning(
                "Some administrative boundaries overlap, which will affect "
                "the accuracy of supply rasters per population group. ")

        aois_rasterization_task = graph.add_task(
            _rasterize_aois,
            kwargs={
                'base_raster_path': file_registry['masked_lulc'],
                'aois_vector_path':
                    file_registry['reprojected_admin_boundaries'],
                'target_raster_path': file_registry['admin_boundaries_ids'],
                'id_fieldname': ID_FIELDNAME,
            },
            task_name='Rasterize the admin units vector',
            target_path_list=[file_registry['admin_boundaries_ids']],
            dependent_task_list=[
                aoi_reprojection_task, lulc_mask_task]
        )

        for pop_group in split_population_fields:
            aoi_reprojection_task.join()
            field_value_map = _read_field_from_vector(
                file_registry['reprojected_admin_boundaries'], ID_FIELDNAME,
                pop_group)
            proportional_population_path = os.path.join(
                intermediate_dir, f'population_in_{pop_group}{suffix}.tif')
            proportional_population_paths[
                pop_group] = proportional_population_path
            proportional_population_tasks[pop_group] = graph.add_task(
                _reclassify_and_multiply,
                kwargs={
                    'aois_raster_path': file_registry['admin_boundaries_ids'],
                    'reclassification_map': field_value_map,
                    'supply_raster_path': file_registry['masked_population'],
                    'target_raster_path': proportional_population_path,
                },
                task_name=f"Population proportion in pop group {pop_group}",
                target_path_list=[proportional_population_path],
                dependent_task_list=[
                    aois_rasterization_task, population_mask_task]
            )

            pop_group_proportion_paths[pop_group] = os.path.join(
                intermediate_dir,
                f'proportion_of_population_in_{pop_group}{suffix}.tif')
            pop_group_proportion_tasks[pop_group] = graph.add_task(
                _rasterize_aois,
                kwargs={
                    'base_raster_path': file_registry['masked_lulc'],
                    'aois_vector_path':
                        file_registry['reprojected_admin_boundaries'],
                    'target_raster_path':
                        pop_group_proportion_paths[pop_group],
                    'id_fieldname': pop_group,
                },
                task_name=f'Rasterize proportion of admin units as {pop_group}',
                target_path_list=[pop_group_proportion_paths[pop_group]],
                dependent_task_list=[
                    aoi_reprojection_task, lulc_mask_task]
            )

    attr_table = utils.read_csv_to_dataframe(
        args['lulc_attribute_table'], MODEL_SPEC['args']['lulc_attribute_table'])
    kernel_paths = {}  # search_radius, kernel path
    kernel_tasks = {}  # search_radius, kernel task

    if args['search_radius_mode'] == RADIUS_OPT_UNIFORM:
        search_radii = set([float(args['search_radius'])])
    elif args['search_radius_mode'] == RADIUS_OPT_URBAN_NATURE:
        urban_nature_attrs = attr_table[attr_table['urban_nature'] == 1]
        try:
            search_radii = set(urban_nature_attrs['search_radius_m'].unique())
        except KeyError as missing_key:
            raise ValueError(
                f"The column {str(missing_key)} is missing from the LULC "
                f"attribute table {args['lulc_attribute_table']}")
        # Build an iterable of plain tuples: (lucode, search_radius_m)
        lucode_to_search_radii = list(
<<<<<<< HEAD
            urban_nature_attrs[['lucode', 'search_radius_m']].itertuples(
                index=False, name=None))
    else:
=======
            urban_nature_attrs[['search_radius_m']].itertuples(name=None))
    elif args['search_radius_mode'] == RADIUS_OPT_POP_GROUP:
>>>>>>> f14f60ea
        pop_group_table = utils.read_csv_to_dataframe(
            args['population_group_radii_table'],
            MODEL_SPEC['args']['population_group_radii_table'])
        search_radii = set(pop_group_table['search_radius_m'].unique())
        # Build a dict of {pop_group: search_radius_m}
<<<<<<< HEAD
        search_radii_by_pop_group = dict(
            pop_group_table[['pop_group', 'search_radius_m']].itertuples(
                index=False, name=None))
=======
        search_radii_by_pop_group = pop_group_table['search_radius_m'].to_dict()
    else:
        valid_options = ', '.join(
            MODEL_SPEC['args']['search_radius_mode']['options'].keys())
        raise ValueError(
            "Invalid search radius mode provided: "
            f"{args['search_radius_mode']}; must be one of {valid_options}")
>>>>>>> f14f60ea

    for search_radius_m in search_radii:
        search_radius_in_pixels = abs(
            search_radius_m / squared_lulc_pixel_size[0])
        kernel_path = os.path.join(
            intermediate_dir, f'kernel_{search_radius_m}{suffix}.tif')
        kernel_paths[search_radius_m] = kernel_path
        kernel_tasks[search_radius_m] = graph.add_task(
            _create_kernel_raster,
            kwargs={
                'kernel_function': kernel_creation_functions[decay_function],
                'expected_distance': search_radius_in_pixels,
                'kernel_filepath': kernel_path,
                'normalize': False},  # Model math calls for un-normalized
            task_name=(
                f'Create {decay_function} kernel - {search_radius_m}m'),
            target_path_list=[kernel_path]
        )

    # Search radius mode 1: the same search radius applies to everything
    if args['search_radius_mode'] == RADIUS_OPT_UNIFORM:
        search_radius_m = list(search_radii)[0]
        LOGGER.info("Running model with search radius mode "
                    f"{RADIUS_OPT_UNIFORM}, radius {search_radius_m}")

        decayed_population_path = os.path.join(
            intermediate_dir,
            f'distance_weighted_population_within_{search_radius_m}{suffix}.tif')
        decayed_population_task = graph.add_task(
            _convolve_and_set_lower_bound,
            kwargs={
                'signal_path_band': (file_registry['masked_population'], 1),
                'kernel_path_band': (kernel_paths[search_radius_m], 1),
                'target_path': decayed_population_path,
                'working_dir': intermediate_dir,
            },
            task_name=f'Convolve population - {search_radius_m}m',
            target_path_list=[decayed_population_path],
            dependent_task_list=[
                kernel_tasks[search_radius_m], population_mask_task])

        urban_nature_pixels_path = os.path.join(
            intermediate_dir, f'urban_nature_area{suffix}.tif')
        urban_nature_reclassification_task = graph.add_task(
            _reclassify_urban_nature_area,
            kwargs={
                'lulc_raster_path': file_registry['masked_lulc'],
                'lulc_attribute_table': args['lulc_attribute_table'],
                'target_raster_path': urban_nature_pixels_path,
            },
            target_path_list=[urban_nature_pixels_path],
            task_name='Identify urban nature areas',
            dependent_task_list=[lulc_mask_task]
        )

        urban_nature_population_ratio_path = os.path.join(
            intermediate_dir,
            f'urban_nature_population_ratio{suffix}.tif')
        urban_nature_population_ratio_task = graph.add_task(
            _calculate_urban_nature_population_ratio,
            args=(urban_nature_pixels_path,
                  decayed_population_path,
                  urban_nature_population_ratio_path),
            task_name=(
                '2SFCA: Calculate R_j urban nature/population ratio - '
                f'{search_radius_m}'),
            target_path_list=[urban_nature_population_ratio_path],
            dependent_task_list=[
                urban_nature_reclassification_task, decayed_population_task,
            ])

        urban_nature_supply_task = graph.add_task(
            _convolve_and_set_lower_bound,
            kwargs={
                'signal_path_band': (
                    urban_nature_population_ratio_path, 1),
                'kernel_path_band': (kernel_path, 1),
                'target_path': file_registry['urban_nature_supply'],
                'working_dir': intermediate_dir,
            },
            task_name='2SFCA - urban nature supply',
            target_path_list=[file_registry['urban_nature_supply']],
            dependent_task_list=[
                kernel_tasks[search_radius_m],
                urban_nature_population_ratio_task])

    # Search radius mode 2: Search radii are defined per greenspace lulc class.
    elif args['search_radius_mode'] == RADIUS_OPT_URBAN_NATURE:
        LOGGER.info("Running model with search radius mode "
                    f"{RADIUS_OPT_URBAN_NATURE}")
        decayed_population_tasks = {}
        decayed_population_paths = {}
        for search_radius_m in search_radii:
            decayed_population_paths[search_radius_m] = os.path.join(
                intermediate_dir,
                f'distance_weighted_population_within_{search_radius_m}{suffix}.tif')
            decayed_population_tasks[search_radius_m] = graph.add_task(
                _convolve_and_set_lower_bound,
                kwargs={
                    'signal_path_band': (
                        file_registry['masked_population'], 1),
                    'kernel_path_band': (kernel_paths[search_radius_m], 1),
                    'target_path': decayed_population_paths[search_radius_m],
                    'working_dir': intermediate_dir,
                },
                task_name=f'Convolve population - {search_radius_m}m',
                target_path_list=[decayed_population_paths[search_radius_m]],
                dependent_task_list=[
                    kernel_tasks[search_radius_m], population_mask_task])

        partial_urban_nature_supply_paths = []
        partial_urban_nature_supply_tasks = []
        for lucode, search_radius_m in lucode_to_search_radii:
            urban_nature_pixels_path = os.path.join(
                intermediate_dir,
                f'urban_nature_area_lucode_{lucode}{suffix}.tif')
            urban_nature_reclassification_task = graph.add_task(
                _reclassify_urban_nature_area,
                kwargs={
                    'lulc_raster_path': file_registry['masked_lulc'],
                    'lulc_attribute_table': args['lulc_attribute_table'],
                    'target_raster_path': urban_nature_pixels_path,
                    'only_these_urban_nature_codes': set([lucode]),
                },
                target_path_list=[urban_nature_pixels_path],
                task_name=f'Identify urban nature areas with lucode {lucode}',
                dependent_task_list=[lulc_mask_task]
            )

            urban_nature_population_ratio_path = os.path.join(
                intermediate_dir,
                f'urban_nature_population_ratio_lucode_{lucode}{suffix}.tif')
            urban_nature_population_ratio_task = graph.add_task(
                _calculate_urban_nature_population_ratio,
                args=(urban_nature_pixels_path,
                      decayed_population_paths[search_radius_m],
                      urban_nature_population_ratio_path),
                task_name=(
                    '2SFCA: Calculate R_j urban nature/population ratio - '
                    f'{search_radius_m}'),
                target_path_list=[urban_nature_population_ratio_path],
                dependent_task_list=[
                    urban_nature_reclassification_task,
                    decayed_population_tasks[search_radius_m],
                ])

            urban_nature_supply_path = os.path.join(
                intermediate_dir,
                f'urban_nature_supply_lucode_{lucode}{suffix}.tif')
            partial_urban_nature_supply_paths.append(urban_nature_supply_path)
            partial_urban_nature_supply_tasks.append(graph.add_task(
                pygeoprocessing.convolve_2d,
                kwargs={
                    'signal_path_band': (
                        urban_nature_population_ratio_path, 1),
                    'kernel_path_band': (kernel_paths[search_radius_m], 1),
                    'target_path': urban_nature_supply_path,
                    'working_dir': intermediate_dir,
                },
                task_name=f'2SFCA - urban_nature supply for lucode {lucode}',
                target_path_list=[urban_nature_supply_path],
                dependent_task_list=[
                    kernel_tasks[search_radius_m],
                    urban_nature_population_ratio_task]))

        urban_nature_supply_task = graph.add_task(
            ndr._sum_rasters,
            kwargs={
                'raster_path_list': partial_urban_nature_supply_paths,
                'target_nodata': FLOAT32_NODATA,
                'target_result_path': file_registry['urban_nature_supply'],
            },
            task_name='2SFCA - urban nature supply total',
            target_path_list=[file_registry['urban_nature_supply']],
            dependent_task_list=partial_urban_nature_supply_tasks
        )

    # Search radius mode 3: search radii are defined per population group.
    elif args['search_radius_mode'] == RADIUS_OPT_POP_GROUP:
        LOGGER.info("Running model with search radius mode "
                    f"{RADIUS_OPT_POP_GROUP}")
        urban_nature_pixels_path = os.path.join(
            intermediate_dir, f'urban_nature_area{suffix}.tif')
        urban_nature_reclassification_task = graph.add_task(
            _reclassify_urban_nature_area,
            kwargs={
                'lulc_raster_path': file_registry['masked_lulc'],
                'lulc_attribute_table': args['lulc_attribute_table'],
                'target_raster_path': urban_nature_pixels_path,
            },
            target_path_list=[urban_nature_pixels_path],
            task_name='Identify urban nature areas',
            dependent_task_list=[lulc_mask_task]
        )

        decayed_population_in_group_paths = []
        decayed_population_in_group_tasks = []
        for pop_group in split_population_fields:
            search_radius_m = search_radii_by_pop_group[pop_group]
            decayed_population_in_group_path = os.path.join(
                intermediate_dir,
                f'distance_weighted_population_in_{pop_group}{suffix}.tif')
            decayed_population_in_group_paths.append(
                decayed_population_in_group_path)
            decayed_population_in_group_tasks.append(graph.add_task(
                _convolve_and_set_lower_bound,
                kwargs={
                    'signal_path_band': (
                        proportional_population_paths[pop_group], 1),
                    'kernel_path_band': (
                        kernel_paths[search_radius_m], 1),
                    'target_path': decayed_population_in_group_path,
                    'working_dir': intermediate_dir,
                },
                task_name=f'Convolve population - {search_radius_m}m',
                target_path_list=[decayed_population_in_group_path],
                dependent_task_list=[
                    kernel_tasks[search_radius_m],
                    proportional_population_tasks[pop_group]]
            ))

        sum_of_decayed_population_path = os.path.join(
            intermediate_dir,
            f'distance_weighted_population_all_groups{suffix}.tif')
        sum_of_decayed_population_task = graph.add_task(
            ndr._sum_rasters,
            kwargs={
                'raster_path_list': decayed_population_in_group_paths,
                'target_nodata': FLOAT32_NODATA,
                'target_result_path': sum_of_decayed_population_path,
            },
            task_name='2SFCA - urban nature supply total',
            target_path_list=[sum_of_decayed_population_path],
            dependent_task_list=decayed_population_in_group_tasks
        )

        urban_nature_population_ratio_task = graph.add_task(
            _calculate_urban_nature_population_ratio,
            args=(urban_nature_pixels_path,
                  sum_of_decayed_population_path,
                  file_registry['urban_nature_population_ratio']),
            task_name=(
                '2SFCA: Calculate R_j urban nature/population ratio - '
                f'{search_radius_m}'),
            target_path_list=[
                file_registry['urban_nature_population_ratio']],
            dependent_task_list=[
                urban_nature_reclassification_task,
                sum_of_decayed_population_task,
            ])

        urban_nature_supply_by_group_paths = {}
        urban_nature_supply_by_group_tasks = []
        urban_nature_balance_totalpop_by_group_paths = {}
        urban_nature_balance_totalpop_by_group_tasks = []
        supply_population_paths = {'over': {}, 'under': {}}
        supply_population_tasks = {'over': {}, 'under': {}}
        for pop_group, proportional_pop_path in (
                proportional_population_paths.items()):
            search_radius_m = search_radii_by_pop_group[pop_group]
            urban_nature_supply_to_group_path = os.path.join(
                intermediate_dir,
                f'urban_nature_supply_to_{pop_group}{suffix}.tif')
            urban_nature_supply_by_group_paths[
                pop_group] = urban_nature_supply_to_group_path
            urban_nature_supply_by_group_task = graph.add_task(
                _convolve_and_set_lower_bound,
                kwargs={
                    'signal_path_band': (
                        file_registry['urban_nature_population_ratio'], 1),
                    'kernel_path_band': (kernel_paths[search_radius_m], 1),
                    'target_path': urban_nature_supply_to_group_path,
                    'working_dir': intermediate_dir,
                },
                task_name=f'2SFCA - urban nature supply for {pop_group}',
                target_path_list=[urban_nature_supply_to_group_path],
                dependent_task_list=[
                    kernel_tasks[search_radius_m],
                    urban_nature_population_ratio_task])
            urban_nature_supply_by_group_tasks.append(
                urban_nature_supply_by_group_task)

            # Calculate SUP_DEMi_cap for each population group.
            per_cap_urban_nature_balance_pop_group_path = os.path.join(
                output_dir,
                f'urban_nature_balance_percapita_{pop_group}{suffix}.tif')
            per_cap_urban_nature_balance_pop_group_task = graph.add_task(
                pygeoprocessing.raster_calculator,
                kwargs={
                    'base_raster_path_band_const_list': [
                        (urban_nature_supply_to_group_path, 1),
                        (float(args['urban_nature_demand']), 'raw')
                    ],
                    'local_op': _urban_nature_balance_percapita_op,
                    'target_raster_path':
                        per_cap_urban_nature_balance_pop_group_path,
                    'datatype_target': gdal.GDT_Float32,
                    'nodata_target': FLOAT32_NODATA
                },
                task_name=(
                    f'Calculate per-capita urban nature balance - {pop_group}'),
                target_path_list=[
                    per_cap_urban_nature_balance_pop_group_path],
                dependent_task_list=[
                    urban_nature_supply_by_group_task,
                ])

            urban_nature_balance_totalpop_by_group_path = os.path.join(
                intermediate_dir,
                f'urban_nature_balance_totalpop_{pop_group}{suffix}.tif')
            urban_nature_balance_totalpop_by_group_paths[
                pop_group] = urban_nature_balance_totalpop_by_group_path
            urban_nature_balance_totalpop_by_group_tasks.append(graph.add_task(
                pygeoprocessing.raster_calculator,
                kwargs={
                    'base_raster_path_band_const_list': [
                        (per_cap_urban_nature_balance_pop_group_path, 1),
                        (proportional_pop_path, 1)
                    ],
                    'local_op': _urban_nature_balance_totalpop_op,
                    'target_raster_path': (
                        urban_nature_balance_totalpop_by_group_path),
                    'datatype_target': gdal.GDT_Float32,
                    'nodata_target': FLOAT32_NODATA
                },
                task_name='Calculate per-capita urban nature supply-demand',
                target_path_list=[
                    urban_nature_balance_totalpop_by_group_path],
                dependent_task_list=[
                    per_cap_urban_nature_balance_pop_group_task,
                    proportional_population_tasks[pop_group],
                ]))

            for supply_type, op in [('under', numpy.less),
                                    ('over', numpy.greater)]:
                supply_population_path = os.path.join(
                    intermediate_dir,
                    f'{supply_type}supplied_population_{pop_group}{suffix}.tif')
                supply_population_paths[
                    supply_type][pop_group] = supply_population_path
                supply_population_tasks[
                    supply_type][pop_group] = graph.add_task(
                    pygeoprocessing.raster_calculator,
                    kwargs={
                        'base_raster_path_band_const_list': [
                            (proportional_pop_path, 1),
                            (per_cap_urban_nature_balance_pop_group_path, 1),
                            (op, 'raw'),  # numpy element-wise comparator
                        ],
                        'local_op': _filter_population,
                        'target_raster_path': supply_population_path,
                        'datatype_target': gdal.GDT_Float32,
                        'nodata_target': FLOAT32_NODATA,
                    },
                    task_name=(
                        f'Determine {supply_type}supplied populations to '
                        f'{pop_group}'),
                    target_path_list=[supply_population_path],
                    dependent_task_list=[
                        per_cap_urban_nature_balance_pop_group_task,
                        proportional_population_tasks[pop_group],
                    ])

        urban_nature_supply_task = graph.add_task(
            _weighted_sum,
            kwargs={
                'raster_path_list':
                    [urban_nature_supply_by_group_paths[group] for group in
                     sorted(split_population_fields)],
                'weight_raster_list':
                    [pop_group_proportion_paths[group] for group in
                     sorted(split_population_fields)],
                'target_path': file_registry['urban_nature_supply'],
            },
            task_name='2SFCA - urban nature supply total',
            target_path_list=[file_registry['urban_nature_supply']],
            dependent_task_list=[
                *urban_nature_supply_by_group_tasks,
                *pop_group_proportion_tasks.values(),
            ])

        per_capita_urban_nature_balance_task = graph.add_task(
            pygeoprocessing.raster_calculator,
            kwargs={
                'base_raster_path_band_const_list': [
                    (file_registry['urban_nature_supply'], 1),
                    (float(args['urban_nature_demand']), 'raw')
                ],
                'local_op': _urban_nature_balance_percapita_op,
                'target_raster_path':
                    file_registry['urban_nature_balance_percapita'],
                'datatype_target': gdal.GDT_Float32,
                'nodata_target': FLOAT32_NODATA
            },
            task_name='Calculate per-capita urban nature balance',
            target_path_list=[file_registry['urban_nature_balance_percapita']],
            dependent_task_list=[
                urban_nature_supply_task,
            ])

        urban_nature_balance_totalpop_task = graph.add_task(
            ndr._sum_rasters,
            kwargs={
                'raster_path_list':
                    list(urban_nature_balance_totalpop_by_group_paths.values()),
                'target_nodata': FLOAT32_NODATA,
                'target_result_path':
                    file_registry['urban_nature_balance_totalpop'],
            },
            task_name='2SFCA - urban nature - total population',
            target_path_list=[
                file_registry['urban_nature_balance_totalpop']],
            dependent_task_list=urban_nature_balance_totalpop_by_group_tasks
        )

        # Summary stats for RADIUS_OPT_POP_GROUP
        _ = graph.add_task(
            _supply_demand_vector_for_pop_groups,
            kwargs={
                'source_aoi_vector_path': file_registry['reprojected_admin_boundaries'],
                'target_aoi_vector_path': file_registry['admin_boundaries'],
                'urban_nature_sup_dem_paths_by_pop_group':
                    urban_nature_balance_totalpop_by_group_paths,
                'proportional_pop_paths_by_pop_group':
                    proportional_population_paths,
                'undersupply_by_pop_group': supply_population_paths['under'],
                'oversupply_by_pop_group': supply_population_paths['over'],
            },
            task_name=(
                'Aggregate supply-demand to admin units (by pop groups)'),
            target_path_list=[file_registry['admin_boundaries']],
            dependent_task_list=[
                aoi_reprojection_task,
                *urban_nature_balance_totalpop_by_group_tasks,
                *proportional_population_tasks.values(),
                *supply_population_tasks['under'].values(),
                *supply_population_tasks['over'].values(),
            ])

    # Greenspace budget, supply/demand and over/undersupply rasters are the
    # same for uniform radius and for split urban_nature modes.
    if args['search_radius_mode'] in (RADIUS_OPT_UNIFORM,
                                      RADIUS_OPT_URBAN_NATURE):
        # This is "SUP_DEMi_cap" from the user's guide
        per_capita_urban_nature_balance_task = graph.add_task(
            pygeoprocessing.raster_calculator,
            kwargs={
                'base_raster_path_band_const_list': [
                    (file_registry['urban_nature_supply'], 1),
                    (float(args['urban_nature_demand']), 'raw')
                ],
                'local_op': _urban_nature_balance_percapita_op,
                'target_raster_path':
                    file_registry['urban_nature_balance_percapita'],
                'datatype_target': gdal.GDT_Float32,
                'nodata_target': FLOAT32_NODATA
            },
            task_name='Calculate per-capita urban nature balance',
            target_path_list=[file_registry['urban_nature_balance_percapita']],
            dependent_task_list=[
                urban_nature_supply_task,
            ])

        # This is "SUP_DEMi" from the user's guide
        urban_nature_balance_totalpop_task = graph.add_task(
            pygeoprocessing.raster_calculator,
            kwargs={
                'base_raster_path_band_const_list': [
                    (file_registry['urban_nature_balance_percapita'], 1),
                    (file_registry['masked_population'], 1)
                ],
                'local_op': _urban_nature_balance_totalpop_op,
                'target_raster_path': (
                    file_registry['urban_nature_balance_totalpop']),
                'datatype_target': gdal.GDT_Float32,
                'nodata_target': FLOAT32_NODATA
            },
            task_name='Calculate urban nature balance for the total population',
            target_path_list=[
                file_registry['urban_nature_balance_totalpop']],
            dependent_task_list=[
                 per_capita_urban_nature_balance_task,
                 population_mask_task,
            ])

        supply_population_tasks = []
        pop_paths = [(None, file_registry['masked_population'])]
        if aggregate_by_pop_groups:
            pop_paths.extend(list(proportional_population_paths.items()))

        for pop_group, proportional_pop_path in pop_paths:
            if pop_group is not None:
                pop_group = pop_group[4:]  # trim leading 'pop_'
            for supply_type, op in [('under', numpy.less),
                                    ('over', numpy.greater)]:
                if pop_group is None:
                    supply_population_path = os.path.join(
                        intermediate_dir,
                        f'{supply_type}supplied_population{suffix}.tif')
                else:
                    supply_population_path = os.path.join(
                        intermediate_dir,
                        f'{supply_type}supplied_population_{pop_group}{suffix}.tif')

                supply_population_tasks.append(graph.add_task(
                    pygeoprocessing.raster_calculator,
                    kwargs={
                        'base_raster_path_band_const_list': [
                            (proportional_pop_path, 1),
                            (file_registry['urban_nature_balance_percapita'], 1),
                            (op, 'raw'),  # numpy element-wise comparator
                        ],
                        'local_op': _filter_population,
                        'target_raster_path': supply_population_path,
                        'datatype_target': gdal.GDT_Float32,
                        'nodata_target': FLOAT32_NODATA,
                    },
                    task_name=f'Determine {supply_type}supplied populations',
                    target_path_list=[supply_population_path],
                    dependent_task_list=[
                        per_capita_urban_nature_balance_task,
                        population_mask_task,
                        *list(proportional_population_tasks.values()),
                    ]))

        _ = graph.add_task(
            _supply_demand_vector_for_single_raster_modes,
            kwargs={
                'source_aoi_vector_path': file_registry['reprojected_admin_boundaries'],
                'target_aoi_vector_path': file_registry['admin_boundaries'],
                'urban_nature_budget_path': file_registry[
                    'urban_nature_balance_totalpop'],
                'population_path': file_registry['masked_population'],
                'undersupplied_populations_path': file_registry[
                    'undersupplied_population'],
                'oversupplied_populations_path': file_registry[
                    'oversupplied_population'],
                'include_pop_groups': aggregate_by_pop_groups,
            },
            task_name=(
                'Aggregate supply-demand to admin units (single rasters)'),
            target_path_list=[file_registry['admin_boundaries']],
            dependent_task_list=[
                population_mask_task,
                aoi_reprojection_task,
                urban_nature_balance_totalpop_task,
                *supply_population_tasks
            ])

    graph.close()
    graph.join()
    LOGGER.info('Finished Urban Nature Access Model')


def _geometries_overlap(vector_path):
    """Check if the geometries of the vector's first layer overlap.

    Args:
        vector_path (string): The path to a GDAL vector.

    Returns:
        bool: Whether there's numerically significant overlap between polygons
            in the first layer.

    """
    vector = gdal.OpenEx(vector_path)
    layer = vector.GetLayer()
    area_sum = 0
    geometries = []
    for feature in layer:
        ogr_geom = feature.GetGeometryRef()
        area_sum += ogr_geom.Area()
        shapely_geom = shapely.wkb.loads(bytes(ogr_geom.ExportToWkb()))
        geometries.append(shapely_geom)

    layer = None
    vector = None

    union_area = shapely.ops.unary_union(geometries).area
    LOGGER.debug(
        f"Vector has a union area of {union_area} and area sum of "
        f"{area_sum},so about {round((1-(union_area/area_sum))*100, 2)}% of "
        f"the area overlaps in vector {vector_path}")
    if math.isclose(union_area, area_sum):
        return False
    return True


def _reproject_and_identify(base_vector_path, target_projection_wkt,
                            target_path, driver_name, id_fieldname,
                            target_layer_name):
    """Reproject a vector and add an ID field.

    Args:
        base_vector_path (string): The string path to the source vector.
        target_projection_wkt (string): The WKT of the target projection.
        target_path (string): The string path to where the new vector should be
            saved.
        driver_name (string): The GDAL driver name of the target vector.
        id_fieldname (string): The name of the ID field.  A new field with this
            name and an integer type will be created in the target vector.
            Each feature in the target vector will be assigned a unique integer
            ID.
        target_layer_name (string): The layer name of the target vector.

    Returns:
        ``None``
    """
    pygeoprocessing.reproject_vector(
        base_vector_path, target_projection_wkt, target_path,
        target_layer_name=target_layer_name,
        driver_name=driver_name)

    vector = gdal.OpenEx(target_path, gdal.GA_Update)
    layer = vector.GetLayer()
    field = ogr.FieldDefn(id_fieldname, ogr.OFTInteger)
    layer.CreateField(field)

    layer.StartTransaction()
    for field_id, feature in enumerate(layer):
        feature.SetField(id_fieldname, field_id)
        layer.SetFeature(feature)
    layer.CommitTransaction()
    layer = None
    vector = None


def _weighted_sum(raster_path_list, weight_raster_list, target_path):
    """Create a spatially-weighted sum.

    Args:
        raster_path_list (list): A list of raster paths containing values to
            weight and sum.
        weight_raster_list (list): A list of raster paths containing weights.
        target_path (str): The path to where the output raster should be
            stored.

    Returns
        ``None``
    """
    assert len(raster_path_list) == len(weight_raster_list)

    raster_nodata_list = [pygeoprocessing.get_raster_info(path)['nodata'][0]
                          for path in raster_path_list]
    weight_nodata_list = [pygeoprocessing.get_raster_info(path)['nodata'][0]
                          for path in weight_raster_list]

    def _weight_and_sum(*args):
        pixel_arrays = args[:int(len(args)/2)]
        weight_arrays = args[int(len(args)/2):]

        target_array = numpy.zeros(pixel_arrays[0].shape, dtype=numpy.float32)
        touched_pixels = numpy.zeros(target_array.shape, dtype=bool)
        for source_array, weight_array, source_nodata, weight_nodata in zip(
                pixel_arrays, weight_arrays, raster_nodata_list, weight_nodata_list):
            valid_pixels = (
                ~utils.array_equals_nodata(source_array, source_nodata) &
                ~utils.array_equals_nodata(weight_array, weight_nodata))
            touched_pixels |= valid_pixels
            target_array[valid_pixels] += (
                source_array[valid_pixels] * weight_array[valid_pixels])

        # Any pixels that were not touched, set them to nodata.
        target_array[~touched_pixels] = FLOAT32_NODATA
        return target_array

    pygeoprocessing.raster_calculator(
        [(path, 1) for path in raster_path_list + weight_raster_list],
        _weight_and_sum, target_path, gdal.GDT_Float32, FLOAT32_NODATA)


def _reclassify_and_multiply(
        aois_raster_path, reclassification_map, supply_raster_path,
        target_raster_path):
    """Create a raster of urban nature supply given areas of interest.

    This is done by:

        1. Reclassifying AOI IDs to population group ratios and then
        2. Multiplying the population group ratios by the urban nature supply.

    Args:
        aois_raster_path (string): The path to a raster of integers
            identifying which admin unit a pixel belongs to.
        reclassification_map (dict): A dict mapping integer admin unit IDs to
            float population proportions (values 0-1) for a given population
            group.
        supply_raster_path (string): A string path to a raster of urban nature
            supply values for the total population.
        target_raster_path (string): The string path to where the resulting
            supply-to-group raster should be written.

    Returns:
        ``None``
    """
    pygeoprocessing.reclassify_raster(
        (aois_raster_path, 1), reclassification_map, target_raster_path,
        gdal.GDT_Float32, FLOAT32_NODATA)

    pop_group_raster = gdal.OpenEx(target_raster_path,
                                   gdal.GA_Update | gdal.OF_RASTER)
    pop_group_band = pop_group_raster.GetRasterBand(1)
    pop_group_nodata = pop_group_band.GetNoDataValue()
    supply_raster = gdal.OpenEx(supply_raster_path,
                                gdal.GA_ReadOnly | gdal.OF_RASTER)
    supply_band = supply_raster.GetRasterBand(1)
    supply_nodata = supply_band.GetNoDataValue()
    for block_info in pygeoprocessing.iterblocks((target_raster_path, 1),
                                                 offset_only=True):
        pop_group_proportion_block = pop_group_band.ReadAsArray(**block_info)
        supply_block = supply_band.ReadAsArray(**block_info)

        valid_mask = (
            ~utils.array_equals_nodata(
                pop_group_proportion_block, pop_group_nodata) &
            ~utils.array_equals_nodata(supply_block, supply_nodata))
        target_block = numpy.full(supply_block.shape, FLOAT32_NODATA,
                                  dtype=numpy.float32)
        target_block[valid_mask] = (
            pop_group_proportion_block[valid_mask] * supply_block[valid_mask])
        pop_group_band.WriteArray(
            target_block, xoff=block_info['xoff'], yoff=block_info['yoff'])

    pop_group_band = None
    pop_group_raster = None
    supply_band = None
    supply_raster = None


def _read_field_from_vector(vector_path, key_field, value_field):
    """Read a field from a vector's first layer.

    Args:
        vector_path (string): The string path to a vector.
        key_field (string): The string key field within the vector.
            ``key_field`` must exist within the vector at ``vector_path``.
            ``key_field`` is case-sensitive.
        value_field (string): The string value field within the vector.
            ``value_field`` must exist within the vector at ``vector_path``.
            ``value_field`` is case-sensitive.

    Returns:
        attribute_map (dict): A dict mapping each ``key_field`` key to
            the corresponding ``value_field`` value.
    """
    vector = gdal.OpenEx(vector_path)
    layer = vector.GetLayer()
    attribute_map = {}
    for feature in layer:
        if key_field == 'FID':
            key = feature.GetFID()
        else:
            key = feature.GetField(key_field)
        attribute_map[key] = feature.GetField(value_field)
    return attribute_map


def _rasterize_aois(base_raster_path, aois_vector_path,
                    target_raster_path, id_fieldname):
    """Rasterize the admin units vector onto a new raster.

    Args:
        base_raster_path (string): The string path to a raster on disk to be
            used as a template raster.
        aois_vector_path (string): The path to a vector on disk of areas of
            interest, typically administrative units.  The ``id_fieldname``
            feature of the features in this vector will be rasterized onto a
            new raster.
        target_raster_path (string): The path to a new UInt32 raster created on
            disk with new values burned into it.
        id_fieldname (string): The fieldname of the ID field to rasterize.

    Returns:
        ``None``
    """
    pygeoprocessing.new_raster_from_base(
        base_raster_path, target_raster_path, gdal.GDT_UInt32,
        [UINT32_NODATA], [UINT32_NODATA])

    pygeoprocessing.rasterize(
        aois_vector_path, target_raster_path,
        option_list=[f"ATTRIBUTE={id_fieldname}"])


def _reclassify_urban_nature_area(
        lulc_raster_path, lulc_attribute_table, target_raster_path,
        only_these_urban_nature_codes=None):
    """Reclassify LULC pixels into the urban nature area they represent.

    After execution, urban nature pixels will have values representing the
    pixel's area, while pixels that are not urban nature will have a pixel
    value of 0.  Nodata values will propagate to the output raster.

    Args:
        lulc_raster_path (string): The path to a land-use/land-cover raster.
        lulc_attribute_table (string): The path to a CSV table representing
            LULC attributes.  Must have "lucode" and "urban_nature" columns.
        target_raster_path (string): Where the reclassified urban nature raster
            should be written.
        only_these_urban_nature_codes=None (iterable or None): If ``None``, all
            lucodes with a ``urban_nature`` value of 1 will be reclassified to
            1.  If an iterable, must be an iterable of landuse codes matching
            codes in the lulc attribute table.  Only these landcover codes will
            have urban nature area classified in the target raster path.

    Returns:
        ``None``
    """
    lulc_attribute_df = utils.read_csv_to_dataframe(
        lulc_attribute_table, MODEL_SPEC['args']['lulc_attribute_table'])

    squared_pixel_area = abs(
        numpy.multiply(*_square_off_pixels(lulc_raster_path)))

    if only_these_urban_nature_codes:
        valid_urban_nature_codes = set(only_these_urban_nature_codes)
    else:
        valid_urban_nature_codes = set(
            lulc_attribute_df[lulc_attribute_df['urban_nature'] == 1].index)

    urban_nature_area_map = {}
    for lucode in lulc_attribute_df.index:
        urban_nature_area = 0
        if lucode in valid_urban_nature_codes:
            urban_nature_area = squared_pixel_area
        urban_nature_area_map[lucode] = urban_nature_area

    lulc_raster_info = pygeoprocessing.get_raster_info(lulc_raster_path)
    urban_nature_area_map[lulc_raster_info['nodata'][0]] = FLOAT32_NODATA

    utils.reclassify_raster(
        raster_path_band=(lulc_raster_path, 1),
        value_map=urban_nature_area_map,
        target_raster_path=target_raster_path,
        target_datatype=gdal.GDT_Float32,
        target_nodata=FLOAT32_NODATA,
        error_details={
            'raster_name': MODEL_SPEC['args']['lulc_raster_path']['name'],
            'column_name': 'urban_nature',
            'table_name': MODEL_SPEC['args']['lulc_attribute_table']['name'],
        }
    )


def _filter_population(population, urban_nature_budget, numpy_filter_op):
    """Filter the population by a defined op and the urban nature budget.

    Note:
        The ``population`` and ``urban_nature_budget`` inputs must have the same
        shape and must both use ``FLOAT32_NODATA`` as their nodata value.

    Args:
        population (numpy.array): A numpy array with population counts.
        urban_nature_budget (numpy.array): A numpy array with the urban nature
            budget values.
        numpy_filter_op (callable): A function that takes a numpy array as
            parameter 1 and a scalar value as parameter 2.  This function must
            return a boolean numpy array of the same shape as parameter 1.

    Returns:
        A ``numpy.array`` with the population values where the
        ``urban_nature_budget`` pixels match the ``numpy_filter_op``.
    """
    population_matching_filter = numpy.full(
        population.shape, FLOAT32_NODATA, dtype=numpy.float32)
    valid_pixels = (
        ~numpy.isclose(urban_nature_budget, FLOAT32_NODATA) &
        ~numpy.isclose(population, FLOAT32_NODATA))

    population_matching_filter[valid_pixels] = numpy.where(
        numpy_filter_op(urban_nature_budget[valid_pixels], 0),
        population[valid_pixels],  # If condition is true, use population
        0  # If condition is false, use 0
    )
    return population_matching_filter


def _supply_demand_vector_for_pop_groups(
        source_aoi_vector_path,
        target_aoi_vector_path,
        urban_nature_sup_dem_paths_by_pop_group,
        proportional_pop_paths_by_pop_group,
        undersupply_by_pop_group,
        oversupply_by_pop_group):
    """Write a supply-demand vector when rasters are by population group.

    Args:
        source_aoi_vector_path (str): The source AOI vector path.
        target_aoi_vector_path (str): The target AOI vector path.
        urban_nature_sup_dem_paths_by_pop_group (dict): A dict mapping population
            group names to rasters of urban nature supply/demand for the given
            group.
        proportional_pop_paths_by_pop_group (dict): A dict mapping population
            group names to rasters of the population of that group.
        undersupply_by_pop_group (dict): A dict mapping population group names
            to rasters of undersupplied populations per pixel.
        oversupply_by_pop_group (dict): A dict mapping population group names
            to rasters of oversupplied populations per pixel.

    Returns:
        ``None``
    """
    def _get_zonal_stats(raster_path):
        return pygeoprocessing.zonal_statistics(
            (raster_path, 1), source_aoi_vector_path)

    pop_group_fields = []
    feature_ids = set()
    vector = gdal.OpenEx(source_aoi_vector_path)
    layer = vector.GetLayer()
    for feature in layer:
        feature_ids.add(feature.GetFID())
    pop_group_fields = []
    for field_defn in layer.schema:
        fieldname = field_defn.GetName()
        if re.match(POP_FIELD_REGEX, fieldname):
            pop_group_fields.append(fieldname)
    layer = None
    vector = None

    sums = {
        'supply-demand': collections.defaultdict(float),
        'population': collections.defaultdict(float),
        'oversupply': collections.defaultdict(float),
        'undersupply': collections.defaultdict(float),
    }
    stats_by_feature = collections.defaultdict(
        lambda: collections.defaultdict(float))
    for pop_group_field in pop_group_fields:
        # trim the leading 'pop_'
        groupname = re.sub(POP_FIELD_REGEX, '', pop_group_field)

        urban_nature_sup_dem_stats = _get_zonal_stats(
            urban_nature_sup_dem_paths_by_pop_group[pop_group_field])
        proportional_pop_stats = _get_zonal_stats(
            proportional_pop_paths_by_pop_group[pop_group_field])
        undersupply_stats = _get_zonal_stats(
            undersupply_by_pop_group[pop_group_field])
        oversupply_stats = _get_zonal_stats(
            oversupply_by_pop_group[pop_group_field])

        for feature_id in feature_ids:
            group_population_in_region = proportional_pop_stats[
                feature_id]['sum']
            group_sup_dem_in_region = urban_nature_sup_dem_stats[
                feature_id]['sum']
            stats_by_feature[feature_id][f'SUP_DEMadm_cap_{groupname}'] = (
                group_sup_dem_in_region / group_population_in_region)
            stats_by_feature[feature_id][f'Pund_adm_{groupname}'] = (
                undersupply_stats[feature_id]['sum'])
            stats_by_feature[feature_id][f'Povr_adm_{groupname}'] = (
                oversupply_stats[feature_id]['sum'])
            sums['supply-demand'][feature_id] += group_sup_dem_in_region
            sums['population'][feature_id] += group_population_in_region

    for feature_id in feature_ids:
        stats_by_feature[feature_id]['SUP_DEMadm_cap'] = (
            sums['supply-demand'][feature_id] / sums['population'][feature_id])
        stats_by_feature[feature_id]['Pund_adm'] = (
            sums['undersupply'][feature_id])
        stats_by_feature[feature_id]['Povr_adm'] = (
            sums['oversupply'][feature_id])

    _write_supply_demand_vector(
        source_aoi_vector_path, stats_by_feature, target_aoi_vector_path)


def _supply_demand_vector_for_single_raster_modes(
        source_aoi_vector_path,
        target_aoi_vector_path,
        urban_nature_budget_path,
        population_path,
        undersupplied_populations_path,
        oversupplied_populations_path,
        include_pop_groups=False):
    """Create summary vector for modes with single-raster summary stats.

    Args:
        source_aoi_vector_path (str): Path to the source aois vector.
        target_aoi_vector_path (str): Path to where the target aois vector
            should be written.
        urban_nature_budget_path (str): Path to a raster of urban nature
            supply/demand budget.
        population_path (str): Path to a population raster.
        undersupplied_populations_path (str): Path to a raster of oversupplied
            population per pixel.
        oversupplied_populations_path (str): Path to a raster of undersupplied
            population per pixel.
        include_pop_groups=False (bool): Whether to include population groups
            if they are present in the source AOI vector.

    Returns:
        ``None``
    """
    def _get_zonal_stats(raster_path):
        return pygeoprocessing.zonal_statistics(
            (raster_path, 1), source_aoi_vector_path)

    urban_nature_budget_stats = _get_zonal_stats(urban_nature_budget_path)
    population_stats = _get_zonal_stats(population_path)
    undersupplied_stats = _get_zonal_stats(undersupplied_populations_path)
    oversupplied_stats = _get_zonal_stats(oversupplied_populations_path)

    pop_group_fields = []
    group_names = {}  # {fieldname: groupname}
    pop_proportions_by_fid = collections.defaultdict(dict)
    if include_pop_groups:
        pop_group_fields = list(
            filter(lambda x: re.match(POP_FIELD_REGEX, x),
                   validation.load_fields_from_vector(source_aoi_vector_path)))
        for pop_group_field in pop_group_fields:
            for id_field, value in _read_field_from_vector(
                    source_aoi_vector_path, 'FID',
                    pop_group_field).items():
                group = pop_group_field[4:]  # trim leading 'pop_'
                group_names[pop_group_field] = group
                pop_proportions_by_fid[id_field][group] = value

    stats_by_feature = {}
    for fid in urban_nature_budget_stats.keys():
        stats = {
            'SUP_DEMadm_cap': (
                urban_nature_budget_stats[fid]['sum'] /
                population_stats[fid]['sum']),
            'Pund_adm': undersupplied_stats[fid]['sum'],
            'Povr_adm': oversupplied_stats[fid]['sum'],
        }
        for pop_group_field in pop_group_fields:
            group = group_names[pop_group_field]
            group_proportion = pop_proportions_by_fid[fid][group]
            for prefix, supply_stats in [('Pund', undersupplied_stats),
                                         ('Povr', oversupplied_stats)]:
                stats[f'{prefix}_adm_{group}'] = (
                    supply_stats[fid]['sum'] * group_proportion)
        stats_by_feature[fid] = stats

    _write_supply_demand_vector(
        source_aoi_vector_path, stats_by_feature, target_aoi_vector_path)


def _write_supply_demand_vector(source_aoi_vector_path, feature_attrs,
                                target_aoi_vector_path):
    """Write data to a copy of an existing AOI vector.

    Args:
        source_aoi_vector_path (str): The source AOI vector path.
        feature_attrs (dict): A dict mapping int feature IDs (GDAL FIDs) to
            dicts mapping fieldnames to field values.
        target_aoi_vector_path (str): The path to where the target vector
            should be written.

    Returns:
        ``None``
    """
    source_vector = ogr.Open(source_aoi_vector_path)
    driver = ogr.GetDriverByName('GPKG')
    driver.CopyDataSource(source_vector, target_aoi_vector_path)
    source_vector = None
    driver = None

    target_vector = gdal.OpenEx(target_aoi_vector_path, gdal.GA_Update)
    target_layer = target_vector.GetLayer()

    for fieldname in next(iter(feature_attrs.values())).keys():
        field = ogr.FieldDefn(fieldname, ogr.OFTReal)
        field.SetWidth(24)
        field.SetPrecision(11)
        target_layer.CreateField(field)

    target_layer.StartTransaction()
    for feature in target_layer:
        feature_id = feature.GetFID()
        for attr_name, attr_value in feature_attrs[feature_id].items():
            feature.SetField(attr_name, attr_value)

        target_layer.SetFeature(feature)
    target_layer.CommitTransaction()

    target_layer = None
    target_vector = None


def _urban_nature_balance_percapita_op(urban_nature_supply, urban_nature_demand):
    """Calculate the per-capita urban nature balance.

    This is the amount of urban nature that each pixel has above (positive
    values) or below (negative values) the user-defined ``urban_nature_demand``
    value.

    Args:
        urban_nature_supply (numpy.array): The supply of urban nature available to
            each person in the population.  This is ``Ai`` in the User's Guide.
            This matrix must have ``FLOAT32_NODATA`` as its nodata value.
        urban_nature_demand (float): The policy-defined urban nature requirement,
            in square meters per person.

    Returns:
        A ``numpy.array`` of the calculated urban nature budget.
    """
    balance = numpy.full(
        urban_nature_supply.shape, FLOAT32_NODATA, dtype=numpy.float32)
    valid_pixels = ~numpy.isclose(urban_nature_supply, FLOAT32_NODATA)
    balance[valid_pixels] = urban_nature_supply[valid_pixels] - urban_nature_demand
    return balance


def _urban_nature_balance_totalpop_op(urban_nature_balance, population):
    """Calculate the total population urban nature balance.

    Args:
        urban_nature_balance (numpy.array): The area of urban nature budgeted to
            each person, relative to a minimum required per-person area of
            urban nature.  This matrix must have ``FLOAT32_NODATA`` as its nodata
            value.  This matrix must be the same size and shape as
            ``population``.
        population (numpy.array): Pixel values represent the population count
            of the pixel.  This matrix must be the same size and shape as
            ``urban_nature_budget``, and must have ``FLOAT32_NODATA`` as its
            nodata value.

    Returns:
        A ``numpy.array`` of the area (in square meters) of urban nature
        supplied to each individual in each pixel.
    """
    supply_demand = numpy.full(
        urban_nature_balance.shape, FLOAT32_NODATA, dtype=numpy.float32)
    valid_pixels = (
        ~numpy.isclose(urban_nature_balance, FLOAT32_NODATA) &
        ~numpy.isclose(population, FLOAT32_NODATA))
    supply_demand[valid_pixels] = (
        urban_nature_balance[valid_pixels] * population[valid_pixels])
    return supply_demand


def _calculate_urban_nature_population_ratio(
        urban_nature_area_raster_path, convolved_population_raster_path,
        target_ratio_raster_path):
    """Calculate the urban nature-population ratio R_j.

    Args:
        urban_nature_area_raster_path (string): The path to a raster representing
            the area of the pixel that represents urban nature.  Pixel values
            will be ``0`` if there is no urban nature.
        convolved_population_raster_path (string): The path to a raster
            representing population counts that have been convolved over some
            search kernel and perhaps weighted.
        target_ratio_raster_path (string): The path to where the target
            urban nature-population raster should be written.

    Returns:
        ``None``.
    """
    urban_nature_nodata = pygeoprocessing.get_raster_info(
        urban_nature_area_raster_path)['nodata'][0]
    population_nodata = pygeoprocessing.get_raster_info(
        convolved_population_raster_path)['nodata'][0]

    def _urban_nature_population_ratio(urban_nature_area, convolved_population):
        """Calculate the urban nature-population ratio R_j.

        Args:
            urban_nature_area (numpy.array): A numpy array representing the area
                of urban nature in the pixel.  Pixel values will be ``0`` if
                there is no urban nature.  Pixel values may also match
                ``urban_nature_nodata``.
            convolved_population (numpy.array): A numpy array where each pixel
                represents the total number of people within a search radius of
                each pixel, perhaps weighted by a search kernel.

        Returns:
            A numpy array with the ratio ``R_j`` representing the
            urban nature-population ratio with the following constraints:

                * ``convolved_population`` pixels that are numerically close to
                  ``0`` are snapped to ``0`` to avoid unrealistically small
                  denominators in the final ratio.
                * Any non-urban nature pixels will have a value of ``0`` in the
                  output matrix.
        """
        # ASSUMPTION: population nodata value is not close to 0.
        #  Shouldn't be if we're coming from convolution.
        out_array = numpy.full(
            urban_nature_area.shape, FLOAT32_NODATA, dtype=numpy.float32)

        # Small negative values should already have been filtered out in
        # another function after the convolution.
        # This avoids divide-by-zero errors when taking the ratio.
        valid_pixels = (convolved_population > 0)

        # R_j is a ratio only calculated for the urban nature pixels.
        urban_nature_pixels = ~numpy.isclose(urban_nature_area, 0)
        valid_pixels &= urban_nature_pixels
        if population_nodata is not None:
            valid_pixels &= ~utils.array_equals_nodata(
                convolved_population, population_nodata)

        if urban_nature_nodata is not None:
            valid_pixels &= ~utils.array_equals_nodata(
                urban_nature_area, urban_nature_nodata)

        # The user's guide specifies that if the population in the search
        # radius is numerically 0, the urban nature/population ratio should be
        # set to the urban nature area.
        # A consequence of this is that as the population approaches 0 from the
        # positive side, the ratio will approach infinity.
        # After checking with the science team, we decided that where the
        # population is less than or equal to 1, the calculated
        # urban nature/population ratio would be set to the available urban
        # nature on that pixel.
        population_close_to_zero = (convolved_population <= 1.0)
        out_array[population_close_to_zero] = (
            urban_nature_area[population_close_to_zero])
        out_array[~urban_nature_pixels] = 0

        valid_pixels_with_population = (
            valid_pixels & (~population_close_to_zero))
        out_array[valid_pixels_with_population] = (
            urban_nature_area[valid_pixels_with_population] /
            convolved_population[valid_pixels_with_population])

        # eliminate pixel values < 0
        out_array[valid_pixels & (out_array < 0)] = 0

        return out_array

    pygeoprocessing.raster_calculator(
        [(urban_nature_area_raster_path, 1),
         (convolved_population_raster_path, 1)],
        _urban_nature_population_ratio, target_ratio_raster_path,
        gdal.GDT_Float32, FLOAT32_NODATA)


def _convolve_and_set_lower_bound(
        signal_path_band, kernel_path_band, target_path, working_dir):
    """Convolve a raster and set all values below 0 to 0.

    Args:
        signal_path_band (tuple): A 2-tuple of (signal_raster_path, band_index)
            to use as the signal raster in the convolution.
        kernel_path_band (tuple): A 2-tuple of (kernel_raster_path, band_index)
            to use as the kernel raster in the convolution.  This kernel should
            be non-normalized.
        target_path (string): Where the target raster should be written.
        working_dir (string): The working directory that
            ``pygeoprocessing.convolve_2d`` may use for its intermediate files.

    Returns:
        ``None``
    """
    pygeoprocessing.convolve_2d(
        signal_path_band=signal_path_band,
        kernel_path_band=kernel_path_band,
        target_path=target_path,
        working_dir=working_dir)

    # Sometimes there are negative values that should have been clamped to 0 in
    # the convolution but weren't, so let's clamp them to avoid support issues
    # later on.
    target_raster = gdal.OpenEx(target_path, gdal.GA_Update)
    target_band = target_raster.GetRasterBand(1)
    target_nodata = target_band.GetNoDataValue()
    for block_data, block in pygeoprocessing.iterblocks(
            (target_path, 1)):
        valid_pixels = ~utils.array_equals_nodata(block, target_nodata)
        block[(block < 0) & valid_pixels] = 0
        target_band.WriteArray(
            block, xoff=block_data['xoff'], yoff=block_data['yoff'])

    target_band = None
    target_raster = None


def _square_off_pixels(raster_path):
    """Create square pixels from the provided raster.

    The pixel dimensions produced will respect the sign of the original pixel
    dimensions and will be the mean of the absolute source pixel dimensions.

    Args:
        raster_path (string): The path to a raster on disk.

    Returns:
        A 2-tuple of ``(pixel_width, pixel_height)``, in projected units.
    """
    raster_info = pygeoprocessing.get_raster_info(raster_path)
    pixel_width, pixel_height = raster_info['pixel_size']

    if abs(pixel_width) == abs(pixel_height):
        return (pixel_width, pixel_height)

    pixel_tuple = ()
    average_absolute_size = (abs(pixel_width) + abs(pixel_height)) / 2
    for pixel_dimension_size in (pixel_width, pixel_height):
        # This loop allows either or both pixel dimension(s) to be negative
        sign_factor = 1
        if pixel_dimension_size < 0:
            sign_factor = -1

        pixel_tuple += (average_absolute_size * sign_factor,)

    return pixel_tuple


def _resample_population_raster(
        source_population_raster_path, target_population_raster_path,
        lulc_pixel_size, lulc_bb, lulc_projection_wkt, working_dir):
    """Resample a population raster without losing or gaining people.

    Population rasters are an interesting special case where the data are
    neither continuous nor categorical, and the total population count
    typically matters.  Common resampling methods for continuous
    (interpolation) and categorical (nearest-neighbor) datasets leave room for
    the total population of a resampled raster to significantly change.  This
    function resamples a population raster with the following steps:

        1. Convert a population count raster to population density per pixel
        2. Warp the population density raster to the target spatial reference
           and pixel size using bilinear interpolation.
        3. Convert the warped density raster back to population counts.

    Args:
        source_population_raster_path (string): The source population raster.
            Pixel values represent the number of people occupying the pixel.
            Must be linearly projected in meters.
        target_population_raster_path (string): The path to where the target,
            warped population raster will live on disk.
        lulc_pixel_size (tuple): A tuple of the pixel size for the target
            raster.  Passed directly to ``pygeoprocessing.warp_raster``.
        lulc_bb (tuple): A tuple of the bounding box for the target raster.
            Passed directly to ``pygeoprocessing.warp_raster``.
        lulc_projection_wkt (string): The Well-Known Text of the target
            spatial reference fro the target raster.  Passed directly to
            ``pygeoprocessing.warp_raster``.  Assumed to be a linear projection
            in meters.
        working_dir (string): The path to a directory on disk.  A new directory
            is created within this directory for the storage of temporary files
            and then deleted upon successful completion of the function.

    Returns:
        ``None``
    """
    if not os.path.isdir(working_dir):
        os.makedirs(working_dir)
    tmp_working_dir = tempfile.mkdtemp(dir=working_dir)
    population_raster_info = pygeoprocessing.get_raster_info(
        source_population_raster_path)
    pixel_area = numpy.multiply(*population_raster_info['pixel_size'])
    population_nodata = population_raster_info['nodata'][0]

    population_srs = osr.SpatialReference()
    population_srs.ImportFromWkt(population_raster_info['projection_wkt'])

    # Convert population pixel area to square km
    population_pixel_area = (
        pixel_area * population_srs.GetLinearUnits()) / 1e6

    def _convert_population_to_density(population):
        """Convert population counts to population per square km.

        Args:
            population (numpy.array): A numpy array where pixel values
                represent the number of people who reside in a pixel.

        Returns:
            """
        out_array = numpy.full(
            population.shape, FLOAT32_NODATA, dtype=numpy.float32)
        valid_mask = ~utils.array_equals_nodata(population, population_nodata)
        out_array[valid_mask] = population[valid_mask] / population_pixel_area
        return out_array

    # Step 1: convert the population raster to population density per sq. km
    density_raster_path = os.path.join(tmp_working_dir, 'pop_density.tif')
    pygeoprocessing.raster_calculator(
        [(source_population_raster_path, 1)],
        _convert_population_to_density,
        density_raster_path, gdal.GDT_Float32, FLOAT32_NODATA)

    # Step 2: align to the LULC
    warped_density_path = os.path.join(tmp_working_dir, 'warped_density.tif')
    pygeoprocessing.warp_raster(
        density_raster_path,
        target_pixel_size=lulc_pixel_size,
        target_raster_path=warped_density_path,
        resample_method='bilinear',
        target_bb=lulc_bb,
        target_projection_wkt=lulc_projection_wkt)

    # Step 3: convert the warped population raster back from density to the
    # population per pixel
    target_srs = osr.SpatialReference()
    target_srs.ImportFromWkt(lulc_projection_wkt)
    # Calculate target pixel area in km to match above
    target_pixel_area = (
        numpy.multiply(*lulc_pixel_size) * target_srs.GetLinearUnits()) / 1e6

    def _convert_density_to_population(density):
        """Convert a population density raster back to population counts.

        Args:
            density (numpy.array): An array of the population density per
                square kilometer.

        Returns:
            A ``numpy.array`` of the population counts given the target pixel
            size of the output raster."""
        # We're using a float32 array here because doing these unit
        # conversions is likely to end up with partial people spread out
        # between multiple pixels.  So it's preserving an unrealistic degree of
        # precision, but that's probably OK because pixels are imprecise
        # measures anyways.
        out_array = numpy.full(
            density.shape, FLOAT32_NODATA, dtype=numpy.float32)

        # We already know that the nodata value is FLOAT32_NODATA
        valid_mask = ~numpy.isclose(density, FLOAT32_NODATA)
        out_array[valid_mask] = density[valid_mask] * target_pixel_area
        return out_array

    pygeoprocessing.raster_calculator(
        [(warped_density_path, 1)],
        _convert_density_to_population,
        target_population_raster_path, gdal.GDT_Float32, FLOAT32_NODATA)

    shutil.rmtree(tmp_working_dir, ignore_errors=True)


def _kernel_dichotomy(distance, max_distance):
    """Create a dichotomous kernel.

    All pixels within ``max_distance`` have a value of 1.

    Args:
        distance (numpy.array): An array of euclidean distances (in pixels)
            from the center of the kernel.
        max_distance (float): The maximum distance of the kernel.  Pixels that
            are more than this number of pixels will have a value of 0.

    Returns:
        ``numpy.array`` with dtype of numpy.float32 and same shape as
        ``distance.
    """
    return (distance <= max_distance).astype(numpy.float32)


def _kernel_exponential(distance, max_distance):
    """Create an exponential-decay kernel.

    Args:
        distance (numpy.array): An array of euclidean distances (in pixels)
            from the center of the kernel.
        max_distance (float): The maximum distance of the kernel.  Pixels that
            are more than this number of pixels will have a value of 0.

    Returns:
        ``numpy.array`` with dtype of numpy.float32 and same shape as
        ``distance.
    """
    kernel = numpy.zeros(distance.shape, dtype=numpy.float32)
    pixels_in_radius = (distance <= max_distance)
    kernel[pixels_in_radius] = numpy.exp(
        -distance[pixels_in_radius] / max_distance)
    return kernel


def _kernel_power(distance, max_distance, beta):
    """Create a power kernel with user-defined beta.

    Args:
        distance (numpy.array): An array of euclidean distances (in pixels)
            from the center of the kernel.
        max_distance (float): The maximum distance of the kernel.  Pixels that
            are more than this number of pixels will have a value of 0.

    Returns:
        ``numpy.array`` with dtype of numpy.float32 and same shape as
        ``distance.
    """
    kernel = numpy.zeros(distance.shape, dtype=numpy.float32)

    # NOTE: The UG expects beta to be negative, but we cannot raise a distance
    # of 0 to a negative exponent.  So, assume that the kernel value at
    # distance == 0 is 1.
    pixels_in_radius = (distance <= max_distance) & (distance > 0)
    kernel[pixels_in_radius] = distance[pixels_in_radius] ** float(beta)
    kernel[distance == 0] = 1
    return kernel


def _kernel_gaussian(distance, max_distance):
    """Create a gaussian kernel.

    Args:
        distance (numpy.array): An array of euclidean distances (in pixels)
            from the center of the kernel.
        max_distance (float): The maximum distance of the kernel.  Pixels that
            are more than this number of pixels will have a value of 0.

    Returns:
        ``numpy.array`` with dtype of numpy.float32 and same shape as
        ``distance.
    """
    kernel = numpy.zeros(distance.shape, dtype=numpy.float32)
    pixels_in_radius = (distance <= max_distance)
    kernel[pixels_in_radius] = (
        (numpy.e ** (-0.5 * ((distance[pixels_in_radius] / max_distance) ** 2))
         - numpy.e ** (-0.5)) / (1 - numpy.e ** (-0.5)))
    return kernel


def _kernel_density(distance, max_distance):
    """Create a kernel based on density.

    Args:
        distance (numpy.array): An array of euclidean distances (in pixels)
            from the center of the kernel.
        max_distance (float): The maximum distance of the kernel.  Pixels that
            are more than this number of pixels will have a value of 0.

    Returns:
        ``numpy.array`` with dtype of numpy.float32 and same shape as
        ``distance.
    """
    kernel = numpy.zeros(distance.shape, dtype=numpy.float32)
    pixels_in_radius = (distance <= max_distance)
    kernel[pixels_in_radius] = (
        0.75 * (1 - (distance[pixels_in_radius] / max_distance) ** 2))
    return kernel


def _create_kernel_raster(
        kernel_function, expected_distance, kernel_filepath, normalize=False):
    """Create a raster distance-weighted decay kernel from a function.

    Args:
        kernel_function (callable): The kernel function to use.
        expected_distance (int or float): The distance (in pixels) after which
            the kernel becomes 0.
        kernel_filepath (string): The string path on disk to where this kernel
            should be stored.
        normalize=False (bool): Whether to divide the kernel values by the sum
            of all values in the kernel.

    Returns:
        ``None``
    """
    pixel_radius = math.ceil(expected_distance)
    kernel_size = pixel_radius * 2 + 1  # allow for a center pixel
    driver = gdal.GetDriverByName('GTiff')
    kernel_dataset = driver.Create(
        kernel_filepath.encode('utf-8'), kernel_size, kernel_size, 1,
        gdal.GDT_Float32, options=[
            'BIGTIFF=IF_SAFER', 'TILED=YES', 'BLOCKXSIZE=256',
            'BLOCKYSIZE=256'])

    # Make some kind of geotransform, it doesn't matter what but
    # will make GIS libraries behave better if it's all defined
    kernel_dataset.SetGeoTransform([0, 1, 0, 0, 0, -1])
    srs = osr.SpatialReference()
    srs.SetWellKnownGeogCS('WGS84')
    kernel_dataset.SetProjection(srs.ExportToWkt())

    kernel_band = kernel_dataset.GetRasterBand(1)
    kernel_nodata = float(numpy.finfo(numpy.float32).min)
    kernel_band.SetNoDataValue(kernel_nodata)

    kernel_band = None
    kernel_dataset = None

    kernel_raster = gdal.OpenEx(kernel_filepath, gdal.GA_Update)
    kernel_band = kernel_raster.GetRasterBand(1)
    band_x_size = kernel_band.XSize
    band_y_size = kernel_band.YSize
    running_sum = 0
    for block_data in pygeoprocessing.iterblocks(
            (kernel_filepath, 1), offset_only=True):
        array_xmin = block_data['xoff'] - pixel_radius
        array_xmax = min(
            array_xmin + block_data['win_xsize'],
            band_x_size - pixel_radius)
        array_ymin = block_data['yoff'] - pixel_radius
        array_ymax = min(
            array_ymin + block_data['win_ysize'],
            band_y_size - pixel_radius)

        pixel_dist_from_center = numpy.hypot(
            *numpy.mgrid[
                array_ymin:array_ymax,
                array_xmin:array_xmax])

        kernel = kernel_function(distance=pixel_dist_from_center,
                                 max_distance=expected_distance)
        if normalize:
            running_sum += kernel.sum()

        kernel_band.WriteArray(
            kernel,
            yoff=block_data['yoff'],
            xoff=block_data['xoff'])

    kernel_raster.FlushCache()
    kernel_band = None
    kernel_raster = None

    if normalize:
        kernel_raster = gdal.OpenEx(kernel_filepath, gdal.GA_Update)
        kernel_band = kernel_raster.GetRasterBand(1)
        for block_data, kernel_block in pygeoprocessing.iterblocks(
                (kernel_filepath, 1)):
            # divide by sum to normalize
            kernel_block /= running_sum
            kernel_band.WriteArray(
                kernel_block, xoff=block_data['xoff'], yoff=block_data['yoff'])

        kernel_raster.FlushCache()
        kernel_band = None
        kernel_raster = None


def _create_valid_pixels_nodata_mask(raster_list, target_mask_path):
    """Create a valid pixels mask across a stack of aligned rasters.

    The target raster will have pixel values of 0 where nodata was found
    somewhere in the pixel stack, 1 where no nodata was found.

    Args:
        raster_list (list): A list of string paths to single-band rasters.
        target_mask_path (str): A string path to where the new mask raster
            should be written.

    Returns:
        ``None``
    """
    nodatas = [
        pygeoprocessing.get_raster_info(path)['nodata'][0]
        for path in raster_list]

    def _create_mask(*raster_arrays):
        valid_pixels_mask = numpy.ones(raster_arrays[0].shape, dtype=bool)
        for nodata, array in zip(nodatas, raster_arrays):
            valid_pixels_mask &= ~utils.array_equals_nodata(array, nodata)

        return valid_pixels_mask

    pygeoprocessing.raster_calculator(
        [(path, 1) for path in raster_list],
        _create_mask, target_mask_path, gdal.GDT_Byte, nodata_target=255)


def _mask_raster(source_raster_path, mask_raster_path, target_raster_path):
    """Convert pixels to nodata given an existing mask raster.

    Args:
        source_raster_path (str): The path to a source raster.
        mask_raster_path (str): The path to a mask raster.  Pixel values must
            be either 0 (invalid) or 1 (valid).
        target_raster_path (str): The path to a new raster on disk.  Pixels
            marked as 0 in the mask raster will be written out as nodata.

    Returns:
        ``None``
    """
    source_raster_info = pygeoprocessing.get_raster_info(source_raster_path)
    source_raster_nodata = source_raster_info['nodata'][0]

    def _mask(array, valid_mask):
        array = array.copy()
        array[valid_mask == 0] = source_raster_nodata
        return array

    pygeoprocessing.raster_calculator(
        [(source_raster_path, 1), (mask_raster_path, 1)], _mask,
        target_raster_path,
        datatype_target=source_raster_info['datatype'],
        nodata_target=source_raster_nodata)


def validate(args, limit_to=None):
    return validation.validate(
        args, MODEL_SPEC['args'], MODEL_SPEC['args_with_spatial_overlap'])<|MERGE_RESOLUTION|>--- conflicted
+++ resolved
@@ -921,32 +921,14 @@
                 f"attribute table {args['lulc_attribute_table']}")
         # Build an iterable of plain tuples: (lucode, search_radius_m)
         lucode_to_search_radii = list(
-<<<<<<< HEAD
-            urban_nature_attrs[['lucode', 'search_radius_m']].itertuples(
-                index=False, name=None))
-    else:
-=======
             urban_nature_attrs[['search_radius_m']].itertuples(name=None))
-    elif args['search_radius_mode'] == RADIUS_OPT_POP_GROUP:
->>>>>>> f14f60ea
+    else:  # population group mode
         pop_group_table = utils.read_csv_to_dataframe(
             args['population_group_radii_table'],
             MODEL_SPEC['args']['population_group_radii_table'])
         search_radii = set(pop_group_table['search_radius_m'].unique())
         # Build a dict of {pop_group: search_radius_m}
-<<<<<<< HEAD
-        search_radii_by_pop_group = dict(
-            pop_group_table[['pop_group', 'search_radius_m']].itertuples(
-                index=False, name=None))
-=======
         search_radii_by_pop_group = pop_group_table['search_radius_m'].to_dict()
-    else:
-        valid_options = ', '.join(
-            MODEL_SPEC['args']['search_radius_mode']['options'].keys())
-        raise ValueError(
-            "Invalid search radius mode provided: "
-            f"{args['search_radius_mode']}; must be one of {valid_options}")
->>>>>>> f14f60ea
 
     for search_radius_m in search_radii:
         search_radius_in_pixels = abs(
