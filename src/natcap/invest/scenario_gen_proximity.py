"""Scenario Generation: Proximity Based."""
import collections
import heapq
import logging
import math
import os
import shutil
import struct
import tempfile
import time

import numpy
import pygeoprocessing
import pygeoprocessing.kernels
import scipy
import taskgraph
from osgeo import gdal

from . import gettext
from . import spec_utils
from . import utils
from . import validation
from .unit_registry import u

LOGGER = logging.getLogger(__name__)

MISSING_CONVERT_OPTION_MSG = gettext(
    'One or more of "convert_nearest_to_edge" or "convert_farthest_from_edge" '
    'must be selected')

MODEL_SPEC = {
    "model_id": "scenario_generator_proximity",
<<<<<<< HEAD
    "model_title": gettext("Scenario Generator: Proximity Based"),
    "pyname": "natcap.invest.scenario_gen_proximity",
    "userguide": "scenario_gen_proximity.html",
    "aliases": ("sgp",),
    "ui_spec": {
        "order": [
            ['workspace_dir', 'results_suffix'],
            ['base_lulc_path', 'aoi_path'],
            ['area_to_convert', 'focal_landcover_codes', 'convertible_landcover_codes', 'replacement_lucode'],
            ['convert_farthest_from_edge', 'convert_nearest_to_edge', 'n_fragmentation_steps']
        ],
        "hidden": ["n_workers"]
    },
=======
    "model_name": MODEL_METADATA["scenario_generator_proximity"].model_title,
    "pyname": MODEL_METADATA["scenario_generator_proximity"].pyname,
    "userguide": MODEL_METADATA["scenario_generator_proximity"].userguide,
>>>>>>> 84f6108b
    "args": {
        "workspace_dir": spec_utils.WORKSPACE,
        "results_suffix": spec_utils.SUFFIX,
        "n_workers": spec_utils.N_WORKERS,
        "base_lulc_path": {
            **spec_utils.LULC,
            "projected": True,
            "about": gettext("Base map from which to generate scenarios."),
            "name": gettext("base LULC map")
        },
        "replacement_lucode": {
            "type": "integer",
            "about": gettext("The LULC code to which habitat will be converted."),
            "name": gettext("replacement landcover code")
        },
        "area_to_convert": {
            "expression": "value > 0",
            "type": "number",
            "units": u.hectare,
            "about": gettext("Maximum area to be converted to agriculture."),
            "name": gettext("maximum area to convert")
        },
        "focal_landcover_codes": {
            "type": "freestyle_string",
            "regexp": "[0-9 ]+",
            "about": gettext(
                "A space-separated list of LULC codes that are used to "
                "determine the proximity when referring to 'towards' or "
                "'away' from the base landcover codes"),
            "name": gettext("focal landcover codes")
        },
        "convertible_landcover_codes": {
            "type": "freestyle_string",
            "regexp": "[0-9 ]+",
            "about": gettext(
                "A space-separated list of LULC codes that can be "
                "converted to agriculture."),
            "name": gettext("convertible landcover codes")
        },
        "n_fragmentation_steps": {
            "expression": "value > 0",
            "type": "number",
            "units": u.none,
            "about": gettext(
                "The number of steps that the simulation should take to "
                "fragment the habitat of interest in the fragmentation "
                "scenario. This parameter is used to divide the conversion "
                "simulation into equal subareas of the requested max area. "
                "During each sub-step the distance transform is recalculated "
                "from the base landcover codes.  This can affect the final "
                "result if the base types are also convertible types."),
            "name": gettext("number of conversion steps")
        },
        "aoi_path": {
            **spec_utils.AOI,
            "required": False,
            "about": gettext(
                "Area over which to run the conversion. Provide this input if "
                "change is only desired in a subregion of the Base LULC map."),
        },
        "convert_farthest_from_edge": {
            "type": "boolean",
            "about": gettext(
                "Convert the 'convertible' landcover codes starting at the "
                "furthest pixel from the 'focal' land cover areas "
                "and working inwards."),
            "name": gettext("convert farthest from edge")
        },
        "convert_nearest_to_edge": {
            "type": "boolean",
            "about": gettext(
                "Convert the 'convertible' landcover codes starting at the "
                "nearest pixels to the 'focal' land cover areas "
                "and working outwards."),
            "name": gettext("convert nearest to edge")
        }
    },
    "outputs": {
        "nearest_to_edge.tif": {
            "about": gettext("Map of the nearest-to-edge conversion scenario."),
            "bands": {1: {"type": "integer"}}
        },
        "farthest_from_edge.tif": {
            "about": gettext("Map of the farthest-from-edge conversion scenario."),
            "bands": {1: {"type": "integer"}}
        },
        "nearest_to_edge.csv": {
            "about": gettext(
                "Table of land cover classes and the amount of each that was converted for the nearest-to-edge conversion scenario."),
            "index_col": "original lucode",
            "columns": {
                "original lucode": {
                    "type": "integer",
                    "about": "Original LULC code of the land cover class"
                },
                "replacement lucode": {
                    "type": "integer",
                    "about": "LULC code to which habitat was converted"
                },
                "area converted (Ha)": {
                    "type": "number",
                    "units": u.hectare,
                    "about": "Total area converted from this land cover class"
                },
                "pixels converted": {
                    "type": "integer",
                    "about": "Number of pixels converted from this land cover class"
                }
            }
        },
        "farthest_from_edge.csv": {
            "about": gettext(
                "Table of land cover classes and the amount of each that was converted for the farthest-from-edge conversion scenario."),
            "index_col": "original lucode",
            "columns": {
                "original lucode": {
                    "type": "integer",
                    "about": "Original LULC code of the land cover class"
                },
                "replacement lucode": {
                    "type": "integer",
                    "about": "LULC code to which habitat was converted"
                },
                "area converted (Ha)": {
                    "type": "number",
                    "units": u.hectare,
                    "about": "Total area converted from this land cover class"
                },
                "pixels converted": {
                    "type": "integer",
                    "about": "Number of pixels converted from this land cover class"
                }
            }
        },
        "intermediate": {
            "type": "directory",
            "contents": {
                "aoi_masked_lulc.tif": {
                    "about": gettext(
                        "Copy of the LULC raster masked to the AOI extent."),
                    "bands": {1: {"type": "integer"}}
                },
                "farthest_from_edge_distance.tif": {
                    "about": gettext(
                        "Map of the distance from each pixel to the farthest "
                        "edge of the focal landcover."),
                    "bands": {1: {"type": "number", "units": u.pixel}}
                },
                "nearest_to_edge_distance.tif": {
                    "about": gettext(
                        "Map of the distance from each pixel to the nearest "
                        "edge of the focal landcover."),
                    "bands": {1: {"type": "number", "units": u.pixel}}
                }
            }
        },
        "taskgraph_cache": spec_utils.TASKGRAPH_DIR
    }
}


# This sets the largest number of elements that will be packed at once and
# addresses a memory leak issue that happens when many arguments are passed
# to the function via the * operator
_LARGEST_STRUCT_PACK = 1024

# Max number of elements to read/cache at once.  Used throughout the code to
# load arrays to and from disk
_BLOCK_SIZE = 2**20


def execute(args):
    """Scenario Generator: Proximity-Based.

    Main entry point for proximity based scenario generator model.

    Args:
        args['workspace_dir'] (string): output directory for intermediate,
            temporary, and final files
        args['results_suffix'] (string): (optional) string to append to any
            output files
        args['base_lulc_path'] (string): path to the base landcover map
        args['replacement_lucode'] (string or int): code to replace when
            converting pixels
        args['area_to_convert'] (string or float): max area (Ha) to convert
        args['focal_landcover_codes'] (string): a space separated string of
            landcover codes that are used to determine the proximity when
            refering to "towards" or "away" from the base landcover codes
        args['convertible_landcover_codes'] (string): a space separated string
            of landcover codes that can be converted in the generation phase
            found in `args['base_lulc_path']`.
        args['n_fragmentation_steps'] (string): an int as a string indicating
            the number of steps to take for the fragmentation conversion
        args['aoi_path'] (string): (optional) path to a shapefile that
            indicates area of interest.  If present, the expansion scenario
            operates only under that AOI and the output raster is clipped to
            that shape.
        args['convert_farthest_from_edge'] (boolean): if True will run the
            conversion simulation starting from the furthest pixel from the
            edge and work inwards.  Workspace will contain output files named
            'toward_base{suffix}.{tif,csv}.
        args['convert_nearest_to_edge'] (boolean): if True will run the
            conversion simulation starting from the nearest pixel on the
            edge and work inwards.  Workspace will contain output files named
            'toward_base{suffix}.{tif,csv}.
        args['n_workers'] (int): (optional) The number of worker processes to
            use for processing this model.  If omitted, computation will take
            place in the current process.

    Returns:
        None.

    """
    if (not args['convert_farthest_from_edge'] and
            not args['convert_nearest_to_edge']):
        raise ValueError("Neither scenario was selected.")

    # append a _ to the suffix if it's not empty and doesn't already have one
    file_suffix = utils.make_suffix_string(args, 'results_suffix')

    # create working directories
    output_dir = os.path.join(args['workspace_dir'])
    intermediate_output_dir = os.path.join(
        args['workspace_dir'], 'intermediate_outputs')
    tmp_dir = os.path.join(args['workspace_dir'], 'tmp')

    utils.make_directories(
        [output_dir, intermediate_output_dir, tmp_dir])

    try:
        n_workers = int(args['n_workers'])
    except (KeyError, ValueError, TypeError):
        # KeyError when n_workers is not present in args
        # ValueError when n_workers is an empty string.
        # TypeError when n_workers is None.
        n_workers = -1  # Single process mode.
    task_graph = taskgraph.TaskGraph(
        os.path.join(args['workspace_dir'], 'taskgraph_cache'), n_workers)

    area_to_convert = float(args['area_to_convert'])
    replacement_lucode = int(args['replacement_lucode'])

    # convert all the input strings to lists of ints
    convertible_type_list = numpy.array([
        int(x) for x in args['convertible_landcover_codes'].split()])
    focal_landcover_codes = numpy.array([
        int(x) for x in args['focal_landcover_codes'].split()])

    aoi_mask_task_list = []
    if 'aoi_path' in args and args['aoi_path'] != '':
        # clip base lulc to a new raster
        working_lulc_path = os.path.join(
            intermediate_output_dir, 'aoi_masked_lulc%s.tif' % file_suffix)
        aoi_mask_task_list.append(task_graph.add_task(
            func=_mask_raster_by_vector,
            args=((args['base_lulc_path'], 1), args['aoi_path'], tmp_dir,
                  working_lulc_path),
            target_path_list=[working_lulc_path],
            task_name='aoi_mask'))
    else:
        working_lulc_path = args['base_lulc_path']

    scenarios = [
        (args['convert_farthest_from_edge'], 'farthest_from_edge', -1.0),
        (args['convert_nearest_to_edge'], 'nearest_to_edge', 1.0)]

    for scenario_enabled, basename, score_weight in scenarios:
        if not scenario_enabled:
            continue
        LOGGER.info('executing %s scenario', basename)
        output_landscape_raster_path = os.path.join(
            output_dir, basename+file_suffix+'.tif')
        stats_path = os.path.join(
            output_dir, basename+file_suffix+'.csv')
        distance_from_edge_path = os.path.join(
            intermediate_output_dir, basename+'_distance'+file_suffix+'.tif')
        task_graph.add_task(
            func=_convert_landscape,
            args=(working_lulc_path, replacement_lucode, area_to_convert,
                  focal_landcover_codes, convertible_type_list, score_weight,
                  int(args['n_fragmentation_steps']), distance_from_edge_path,
                  output_landscape_raster_path, stats_path,
                  args['workspace_dir']),
            target_path_list=[
                distance_from_edge_path, output_landscape_raster_path,
                stats_path],
            dependent_task_list=aoi_mask_task_list,
            task_name='convert_landscape_%s' % basename)

    task_graph.close()
    task_graph.join()


def _mask_raster_by_vector(
        base_raster_path_band, vector_path, working_dir, target_raster_path):
    """Mask pixels outside of the vector to nodata.

    Args:
        base_raster_path (string): path/band tuple to raster to process
        vector_path (string): path to single layer raster that is used to
            indicate areas to preserve from the base raster.  Areas outside
            of this vector are set to nodata.
        working_dir (str): path to temporary directory.
        target_raster_path (string): path to a single band raster that will be
            created of the same dimensions and data type as
            `base_raster_path_band` where any pixels that lie outside of
            `vector_path` coverage will be set to nodata.

    Returns:
        None.

    """
    # Warp input raster to be same bounding box as AOI if smaller.
    base_raster_info = pygeoprocessing.get_raster_info(
        base_raster_path_band[0])
    nodata = base_raster_info['nodata'][base_raster_path_band[1]-1]
    target_pixel_size = base_raster_info['pixel_size']
    vector_info = pygeoprocessing.get_vector_info(vector_path)
    target_bounding_box = pygeoprocessing.merge_bounding_box_list(
        [base_raster_info['bounding_box'],
         vector_info['bounding_box']], 'intersection')
    pygeoprocessing.warp_raster(
        base_raster_path_band[0], target_pixel_size, target_raster_path,
        'near', target_bb=target_bounding_box)

    # Create mask raster same size as the warped raster.
    tmp_dir = tempfile.mkdtemp(dir=working_dir)
    mask_raster_path = os.path.join(tmp_dir, 'mask.tif')
    pygeoprocessing.new_raster_from_base(
        target_raster_path, mask_raster_path, gdal.GDT_Byte, [0],
        fill_value_list=[0])

    # Rasterize the vector onto the mask raster
    pygeoprocessing.rasterize(vector_path, mask_raster_path, [1], None)

    # Parallel iterate over warped raster and mask raster to mask out original.
    target_raster = gdal.OpenEx(
        target_raster_path, gdal.GA_Update | gdal.OF_RASTER)
    target_band = target_raster.GetRasterBand(1)
    mask_raster = gdal.OpenEx(mask_raster_path, gdal.OF_RASTER)
    mask_band = mask_raster.GetRasterBand(1)

    for offset_dict in pygeoprocessing.iterblocks(
            (mask_raster_path, 1), offset_only=True):
        data_array = target_band.ReadAsArray(**offset_dict)
        mask_array = mask_band.ReadAsArray(**offset_dict)
        data_array[mask_array != 1] = nodata
        target_band.WriteArray(
            data_array, xoff=offset_dict['xoff'], yoff=offset_dict['yoff'])
    target_band.FlushCache()
    target_band = None
    target_raster = None
    mask_band = None
    mask_raster = None
    try:
        shutil.rmtree(tmp_dir)
    except OSError:
        LOGGER.warning("Unable to delete temporary file %s", mask_raster_path)


def _convert_landscape(
        base_lulc_path, replacement_lucode, area_to_convert,
        focal_landcover_codes, convertible_type_list, score_weight, n_steps,
        smooth_distance_from_edge_path, output_landscape_raster_path,
        stats_path, workspace_dir):
    """Expand replacement lucodes in relation to the focal lucodes.

    If the sign on `score_weight` is positive, expansion occurs marches
    away from the focal types, while if `score_weight` is negative conversion
    marches toward the focal types.

    Args:
        base_lulc_path (string): path to landcover raster that will be used as
            the base landcover map to agriculture pixels
        replacement_lucode (int): agriculture landcover code type found in the
            raster at `base_lulc_path`
        area_to_convert (float): area (Ha) to convert to agriculture
        focal_landcover_codes (list of int): landcover codes that are used to
            calculate proximity
        convertible_type_list (list of int): landcover codes that are allowable
            to be converted to agriculture
        score_weight (float): this value is used to multiply the distance from
            the focal landcover types when prioritizing which pixels in
            `convertable_type_list` are to be converted.  If negative,
            conversion occurs toward the focal types, if positive occurs away
            from the focal types.
        n_steps (int): number of steps to convert the landscape.  On each step
            the distance transform will be applied on the
            current value of the `focal_landcover_codes` pixels in
            `output_landscape_raster_path`.  On the first step the distance
            is calculated from `base_lulc_path`.
        smooth_distance_from_edge_path (string): an intermediate output showing
            the pixel distance from the edge of the base landcover types
        output_landscape_raster_path (string): an output raster that will
            contain the final fragmented forest layer.
        stats_path (string): a path to an output csv that records the number
            type, and area of pixels converted in `output_landscape_raster_path`
        workspace_dir (string): workspace directory that will be used to
            hold temporary files. On a successful run of this function,
            the temporary directory will be removed.

    Returns:
        None.

    """
    temp_dir = tempfile.mkdtemp(prefix='temp_dir', dir=workspace_dir)
    tmp_file_registry = {
        'non_base_mask': os.path.join(temp_dir, 'non_base_mask.tif'),
        'base_mask': os.path.join(temp_dir, 'base_mask.tif'),
        'gaussian_kernel': os.path.join(temp_dir, 'gaussian_kernel.tif'),
        'distance_from_base_mask_edge': os.path.join(
            temp_dir, 'distance_from_base_mask_edge.tif'),
        'distance_from_non_base_mask_edge': os.path.join(
            temp_dir, 'distance_from_non_base_mask_edge.tif'),
        'convertible_distances': os.path.join(
            temp_dir, 'convertible_distances.tif'),
        'distance_from_edge': os.path.join(
            temp_dir, 'distance_from_edge.tif'),
    }
    # a sigma of 1.0 gives nice visual results to smooth pixel level artifacts
    # since a pixel is the 1.0 unit
    pygeoprocessing.kernels.normal_distribution_kernel(
        tmp_file_registry['gaussian_kernel'], sigma=1)

    # create the output raster first as a copy of the base landcover so it can
    # be looped on for each step
    lulc_raster_info = pygeoprocessing.get_raster_info(base_lulc_path)
    lulc_nodata = lulc_raster_info['nodata'][0]
    mask_nodata = 2
    pygeoprocessing.raster_map(
        op=lambda x: x,
        rasters=[base_lulc_path],
        target_path=output_landscape_raster_path)

    # convert everything furthest from edge for each of n_steps
    pixel_area_ha = (
        abs(lulc_raster_info['pixel_size'][0]) *
        abs(lulc_raster_info['pixel_size'][1])) / 10000.0
    max_pixels_to_convert = int(math.ceil(area_to_convert / pixel_area_ha))
    convertible_type_nodata = -1
    pixels_left_to_convert = max_pixels_to_convert
    pixels_to_convert = max_pixels_to_convert / n_steps
    stats_cache = collections.defaultdict(int)

    # pylint complains when these are defined inside the loop
    invert_mask = None
    distance_nodata = None

    for step_index in range(n_steps):
        LOGGER.info('step %d of %d', step_index+1, n_steps)
        pixels_left_to_convert -= pixels_to_convert

        # Often the last segement of the steps will overstep the  number of
        # pixels to convert, this check converts the exact amount
        if pixels_left_to_convert < 0:
            pixels_to_convert += pixels_left_to_convert

        # create distance transforms for inside and outside the base lulc codes
        LOGGER.info('create distance transform for current landcover')
        for invert_mask, mask_id, distance_id in [
                (False, 'non_base_mask', 'distance_from_non_base_mask_edge'),
                (True, 'base_mask', 'distance_from_base_mask_edge')]:

            def _mask_base_op(lulc_array):
                """Create a mask of valid non-base pixels only."""
                base_mask = numpy.isin(
                    lulc_array.flatten(), focal_landcover_codes).reshape(
                        lulc_array.shape)
                if invert_mask:
                    base_mask = ~base_mask
                return base_mask

            pygeoprocessing.raster_map(
                op=_mask_base_op,
                rasters=[output_landscape_raster_path],
                target_path=tmp_file_registry[mask_id],
                target_dtype=numpy.uint8,
                target_nodata=mask_nodata)

            # create distance transform for the current mask
            pygeoprocessing.distance_transform_edt(
                (tmp_file_registry[mask_id], 1),
                tmp_file_registry[distance_id],
                working_dir=temp_dir)

        # combine inner and outer distance transforms into one
        distance_nodata = pygeoprocessing.get_raster_info(
            tmp_file_registry['distance_from_base_mask_edge'])['nodata'][0]

        def _combine_masks(base_distance_array, non_base_distance_array):
            """Create a mask of valid non-base pixels only."""
            result = non_base_distance_array
            valid_base_mask = base_distance_array > 0.0
            result[valid_base_mask] = base_distance_array[valid_base_mask]
            return result
        pygeoprocessing.raster_calculator(
            [(tmp_file_registry['distance_from_base_mask_edge'], 1),
             (tmp_file_registry['distance_from_non_base_mask_edge'], 1)],
            _combine_masks, tmp_file_registry['distance_from_edge'],
            gdal.GDT_Float32, distance_nodata)

        # smooth the distance transform to avoid scanline artifacts
        pygeoprocessing.convolve_2d(
            (tmp_file_registry['distance_from_edge'], 1),
            (tmp_file_registry['gaussian_kernel'], 1),
            smooth_distance_from_edge_path)

        # turn inside and outside masks into a single mask
        def _mask_to_convertible_codes(distance_from_base_edge, lulc):
            """Mask out the distance transform to a set of lucodes."""
            convertible_mask = numpy.isin(
                lulc.flatten(), convertible_type_list).reshape(lulc.shape)
            return numpy.where(
                convertible_mask, distance_from_base_edge,
                convertible_type_nodata)
        pygeoprocessing.raster_calculator(
            [(smooth_distance_from_edge_path, 1),
             (output_landscape_raster_path, 1)],
            _mask_to_convertible_codes,
            tmp_file_registry['convertible_distances'], gdal.GDT_Float32,
            convertible_type_nodata)

        LOGGER.info(
            'convert %d pixels to lucode %d', pixels_to_convert,
            replacement_lucode)
        _convert_by_score(
            tmp_file_registry['convertible_distances'], pixels_to_convert,
            output_landscape_raster_path, replacement_lucode, stats_cache,
            score_weight)

    _log_stats(stats_cache, replacement_lucode, pixel_area_ha, stats_path)
    try:
        shutil.rmtree(temp_dir)
    except OSError:
        LOGGER.warning(
            "Could not delete temporary working directory '%s'", temp_dir)


def _log_stats(stats_cache, replacement_lucode, pixel_area, stats_path):
    """Write pixel change statistics to a file in tabular format.

    Args:
        stats_cache (dict): a dictionary mapping pixel lucodes to number of
            pixels changed
        replacement_lucode (int): lucode to which habitat was converted
        pixel_area (float): size of pixels in hectares so an area column can
            be generated
        stats_path (string): path to a csv file that the table should be
            generated to

    Returns:
        None

    """
    with open(stats_path, 'w') as csv_output_file:
        csv_output_file.write(
            'original lucode,replacement lucode,'
            'area converted (Ha),pixels converted\n')
        for lucode in sorted(stats_cache):
            csv_output_file.write(
                '%s,%s,%s,%s\n' % (
                    lucode, replacement_lucode,
                    stats_cache[lucode] * pixel_area,
                    stats_cache[lucode]))


def _sort_to_disk(dataset_path, score_weight=1.0):
    """Return an iterable of non-nodata pixels in sorted order.

    Args:
        dataset_path (string): a path to a floating point GDAL dataset
        score_weight (float): a number to multiply all values by, which can be
            used to reverse the order of the iteration if negative.

    Returns:
        an iterable that produces (value * score_weight, flat_index) in
        decreasing sorted order by value * score_weight

    """
    def _read_score_index_from_disk(
            score_file_path, index_file_path):
        """Create generator of float/int value from the given filenames.

        Reads a buffer of `buffer_size` big before to avoid keeping the
        file open between generations.

        score_file_path (string): a path to a file that has 32 bit floats
            packed consecutively
        index_file_path (string): a path to a file that has 32 bit ints
            packed consecutively

        Yields:
            next (score, index) tuple in the given score and index files.

        """
        try:
            score_buffer = ''
            index_buffer = ''
            file_offset = 0
            buffer_offset = 0  # initialize to 0 to trigger the first load

            # ensure buffer size that is not a perfect multiple of 4
            read_buffer_size = int(math.sqrt(_BLOCK_SIZE))
            read_buffer_size = read_buffer_size - read_buffer_size % 4

            while True:
                if buffer_offset == len(score_buffer):
                    score_file = open(score_file_path, 'rb')
                    index_file = open(index_file_path, 'rb')
                    score_file.seek(file_offset)
                    index_file.seek(file_offset)

                    score_buffer = score_file.read(read_buffer_size)
                    index_buffer = index_file.read(read_buffer_size)
                    score_file.close()
                    index_file.close()

                    file_offset += read_buffer_size
                    buffer_offset = 0
                packed_score = score_buffer[buffer_offset:buffer_offset+4]
                packed_index = index_buffer[buffer_offset:buffer_offset+4]
                buffer_offset += 4
                if not packed_score:
                    break
                yield (struct.unpack('f', packed_score)[0],
                       struct.unpack('i', packed_index)[0])
        finally:
            # deletes the files when generator goes out of scope or ends
            os.remove(score_file_path)
            os.remove(index_file_path)

    def _sort_cache_to_iterator(
            index_cache, score_cache):
        """Flushe the current cache to a heap and return it.

        Args:
            index_cache (1d numpy.array): contains flat indexes to the
                score pixels `score_cache`
            score_cache (1d numpy.array): contains score pixels

        Returns:
            Iterable to visit scores/indexes in increasing score order.

        """
        # sort the whole bunch to disk
        score_file = tempfile.NamedTemporaryFile(delete=False)
        index_file = tempfile.NamedTemporaryFile(delete=False)

        sort_index = score_cache.argsort()
        score_cache = score_cache[sort_index]
        index_cache = index_cache[sort_index]
        for index in range(0, score_cache.size, _LARGEST_STRUCT_PACK):
            score_block = score_cache[index:index+_LARGEST_STRUCT_PACK]
            index_block = index_cache[index:index+_LARGEST_STRUCT_PACK]
            score_file.write(
                struct.pack('%sf' % score_block.size, *score_block))
            index_file.write(
                struct.pack('%si' % index_block.size, *index_block))

        score_file_path = score_file.name
        index_file_path = index_file.name
        score_file.close()
        index_file.close()

        return _read_score_index_from_disk(score_file_path, index_file_path)

    dataset_info = pygeoprocessing.get_raster_info(dataset_path)
    nodata = dataset_info['nodata'][0]
    nodata *= score_weight  # scale the nodata so they can be filtered out

    # This will be a list of file iterators we'll pass to heap.merge
    iters = []

    n_cols = dataset_info['raster_size'][0]

    for scores_data, scores_block in pygeoprocessing.iterblocks(
            (dataset_path, 1), largest_block=_BLOCK_SIZE):
        # flatten and scale the results
        scores_block = scores_block.flatten() * score_weight

        col_coords, row_coords = numpy.meshgrid(
            range(scores_data['xoff'], scores_data['xoff'] +
                  scores_data['win_xsize']),
            range(scores_data['yoff'], scores_data['yoff'] +
                  scores_data['win_ysize']))

        flat_indexes = (col_coords + row_coords * n_cols).flatten()

        sort_index = scores_block.argsort()
        sorted_scores = scores_block[sort_index]
        sorted_indexes = flat_indexes[sort_index]

        # search for nodata values are so we can splice them out
        left_index = numpy.searchsorted(sorted_scores, nodata, side='left')
        right_index = numpy.searchsorted(
            sorted_scores, nodata, side='right')

        # remove nodata values
        score_cache = numpy.concatenate(
            (sorted_scores[0:left_index], sorted_scores[right_index::]))
        index_cache = numpy.concatenate(
            (sorted_indexes[0:left_index], sorted_indexes[right_index::]))

        iters.append(_sort_cache_to_iterator(index_cache, score_cache))

    return heapq.merge(*iters)


def _convert_by_score(
        score_path, max_pixels_to_convert, out_raster_path, convert_value,
        stats_cache, score_weight):
    """Convert up to max pixels in ranked order of score.

    Args:
        score_path (string): path to a raster whose non-nodata values score the
            pixels to convert.  The pixels in `out_raster_path` are converted
            from the lowest score to the highest.  This scale can be modified
            by the parameter `score_weight`.
        max_pixels_to_convert (int): number of pixels to convert in
            `out_raster_path` up to the number of non nodata valued pixels in
            `score_path`.
        out_raster_path (string): a path to an existing raster that is of the
            same dimensions and projection as `score_path`.  The pixels in this
            raster are modified depending on the value of `score_path` and set
            to the value in `convert_value`.
        convert_value (int/float): type is dependant on out_raster_path. Any
            pixels converted in `out_raster_path` are set to the value of this
            variable.
        reverse_sort (boolean): If true, pixels are visited in descreasing
            order of `score_path`, otherwise increasing.
        stats_cache (collections.defaultdict(int)): contains the number of
            pixels converted indexed by original pixel id.

    Returns:
        None.

    """
    def _flush_cache_to_band(
            data_array, row_array, col_array, valid_index, dirty_blocks,
            out_band, stats_counter):
        """Flush block cache to the output band.

        Provided as an internal function because the exact operation needs
        to be invoked inside the processing loop and again at the end to
        finalize the scan.

        Args:
            data_array (numpy array): 1D array of valid data in buffer
            row_array (numpy array): 1D array to indicate row indexes for
                `data_array`
            col_array (numpy array): 1D array to indicate col indexes for
                `data_array`
            valid_index (int): value indicates the non-inclusive left valid
                entry in the parallel input arrays
            dirty_blocks (set): contains tuples indicating the block row and
                column indexes that will need to be set in `out_band`.  Allows
                us to skip the examination of the entire sparse matrix.
            out_band (gdal.Band): output band to write to
            stats_counter (collections.defaultdict(int)): is updated so that
                the key corresponds to ids in out_band that get set by the
                sparse matrix, and the number of pixels converted is added
                to the value of that entry.

        Returns:
            None

        """
        # construct sparse matrix so it can be indexed later
        sparse_matrix = scipy.sparse.csc_matrix(
            (data_array[:valid_index],
             (row_array[:valid_index], col_array[:valid_index])),
            shape=(n_rows, n_cols))

        # classic memory block iteration
        for block_row_index, block_col_index in dirty_blocks:
            row_index = block_row_index * out_block_row_size
            col_index = block_col_index * out_block_col_size
            row_index_end = row_index + out_block_row_size
            col_index_end = col_index + out_block_col_size
            row_win = out_block_row_size
            col_win = out_block_col_size
            if row_index_end > n_rows:
                row_index_end = n_rows
                row_win = n_rows - row_index
            if col_index_end > n_cols:
                col_index_end = n_cols
                col_win = n_cols - col_index

            # slice out values, some must be non-zero because of set
            mask_array = sparse_matrix[
                row_index:row_index_end, col_index:col_index_end].toarray()

            # read old array so we can write over the top
            out_array = out_band.ReadAsArray(
                xoff=col_index, yoff=row_index,
                win_xsize=col_win, win_ysize=row_win)

            # keep track of the stats of what ids changed
            for unique_id in numpy.unique(out_array[mask_array]):
                stats_counter[unique_id] += numpy.count_nonzero(
                    out_array[mask_array] == unique_id)

            out_array[mask_array] = convert_value
            out_band.WriteArray(out_array, xoff=col_index, yoff=row_index)

    out_ds = gdal.OpenEx(out_raster_path, gdal.OF_RASTER | gdal.GA_Update)
    out_band = out_ds.GetRasterBand(1)
    out_block_col_size, out_block_row_size = out_band.GetBlockSize()
    n_rows = out_band.YSize
    n_cols = out_band.XSize
    pixels_converted = 0

    row_array = numpy.empty((_BLOCK_SIZE,), dtype=numpy.uint32)
    col_array = numpy.empty((_BLOCK_SIZE,), dtype=numpy.uint32)
    data_array = numpy.empty((_BLOCK_SIZE,), dtype=bool)
    next_index = 0
    dirty_blocks = set()

    last_time = time.time()
    for _, flatindex in _sort_to_disk(score_path, score_weight=score_weight):
        if pixels_converted >= max_pixels_to_convert:
            break
        col_index = flatindex % n_cols
        row_index = flatindex // n_cols
        row_array[next_index] = row_index
        col_array[next_index] = col_index
        # data_array will only ever recieve True elements, necessary for the
        # sparse matrix to function since it requires a data array as long
        # as the row and column arrays
        data_array[next_index] = True
        next_index += 1
        dirty_blocks.add(
            (row_index // out_block_row_size, col_index // out_block_col_size))
        pixels_converted += 1

        if time.time() - last_time > 5.0:
            LOGGER.info(
                "converted %d of %d pixels", pixels_converted,
                max_pixels_to_convert)
            last_time = time.time()

        if next_index == _BLOCK_SIZE:
            # next_index points beyond the end of the cache, flush and reset
            _flush_cache_to_band(
                data_array, row_array, col_array, next_index, dirty_blocks,
                out_band, stats_cache)
            dirty_blocks = set()
            next_index = 0

    # flush any remaining cache
    _flush_cache_to_band(
        data_array, row_array, col_array, next_index, dirty_blocks, out_band,
        stats_cache)


@validation.invest_validator
def validate(args, limit_to=None):
    """Validate args to ensure they conform to `execute`'s contract.

    Args:
        args (dict): dictionary of key(str)/value pairs where keys and
            values are specified in `execute` docstring.
        limit_to (str): (optional) if not None indicates that validation
            should only occur on the args[limit_to] value. The intent that
            individual key validation could be significantly less expensive
            than validating the entire `args` dictionary.

    Returns:
        list of ([invalid key_a, invalid_keyb, ...], 'warning/error message')
            tuples. Where an entry indicates that the invalid keys caused
            the error message in the second part of the tuple. This should
            be an empty list if validation succeeds.

    """
    validation_warnings = validation.validate(args, MODEL_SPEC['args'])
    invalid_keys = validation.get_invalid_keys(validation_warnings)

    if ('convert_nearest_to_edge' not in invalid_keys and
            'convert_farthest_from_edge' not in invalid_keys):
        if (not args['convert_nearest_to_edge'] and
                not args['convert_farthest_from_edge']):
            validation_warnings.append((
                ['convert_nearest_to_edge', 'convert_farthest_from_edge'],
                MISSING_CONVERT_OPTION_MSG))

    return validation_warnings<|MERGE_RESOLUTION|>--- conflicted
+++ resolved
@@ -30,7 +30,6 @@
 
 MODEL_SPEC = {
     "model_id": "scenario_generator_proximity",
-<<<<<<< HEAD
     "model_title": gettext("Scenario Generator: Proximity Based"),
     "pyname": "natcap.invest.scenario_gen_proximity",
     "userguide": "scenario_gen_proximity.html",
@@ -44,11 +43,6 @@
         ],
         "hidden": ["n_workers"]
     },
-=======
-    "model_name": MODEL_METADATA["scenario_generator_proximity"].model_title,
-    "pyname": MODEL_METADATA["scenario_generator_proximity"].pyname,
-    "userguide": MODEL_METADATA["scenario_generator_proximity"].userguide,
->>>>>>> 84f6108b
     "args": {
         "workspace_dir": spec_utils.WORKSPACE,
         "results_suffix": spec_utils.SUFFIX,
