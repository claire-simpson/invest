--- conflicted
+++ resolved
@@ -14,10 +14,6 @@
 import scipy
 import taskgraph
 from osgeo import gdal
-<<<<<<< HEAD
-from osgeo import osr
-=======
->>>>>>> 9740c5a3
 
 from . import gettext
 from . import spec_utils
