--- conflicted
+++ resolved
@@ -17,14 +17,10 @@
 
 from . import gettext
 from . import spec_utils
-<<<<<<< HEAD
 from . import utils
-=======
-from .unit_registry import u
->>>>>>> 0547b9bb
 from . import validation
 from .model_metadata import MODEL_METADATA
-from .spec_utils import u
+from .unit_registry import u
 
 LOGGER = logging.getLogger(__name__)
 
