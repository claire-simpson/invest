"""Pollinator service model for InVEST."""
import collections
import hashlib
import inspect
import itertools
import logging
import os
import re

import numpy
import pygeoprocessing
import pygeoprocessing.kernels
import taskgraph
from osgeo import gdal
from osgeo import ogr

from . import gettext
from . import spec_utils
from . import utils
from . import validation
from .unit_registry import u

LOGGER = logging.getLogger(__name__)

MODEL_SPEC = {
    "model_id": "pollination",
    "model_name": gettext("Crop Pollination"),
    "pyname": "natcap.invest.pollination",
    "userguide": "croppollination.html",
    "aliases": (),
    "ui_spec": {
        "order": [
            ['workspace_dir', 'results_suffix'],
            ['landcover_raster_path', 'landcover_biophysical_table_path'],
            ['guild_table_path', 'farm_vector_path']
        ],
<<<<<<< HEAD
        "hidden": ["n_workers"],
        "forum_tag": 'pollination',
        "sampledata": {
            "filename": "pollination.zip"
        }
=======
        "hidden": ["n_workers"]
>>>>>>> 10af95df
    },
    "args": {
        "workspace_dir": spec_utils.WORKSPACE,
        "results_suffix": spec_utils.SUFFIX,
        "n_workers": spec_utils.N_WORKERS,
        "landcover_raster_path": {
            **spec_utils.LULC,
            "projected": True,
            "about": gettext(
                "Map of LULC codes. All values in this raster must have "
                "corresponding entries in the Biophysical Table.")
        },
        "guild_table_path": {
            "type": "csv",
            "index_col": "species",
            "columns": {
                "species": {
                    "type": "freestyle_string",
                    "about": gettext(
                        "Unique name or identifier for each pollinator "
                        "species or guild of interest.")
                },
                "nesting_suitability_[SUBSTRATE]_index": {
                    "type": "ratio",
                    "about": gettext(
                        "Utilization of the substrate by this species, where "
                        "1 indicates the nesting substrate is fully utilized "
                        "and 0 indicates it is not utilized at all. Replace "
                        "[SUBSTRATE] with substrate names matching those in "
                        "the Biophysical Table, so that there is a column for "
                        "each substrate.")
                },
                "foraging_activity_[SEASON]_index": {
                    "type": "ratio",
                    "about": gettext(
                        "Pollinator activity for this species/guild in each "
                        "season. 1 indicates maximum activity for the "
                        "species/guild, and 0 indicates no activity. Replace "
                        "[SEASON] with season names matching those in the "
                        "biophysical table, so that there is a column for "
                        "each season.")
                },
                "alpha": {
                    "type": "number",
                    "units": u.meters,
                    "about": gettext(
                        "Average distance that this species or guild travels "
                        "to forage on flowers.")
                },
                "relative_abundance": {
                    "type": "ratio",
                    "about": gettext(
                        "The proportion of total pollinator abundance that "
                        "consists of this species/guild.")
                }
            },
            "about": gettext(
                "A table mapping each pollinator species or guild of interest "
                "to its pollination-related parameters."),
            "name": gettext("Guild Table")
        },
        "landcover_biophysical_table_path": {
            "type": "csv",
            "index_col": "lucode",
            "columns": {
                "lucode": spec_utils.LULC_TABLE_COLUMN,
                "nesting_[SUBSTRATE]_availability_index": {
                    "type": "ratio",
                    "about": gettext(
                        "Index of availability of the given substrate in this "
                        "LULC class. Replace [SUBSTRATE] with substrate names "
                        "matching those in the Guild Table, so that there is "
                        "a column for each substrate.")},
                "floral_resources_[SEASON]_index": {
                    "type": "ratio",
                    "about": gettext(
                        "Abundance of flowers during the given season in this "
                        "LULC class. This is the proportion of land area "
                        "covered by flowers, multiplied by the proportion of "
                        "the season for which there is that coverage. Replace "
                        "[SEASON] with season names matching those in the "
                        "Guild Table, so that there is a column for each "
                        "season.")}
            },
            "about": gettext(
                "A table mapping each LULC class to nesting availability and "
                "floral abundance data for each substrate and season in that "
                "LULC class. All values in the LULC raster must have "
                "corresponding entries in this table."),
            "name": gettext("biophysical table")
        },
        "farm_vector_path": {
            "type": "vector",
            "fields": {
                "crop_type": {
                    "type": "freestyle_string",
                    "about": gettext(
                        "Name of the crop grown on each polygon, e.g. "
                        "'blueberries', 'almonds', etc.")},
                "half_sat": {
                    "type": "ratio",
                    "about": gettext(
                        "The half saturation coefficient for the crop grown "
                        "in this area. This is the wild pollinator abundance "
                        "(i.e. the proportion of all pollinators that are "
                        "wild) needed to reach half of the total potential "
                        "pollinator-dependent yield.")},
                "season": {
                    "type": "freestyle_string",
                    "about": gettext(
                        "The season in which the crop is pollinated. Season "
                        "names must match those in the Guild Table and "
                        "Biophysical Table.")},
                "fr_[SEASON]": {  # floral resources for each season
                    "type": "ratio",
                    "about": gettext(
                        "The floral resources available at this farm for the "
                        "given season. Replace [SEASON] with season names "
                        "matching those in the Guild Table and Biophysical "
                        "Table, so that there is one field for each season.")
                },
                "n_[SUBSTRATE]": {  # nesting availabilities for each substrate
                    "type": "ratio",
                    "about": gettext(
                        "The nesting suitability for the given substrate at "
                        "this farm. given substrate. Replace [SUBSTRATE] with "
                        "substrate names matching those in the Guild Table "
                        "and Biophysical Table, so that there is one field "
                        "for each substrate.")},
                "p_dep": {
                    "type": "ratio",
                    "about": gettext(
                        "The proportion of crop dependent on pollinators.")
                },
                "p_managed": {
                    "type": "ratio",
                    "about": gettext(
                        "The proportion of pollination required on the farm "
                        "that is provided by managed pollinators.")}
            },
            "geometries": spec_utils.POLYGONS,
            "required": False,
            "about": gettext(
                "Map of farm sites to be analyzed, with pollination data "
                "specific to each farm."),
            "name": gettext("farms map")
        }
    },
    "outputs": {
        "farm_results.shp": {
            "created_if": "farm_vector_path",
            "about": gettext(
                "A copy of the input farm polygon vector file with additional fields"),
            "geometries": spec_utils.POLYGONS,
            "fields": {
                "p_abund": {
                    "about": (
                        "Average pollinator abundance on the farm for the "
                        "active season"),
                    "type": "ratio"
                },
                "y_tot": {
                    "about": (
                        "Total yield index, including wild and managed "
                        "pollinators and pollinator independent yield."),
                    "type": "ratio"
                },
                "pdep_y_w": {
                    "about": (
                        "Proportion of potential pollination-dependent yield "
                        "attributable to wild pollinators."),
                    "type": "ratio"
                },
                "y_wild": {
                    "about": (
                        "Proportion of the total yield attributable to wild "
                        "pollinators."),
                    "type": "ratio"
                }
            }
        },
        "farm_pollinators.tif": {
            "created_if": "farm_vector_path",
            "about": gettext(
                "Total pollinator abundance across all species per season, "
                "clipped to the geometry of the farm vector’s polygons."),
            "bands": {1: {"type": "ratio"}}
        },
        "pollinator_abundance_[SPECIES]_[SEASON].tif": {
            "about": gettext("Abundance of pollinator SPECIES in season SEASON."),
            "bands": {1: {"type": "ratio"}}
        },
        "pollinator_supply_[SPECIES].tif": {
            "about": gettext(
                "Index of pollinator SPECIES that could be on a pixel given "
                "its arbitrary abundance factor from the table, multiplied by "
                "the habitat suitability for that species at that pixel, "
                "multiplied by the available floral resources that a "
                "pollinator could fly to from that pixel."),
            "bands": {1: {"type": "ratio"}}
        },
        "total_pollinator_abundance_[SEASON].tif": {
            "created_if": "farm_vector_path",
            "about": gettext(
                "Total pollinator abundance across all species per season."),
            "bands": {1: {"type": "ratio"}}
        },
        "total_pollinator_yield.tif": {
            "created_if": "farm_vector_path",
            "about": gettext(
                "Total pollinator yield index for pixels that overlap farms, "
                "including wild and managed pollinators."),
            "bands": {1: {"type": "ratio"}}
        },
        "wild_pollinator_yield.tif": {
            "created_if": "farm_vector_path",
            "about": gettext(
                "Pollinator yield index for pixels that overlap farms, for "
                "wild pollinators only."),
            "bands": {1: {"type": "ratio"}}
        },
        "intermediate_outputs": {
            "type": "directory",
            "contents": {
                "blank_raster.tif": {
                    "about": (
                        "Blank raster used for rasterizing all the farm parameters/fields later"),
                    "bands": {1: {"type": "integer"}}
                },
                "convolve_ps_[SPECIES].tif": {
                    "about": "Convolved pollinator supply",
                    "bands": {1: {"type": "ratio"}}
                },
                "farm_nesting_substrate_index_[SUBSTRATE].tif": {
                    "about": "Rasterized substrate availability",
                    "bands": {1: {"type": "ratio"}}
                },
                "farm_pollinator_[SEASON].tif": {
                    "about": "On-farm pollinator abundance",
                    "bands": {1: {"type": "ratio"}}
                },
                "farm_relative_floral_abundance_index_[SEASON].tif": {
                    "about": "On-farm relative floral abundance",
                    "bands": {1: {"type": "ratio"}}
                },
                "floral_resources_[SPECIES].tif": {
                    "about": "Floral resources available to the species",
                    "bands": {1: {"type": "ratio"}}
                },
                "foraged_flowers_index_[SPECIES]_[SEASON].tif": {
                    "about": (
                        "Foraged flowers index for the given species and season"),
                    "bands": {1: {"type": "ratio"}}
                },
                "habitat_nesting_index_[SPECIES].tif": {
                    "about": "Habitat nesting index for the given species",
                    "bands": {1: {"type": "ratio"}}
                },
                "half_saturation_[SEASON].tif": {
                    "about": "Half saturation constant for the given season",
                    "bands": {1: {"type": "ratio"}}
                },
                "kernel_[ALPHA].tif": {
                    "about": "Exponential decay kernel for the given radius",
                    "bands": {1: {"type": "ratio"}}
                },
                "local_foraging_effectiveness_[SPECIES].tif": {
                    "about": "Foraging effectiveness for the given species",
                    "bands": {1: {"type": "ratio"}}
                },
                "managed_pollinators.tif": {
                    "about": "Managed pollinators rasterized from the farm vector",
                    "bands": {1: {"type": "ratio"}}
                },
                "nesting_substrate_index_[SUBSTRATE].tif": {
                    "about": "Nesting substrate index for the given substrate",
                    "bands": {1: {"type": "ratio"}}
                },
                "relative_floral_abundance_index_[SEASON].tif": {
                    "about": "Floral abundance index in the given season",
                    "bands": {1: {"type": "ratio"}}
                },
                "reprojected_farm_vector.shp": {
                    "about": "Farm vector reprojected to the LULC projection",
                    "fields": {},
                    "geometries": spec_utils.POLYGONS
                }
            }
        },
        "taskgraph_cache": spec_utils.TASKGRAPH_DIR
    }
}

_INDEX_NODATA = -1

# These patterns are expected in the biophysical table
_NESTING_SUBSTRATE_PATTERN = 'nesting_([^_]+)_availability_index'
_FLORAL_RESOURCES_AVAILABLE_PATTERN = 'floral_resources_([^_]+)_index'
_EXPECTED_BIOPHYSICAL_HEADERS = [
    _NESTING_SUBSTRATE_PATTERN, _FLORAL_RESOURCES_AVAILABLE_PATTERN]

# These are patterns expected in the guilds table
_NESTING_SUITABILITY_PATTERN = 'nesting_suitability_([^_]+)_index'
# replace with season
_FORAGING_ACTIVITY_PATTERN = 'foraging_activity_%s_index'
_FORAGING_ACTIVITY_RE_PATTERN = _FORAGING_ACTIVITY_PATTERN % '([^_]+)'
_RELATIVE_SPECIES_ABUNDANCE_FIELD = 'relative_abundance'
_ALPHA_HEADER = 'alpha'
_EXPECTED_GUILD_HEADERS = [
    _NESTING_SUITABILITY_PATTERN, _FORAGING_ACTIVITY_RE_PATTERN,
    _ALPHA_HEADER, _RELATIVE_SPECIES_ABUNDANCE_FIELD]

_NESTING_SUBSTRATE_INDEX_FILEPATTERN = 'nesting_substrate_index_%s%s.tif'
# this is used if there is a farm polygon present
_FARM_NESTING_SUBSTRATE_INDEX_FILEPATTERN = (
    'farm_nesting_substrate_index_%s%s.tif')

# replaced by (species, file_suffix)
_HABITAT_NESTING_INDEX_FILE_PATTERN = 'habitat_nesting_index_%s%s.tif'
# replaced by (season, file_suffix)
_RELATIVE_FLORAL_ABUNDANCE_INDEX_FILE_PATTERN = (
    'relative_floral_abundance_index_%s%s.tif')
# this is used if there's a farm polygon present
_FARM_RELATIVE_FLORAL_ABUNDANCE_INDEX_FILE_PATTERN = (
    'farm_relative_floral_abundance_index_%s%s.tif')
# used as an intermediate step for floral resources calculation
# replace (species, file_suffix)
_LOCAL_FORAGING_EFFECTIVENESS_FILE_PATTERN = (
    'local_foraging_effectiveness_%s%s.tif')
# for intermediate output of floral resources replace (species, file_suffix)
_FLORAL_RESOURCES_INDEX_FILE_PATTERN = (
    'floral_resources_%s%s.tif')
# pollinator supply raster replace (species, file_suffix)
_POLLINATOR_SUPPLY_FILE_PATTERN = 'pollinator_supply_%s%s.tif'
# name of reprojected farm vector replace (file_suffix)
_PROJECTED_FARM_VECTOR_FILE_PATTERN = 'reprojected_farm_vector%s.shp'
# used to store the 2D decay kernel for a given distance replace
# (alpha, file suffix)
_KERNEL_FILE_PATTERN = 'kernel_%f%s.tif'
# PA(x,s,j) replace (species, season, file_suffix)
_POLLINATOR_ABUNDANCE_FILE_PATTERN = 'pollinator_abundance_%s_%s%s.tif'
# PAT(x,j) total pollinator abundance per season replace (season, file_suffix)
_TOTAL_POLLINATOR_ABUNDANCE_FILE_PATTERN = (
    'total_pollinator_abundance_%s%s.tif')
# used for RA(l(x),j)*fa(s,j) replace (species, season, file_suffix)
_FORAGED_FLOWERS_INDEX_FILE_PATTERN = (
    'foraged_flowers_index_%s_%s%s.tif')
# used for convolving PS over alpha s replace (species, file_suffix)
_CONVOLVE_PS_FILE_PATH = 'convolve_ps_%s%s.tif'
# half saturation raster replace (season, file_suffix)
_HALF_SATURATION_FILE_PATTERN = 'half_saturation_%s%s.tif'
# blank raster as a basis to rasterize on replace (file_suffix)
_BLANK_RASTER_FILE_PATTERN = 'blank_raster%s.tif'
# raster to hold seasonal farm pollinator replace (season, file_suffix)
_FARM_POLLINATOR_SEASON_FILE_PATTERN = 'farm_pollinator_%s%s.tif'
# total farm pollinators replace (file_suffix)
_FARM_POLLINATOR_FILE_PATTERN = 'farm_pollinators%s.tif'
# managed pollinator indexes replace (file_suffix)
_MANAGED_POLLINATOR_FILE_PATTERN = 'managed_pollinators%s.tif'
# total pollinator raster replace (file_suffix)
_TOTAL_POLLINATOR_YIELD_FILE_PATTERN = 'total_pollinator_yield%s.tif'
# wild pollinator raster replace (file_suffix)
_WILD_POLLINATOR_YIELD_FILE_PATTERN = 'wild_pollinator_yield%s.tif'
# final aggregate farm shapefile file pattern replace (file_suffix)
_FARM_VECTOR_RESULT_FILE_PATTERN = 'farm_results%s.shp'
# output field on target shapefile if farms are enabled
_TOTAL_FARM_YIELD_FIELD_ID = 'y_tot'
# output field for wild pollinators on farms if farms are enabled
_WILD_POLLINATOR_FARM_YIELD_FIELD_ID = 'y_wild'
# output field for proportion of wild pollinators over the pollinator
# dependent part of the yield
_POLLINATOR_PROPORTION_FARM_YIELD_FIELD_ID = 'pdep_y_w'
# output field for pollinator abundance on farm for the season of pollination
_POLLINATOR_ABUNDANCE_FARM_FIELD_ID = 'p_abund'
# expected pattern for seasonal floral resources in input shapefile (season)
_FARM_FLORAL_RESOURCES_HEADER_PATTERN = 'fr_%s'
# regular expression version of _FARM_FLORAL_RESOURCES_PATTERN
_FARM_FLORAL_RESOURCES_PATTERN = (
    _FARM_FLORAL_RESOURCES_HEADER_PATTERN % '([^_]+)')
# expected pattern for nesting substrate in input shapfile (substrate)
_FARM_NESTING_SUBSTRATE_HEADER_PATTERN = 'n_%s'
# regular expression version of _FARM_NESTING_SUBSTRATE_HEADER_PATTERN
_FARM_NESTING_SUBSTRATE_RE_PATTERN = (
    _FARM_NESTING_SUBSTRATE_HEADER_PATTERN % '([^_]+)')
_HALF_SATURATION_FARM_HEADER = 'half_sat'
_CROP_POLLINATOR_DEPENDENCE_FIELD = 'p_dep'
_MANAGED_POLLINATORS_FIELD = 'p_managed'
_FARM_SEASON_FIELD = 'season'
_EXPECTED_FARM_HEADERS = [
    _FARM_SEASON_FIELD, 'crop_type', _HALF_SATURATION_FARM_HEADER,
    _MANAGED_POLLINATORS_FIELD, _FARM_FLORAL_RESOURCES_PATTERN,
    _FARM_NESTING_SUBSTRATE_RE_PATTERN, _CROP_POLLINATOR_DEPENDENCE_FIELD]


def execute(args):
    """Pollination.

    Args:
        args['workspace_dir'] (string): a path to the output workspace folder.
            Will overwrite any files that exist if the path already exists.
        args['results_suffix'] (string): string appended to each output
            file path.
        args['landcover_raster_path'] (string): file path to a landcover
            raster.
        args['guild_table_path'] (string): file path to a table indicating
            the bee species to analyze in this model run.  Table headers
            must include:

                * 'species': a bee species whose column string names will
                    be referred to in other tables and the model will output
                    analyses per species.
                * one or more columns matching _NESTING_SUITABILITY_PATTERN
                    with values in the range [0, 1] indicating the
                    suitability of the given species to nest in a particular
                    substrate.
                * one or more columns matching _FORAGING_ACTIVITY_RE_PATTERN
                    with values in the range [0, 1] indicating the
                    relative level of foraging activity for that species
                    during a particular season.
                * _ALPHA_HEADER the sigma average flight distance of that bee
                    species in meters.
                * 'relative_abundance': a weight indicating the relative
                    abundance of the particular species with respect to the
                    sum of all relative abundance weights in the table.

        args['landcover_biophysical_table_path'] (string): path to a table
            mapping landcover codes in `args['landcover_path']` to indexes of
            nesting availability for each nesting substrate referenced in
            guilds table as well as indexes of abundance of floral resources
            on that landcover type per season in the bee activity columns of
            the guild table.

            All indexes are in the range [0, 1].

            Columns in the table must be at least
                * 'lucode': representing all the unique landcover codes in
                    the raster ast `args['landcover_path']`
                * For every nesting matching _NESTING_SUITABILITY_PATTERN
                  in the guild stable, a column matching the pattern in
                  `_LANDCOVER_NESTING_INDEX_HEADER`.
                * For every season matching _FORAGING_ACTIVITY_RE_PATTERN
                  in the guilds table, a column matching
                  the pattern in `_LANDCOVER_FLORAL_RESOURCES_INDEX_HEADER`.
        args['farm_vector_path'] (string): (optional) path to a single layer
            polygon shapefile representing farms. If present will trigger the
            farm yield component of the model.

            The layer must have at least the following fields:

            * season (string): season in which the farm needs pollination
            * crop_type (string): a text field to identify the crop type for
                summary statistics.
            * half_sat (float): a real in the range [0, 1] representing
                the proportion of wild pollinators to achieve a 50% yield
                of that crop.
            * p_dep (float): a number in the range [0, 1]
                representing the proportion of yield dependent on pollinators.
            * p_managed (float): proportion of pollinators that come from
                non-native/managed hives.
            * fr_[season] (float): one or more fields that match this pattern
                such that `season` also matches the season headers in the
                biophysical and guild table.  Any areas that overlap the
                landcover map will replace seasonal floral resources with
                this value.  Ranges from 0..1.
            * n_[substrate] (float): One or more fields that match this
                pattern such that `substrate` also matches the nesting
                substrate headers in the biophysical and guild table.  Any
                areas that overlap the landcover map will replace nesting
                substrate suitability with this value.  Ranges from 0..1.
        args['n_workers'] (int): (optional) The number of worker processes to
            use for processing this model.  If omitted, computation will take
            place in the current process.

    Returns:
        None
    """
    # create initial working directories and determine file suffixes
    intermediate_output_dir = os.path.join(
        args['workspace_dir'], 'intermediate_outputs')
    output_dir = os.path.join(args['workspace_dir'])
    utils.make_directories(
        [output_dir, intermediate_output_dir])
    file_suffix = utils.make_suffix_string(args, 'results_suffix')

    if 'farm_vector_path' in args and args['farm_vector_path'] != '':
        # we set the vector path to be the projected vector that we'll create
        # later
        farm_vector_path = os.path.join(
            intermediate_output_dir,
            _PROJECTED_FARM_VECTOR_FILE_PATTERN % file_suffix)
    else:
        farm_vector_path = None

    # parse out the scenario variables from a complicated set of two tables
    # and possibly a farm polygon.  This function will also raise an exception
    # if any of the inputs are malformed.
    scenario_variables = _parse_scenario_variables(args)
    landcover_raster_info = pygeoprocessing.get_raster_info(
        args['landcover_raster_path'])

    try:
        n_workers = int(args['n_workers'])
    except (KeyError, ValueError, TypeError):
        # KeyError when n_workers is not present in args
        # ValueError when n_workers is an empty string.
        # TypeError when n_workers is None.
        n_workers = -1  # Synchronous mode.
    task_graph = taskgraph.TaskGraph(
        os.path.join(args['workspace_dir'], 'taskgraph_cache'), n_workers)

    if farm_vector_path is not None:
        # ensure farm vector is in the same projection as the landcover map
        reproject_farm_task = task_graph.add_task(
            task_name='reproject_farm_task',
            func=pygeoprocessing.reproject_vector,
            args=(
                args['farm_vector_path'],
                landcover_raster_info['projection_wkt'], farm_vector_path),
            target_path_list=[farm_vector_path])

    # calculate nesting_substrate_index[substrate] substrate maps
    # N(x, n) = ln(l(x), n)
    scenario_variables['nesting_substrate_index_path'] = {}
    landcover_substrate_index_tasks = {}
    reclass_error_details = {
        'raster_name': 'LULC', 'column_name': 'lucode',
        'table_name': 'Biophysical'}
    for substrate in scenario_variables['substrate_list']:
        nesting_substrate_index_path = os.path.join(
            intermediate_output_dir,
            _NESTING_SUBSTRATE_INDEX_FILEPATTERN % (substrate, file_suffix))
        scenario_variables['nesting_substrate_index_path'][substrate] = (
            nesting_substrate_index_path)

        landcover_substrate_index_tasks[substrate] = task_graph.add_task(
            task_name=f'reclassify_to_substrate_{substrate}',
            func=utils.reclassify_raster,
            args=(
                (args['landcover_raster_path'], 1),
                scenario_variables['landcover_substrate_index'][substrate],
                nesting_substrate_index_path, gdal.GDT_Float32,
                _INDEX_NODATA, reclass_error_details),
            target_path_list=[nesting_substrate_index_path])

    # calculate farm_nesting_substrate_index[substrate] substrate maps
    # dependent on farm substrate rasterized over N(x, n)
    if farm_vector_path is not None:
        scenario_variables['farm_nesting_substrate_index_path'] = (
            collections.defaultdict(dict))
        farm_substrate_rasterize_task_list = []
        for substrate in scenario_variables['substrate_list']:
            farm_substrate_id = (
                _FARM_NESTING_SUBSTRATE_HEADER_PATTERN % substrate)
            farm_nesting_substrate_index_path = os.path.join(
                intermediate_output_dir,
                _FARM_NESTING_SUBSTRATE_INDEX_FILEPATTERN % (
                    substrate, file_suffix))
            scenario_variables['farm_nesting_substrate_index_path'][
                substrate] = farm_nesting_substrate_index_path
            farm_substrate_rasterize_task_list.append(
                task_graph.add_task(
                    task_name=f'rasterize_nesting_substrate_{substrate}',
                    func=_rasterize_vector_onto_base,
                    args=(
                        scenario_variables['nesting_substrate_index_path'][
                            substrate],
                        farm_vector_path, farm_substrate_id,
                        farm_nesting_substrate_index_path),
                    target_path_list=[farm_nesting_substrate_index_path],
                    dependent_task_list=[
                        landcover_substrate_index_tasks[substrate],
                        reproject_farm_task]))

    habitat_nesting_tasks = {}
    scenario_variables['habitat_nesting_index_path'] = {}
    for species in scenario_variables['species_list']:
        # calculate habitat_nesting_index[species] HN(x, s) = max_n(N(x, n) ns(s,n))
        if farm_vector_path is not None:
            dependent_task_list = farm_substrate_rasterize_task_list
            substrate_path_map = scenario_variables[
                'farm_nesting_substrate_index_path']
        else:
            dependent_task_list = list(landcover_substrate_index_tasks.values())
            substrate_path_map = scenario_variables[
                'nesting_substrate_index_path']

        scenario_variables['habitat_nesting_index_path'][species] = (
            os.path.join(
                intermediate_output_dir,
                _HABITAT_NESTING_INDEX_FILE_PATTERN % (species, file_suffix)))

        habitat_nesting_tasks[species] = task_graph.add_task(
            task_name=f'calculate_habitat_nesting_{species}',
            func=_calculate_habitat_nesting_index,
            args=(
                substrate_path_map,
                scenario_variables['species_substrate_index'][species],
                scenario_variables['habitat_nesting_index_path'][species]),
            dependent_task_list=dependent_task_list,
            target_path_list=[
                scenario_variables['habitat_nesting_index_path'][species]])

    scenario_variables['relative_floral_abundance_index_path'] = {}
    relative_floral_abudance_task_map = {}
    reclass_error_details = {
        'raster_name': 'LULC', 'column_name': 'lucode',
        'table_name': 'Biophysical'}
    for season in scenario_variables['season_list']:
        # calculate relative_floral_abundance_index[season] per season
        # RA(l(x), j)
        relative_floral_abundance_index_path = os.path.join(
            intermediate_output_dir,
            _RELATIVE_FLORAL_ABUNDANCE_INDEX_FILE_PATTERN % (
                season, file_suffix))

        relative_floral_abudance_task = task_graph.add_task(
            task_name=f'reclassify_to_floral_abundance_{season}',
            func=utils.reclassify_raster,
            args=(
                (args['landcover_raster_path'], 1),
                scenario_variables['landcover_floral_resources'][season],
                relative_floral_abundance_index_path, gdal.GDT_Float32,
                _INDEX_NODATA, reclass_error_details),
            target_path_list=[relative_floral_abundance_index_path])

        # if there's a farm, rasterize floral resources over the top
        if farm_vector_path is not None:
            farm_relative_floral_abundance_index_path = os.path.join(
                intermediate_output_dir,
                _FARM_RELATIVE_FLORAL_ABUNDANCE_INDEX_FILE_PATTERN % (
                    season, file_suffix))

            # this is the shapefile header for the farm seasonal floral
            # resources
            farm_floral_resources_id = (
                _FARM_FLORAL_RESOURCES_HEADER_PATTERN % season)

            # override the relative floral task because we'll need this one
            relative_floral_abudance_task = task_graph.add_task(
                task_name=f'relative_floral_abudance_task_{season}',
                func=_rasterize_vector_onto_base,
                args=(
                    relative_floral_abundance_index_path,
                    farm_vector_path, farm_floral_resources_id,
                    farm_relative_floral_abundance_index_path),
                target_path_list=[
                    farm_relative_floral_abundance_index_path],
                dependent_task_list=[
                    relative_floral_abudance_task, reproject_farm_task])

            # override the relative floral abundance index path since we'll
            # need the farm one
            relative_floral_abundance_index_path = (
                farm_relative_floral_abundance_index_path)

        scenario_variables['relative_floral_abundance_index_path'][season] = (
            relative_floral_abundance_index_path)
        relative_floral_abudance_task_map[season] = (
            relative_floral_abudance_task)

    scenario_variables['foraged_flowers_index_path'] = {}
    foraged_flowers_index_task_map = {}
    for species in scenario_variables['species_list']:
        for season in scenario_variables['season_list']:
            # calculate foraged_flowers_species_season = RA(l(x),j)*fa(s,j)
            foraged_flowers_index_path = os.path.join(
                intermediate_output_dir,
                _FORAGED_FLOWERS_INDEX_FILE_PATTERN % (
                    species, season, file_suffix))
            relative_abundance_path = (
                scenario_variables['relative_floral_abundance_index_path'][
                    season])
            foraged_flowers_index_task_map[(species, season)] = (
                task_graph.add_task(
                    task_name=f'calculate_foraged_flowers_{species}_{season}',
                    func=_multiply_by_scalar,
                    args=(
                        relative_abundance_path,
                        scenario_variables['species_foraging_activity'][(species, season)],
                        foraged_flowers_index_path),
                    dependent_task_list=[
                        relative_floral_abudance_task_map[season]],
                    target_path_list=[foraged_flowers_index_path]))
            scenario_variables['foraged_flowers_index_path'][
                (species, season)] = foraged_flowers_index_path

    pollinator_abundance_path_map = {}
    pollinator_abundance_task_map = {}
    floral_resources_index_path_map = {}
    floral_resources_index_task_map = {}
    alpha_kernel_map = {}
    for species in scenario_variables['species_list']:
        # calculate foraging_effectiveness[species]
        # FE(x, s) = sum_j [RA(l(x), j) * fa(s, j)]
        foraged_flowers_path_band_list = [
            (scenario_variables['foraged_flowers_index_path'][
                (species, season)], 1)
            for season in scenario_variables['season_list']]
        local_foraging_effectiveness_path = os.path.join(
            intermediate_output_dir,
            _LOCAL_FORAGING_EFFECTIVENESS_FILE_PATTERN % (
                species, file_suffix))

        local_foraging_effectiveness_task = task_graph.add_task(
            task_name=f'local_foraging_effectiveness_{species}',
            func=pygeoprocessing.raster_calculator,
            args=(
                foraged_flowers_path_band_list,
                _sum_arrays, local_foraging_effectiveness_path,
                gdal.GDT_Float32, _INDEX_NODATA),
            target_path_list=[
                local_foraging_effectiveness_path],
            dependent_task_list=[
                foraged_flowers_index_task_map[(species, season)]
                for season in scenario_variables['season_list']])

        landcover_pixel_size_tuple = landcover_raster_info['pixel_size']
        try:
            landcover_mean_pixel_size = utils.mean_pixel_size_and_area(
                landcover_pixel_size_tuple)[0]
        except ValueError:
            landcover_mean_pixel_size = numpy.min(numpy.absolute(
                landcover_pixel_size_tuple))
            LOGGER.debug(
                'Land Cover Raster has unequal x, y pixel sizes: '
                f'{landcover_pixel_size_tuple}. Using'
                f'{landcover_mean_pixel_size} as the mean pixel size.')
        # create a convolution kernel for the species flight range
        alpha = (
            scenario_variables['alpha_value'][species] /
            landcover_mean_pixel_size)
        kernel_path = os.path.join(
            intermediate_output_dir, _KERNEL_FILE_PATTERN % (
                alpha, file_suffix))

        # to avoid creating duplicate kernel rasters check to see if an
        # adequate kernel task has already been submitted
        try:
            alpha_kernel_raster_task = alpha_kernel_map[kernel_path]
        except:
            alpha_kernel_raster_task = task_graph.add_task(
                task_name=f'decay_kernel_raster_{alpha}',
                func=pygeoprocessing.kernels.exponential_decay_kernel,
                kwargs=dict(
                    target_kernel_path=kernel_path,
                    max_distance=alpha * 5,
                    expected_distance=alpha),
                target_path_list=[kernel_path])
            alpha_kernel_map[kernel_path] = alpha_kernel_raster_task

        # convolve FE with alpha_s
        floral_resources_index_path = os.path.join(
            intermediate_output_dir, _FLORAL_RESOURCES_INDEX_FILE_PATTERN % (
                species, file_suffix))
        floral_resources_index_path_map[species] = floral_resources_index_path

        floral_resources_task = task_graph.add_task(
            task_name=f'convolve_{species}',
            func=pygeoprocessing.convolve_2d,
            args=(
                (local_foraging_effectiveness_path, 1), (kernel_path, 1),
                floral_resources_index_path),
            kwargs={
                'ignore_nodata_and_edges': True,
                'mask_nodata': True,
                'normalize_kernel': False,
                },
            dependent_task_list=[
                alpha_kernel_raster_task, local_foraging_effectiveness_task],
            target_path_list=[floral_resources_index_path])

        floral_resources_index_task_map[species] = floral_resources_task
        # calculate
        # pollinator_supply_index[species] PS(x,s) = FR(x,s) * HN(x,s) * sa(s)
        pollinator_supply_index_path = os.path.join(
            output_dir, _POLLINATOR_SUPPLY_FILE_PATTERN % (
                species, file_suffix))
        pollinator_supply_task = task_graph.add_task(
            task_name=f'calculate_pollinator_supply_{species}',
            func=_calculate_pollinator_supply_index,
            args=(
                scenario_variables['habitat_nesting_index_path'][species],
                floral_resources_index_path,
                scenario_variables['species_abundance'][species],
                pollinator_supply_index_path),
            dependent_task_list=[
                floral_resources_task, habitat_nesting_tasks[species]],
            target_path_list=[pollinator_supply_index_path])

        # calc convolved_PS PS over alpha_s
        convolve_ps_path = os.path.join(
            intermediate_output_dir, _CONVOLVE_PS_FILE_PATH % (
                species, file_suffix))

        convolve_ps_task = task_graph.add_task(
            task_name=f'convolve_ps_{species}',
            func=pygeoprocessing.convolve_2d,
            args=(
                (pollinator_supply_index_path, 1), (kernel_path, 1),
                convolve_ps_path),
            kwargs={
                'ignore_nodata_and_edges': True,
                'mask_nodata': True,
                'normalize_kernel': False,
                },
            dependent_task_list=[
                alpha_kernel_raster_task, pollinator_supply_task],
            target_path_list=[convolve_ps_path])

        for season in scenario_variables['season_list']:
            # calculate pollinator activity as
            # PA(x,s,j)=RA(l(x),j)fa(s,j) convolve(ps, alpha_s)
            foraged_flowers_index_path = (
                scenario_variables['foraged_flowers_index_path'][
                    (species, season)])
            pollinator_abundance_path = os.path.join(
                output_dir, _POLLINATOR_ABUNDANCE_FILE_PATTERN % (
                    species, season, file_suffix))
            pollinator_abundance_task_map[(species, season)] = (
                task_graph.add_task(
                    task_name=f'calculate_poll_abudance_{species}',
                    func=pygeoprocessing.raster_map,
                    kwargs=dict(
                        op=pollinator_supply_op,
                        rasters=[
                            foraged_flowers_index_path,
                            floral_resources_index_path_map[species],
                            convolve_ps_path],
                        target_path=pollinator_abundance_path,
                        target_nodata=_INDEX_NODATA),
                    dependent_task_list=[
                        foraged_flowers_index_task_map[(species, season)],
                        floral_resources_index_task_map[species],
                        convolve_ps_task],
                    target_path_list=[pollinator_abundance_path]))
            pollinator_abundance_path_map[(species, season)] = (
                pollinator_abundance_path)

    # calculate total abundance of all pollinators for each season
    total_pollinator_abundance_task = {}
    for season in scenario_variables['season_list']:
        # total_pollinator_abundance_index[season] PAT(x,j)=sum_s PA(x,s,j)
        total_pollinator_abundance_index_path = os.path.join(
            output_dir, _TOTAL_POLLINATOR_ABUNDANCE_FILE_PATTERN % (
                season, file_suffix))

        pollinator_abundance_season_path_band_list = [
            (pollinator_abundance_path_map[(species, season)], 1)
            for species in scenario_variables['species_list']]

        total_pollinator_abundance_task[season] = task_graph.add_task(
            task_name=f'calculate_poll_abudnce_{species}_{season}',
            func=pygeoprocessing.raster_calculator,
            args=(
                pollinator_abundance_season_path_band_list, _sum_arrays,
                total_pollinator_abundance_index_path, gdal.GDT_Float32,
                _INDEX_NODATA),
            dependent_task_list=[
                pollinator_abundance_task_map[(species, season)]
                for species in scenario_variables['species_list']],
            target_path_list=[total_pollinator_abundance_index_path])

    # next step is farm vector calculation, if no farms then okay to quit
    if farm_vector_path is None:
        task_graph.close()
        task_graph.join()
        return

    # blank raster used for rasterizing all the farm parameters/fields later
    blank_raster_path = os.path.join(
        intermediate_output_dir, _BLANK_RASTER_FILE_PATTERN % file_suffix)
    blank_raster_task = task_graph.add_task(
        task_name='create_blank_raster',
        func=pygeoprocessing.new_raster_from_base,
        args=(
            args['landcover_raster_path'], blank_raster_path,
            gdal.GDT_Float32, [_INDEX_NODATA]),
        kwargs={'fill_value_list': [_INDEX_NODATA]},
        target_path_list=[blank_raster_path])

    farm_pollinator_season_path_list = []
    farm_pollinator_season_task_list = []
    for season in scenario_variables['season_list']:

        half_saturation_raster_path = os.path.join(
            intermediate_output_dir, _HALF_SATURATION_FILE_PATTERN % (
                season, file_suffix))
        half_saturation_task = task_graph.add_task(
            task_name=f'half_saturation_rasterize_{season}',
            func=_rasterize_vector_onto_base,
            args=(
                blank_raster_path, farm_vector_path,
                _HALF_SATURATION_FARM_HEADER, half_saturation_raster_path),
            kwargs={'filter_string': f"{_FARM_SEASON_FIELD}='{season}'"},
            dependent_task_list=[blank_raster_task],
            target_path_list=[half_saturation_raster_path])

        # calc on farm pollinator abundance i.e. FP_season
        farm_pollinator_season_path = os.path.join(
            intermediate_output_dir, _FARM_POLLINATOR_SEASON_FILE_PATTERN % (
                season, file_suffix))
        farm_pollinator_season_task_list.append(task_graph.add_task(
            task_name=f'farm_pollinator_{season}',
            func=pygeoprocessing.raster_map,
            kwargs=dict(
                op=on_farm_pollinator_abundance_op,
                rasters=[
                    half_saturation_raster_path,
                    total_pollinator_abundance_index_path],
                target_path=farm_pollinator_season_path),
            dependent_task_list=[
                half_saturation_task, total_pollinator_abundance_task[season]],
            target_path_list=[farm_pollinator_season_path]))
        farm_pollinator_season_path_list.append(farm_pollinator_season_path)

    # sum farm pollinators
    farm_pollinator_path = os.path.join(
        output_dir, _FARM_POLLINATOR_FILE_PATTERN % file_suffix)
    farm_pollinator_task = task_graph.add_task(
        task_name='sum_farm_pollinators',
        func=pygeoprocessing.raster_calculator,
        args=(
            [(path, 1) for path in farm_pollinator_season_path_list],
            _sum_arrays, farm_pollinator_path, gdal.GDT_Float32,
            _INDEX_NODATA),
        dependent_task_list=farm_pollinator_season_task_list,
        target_path_list=[farm_pollinator_path])

    # rasterize managed pollinators
    managed_pollinator_path = os.path.join(
        intermediate_output_dir,
        _MANAGED_POLLINATOR_FILE_PATTERN % file_suffix)
    managed_pollinator_task = task_graph.add_task(
        task_name='rasterize_managed_pollinators',
        func=_rasterize_vector_onto_base,
        args=(
            blank_raster_path, farm_vector_path, _MANAGED_POLLINATORS_FIELD,
            managed_pollinator_path),
        dependent_task_list=[reproject_farm_task, blank_raster_task],
        target_path_list=[managed_pollinator_path])

    # calculate PYT
    total_pollinator_yield_path = os.path.join(
        output_dir, _TOTAL_POLLINATOR_YIELD_FILE_PATTERN % file_suffix)
    pyt_task = task_graph.add_task(
        task_name='calculate_total_pollinators',
        func=pygeoprocessing.raster_map,
        kwargs=dict(
            op=pyt_op,
            rasters=[managed_pollinator_path, farm_pollinator_path],
            target_path=total_pollinator_yield_path),
        dependent_task_list=[farm_pollinator_task, managed_pollinator_task],
        target_path_list=[total_pollinator_yield_path])

    # calculate PYW
    wild_pollinator_yield_path = os.path.join(
        output_dir, _WILD_POLLINATOR_YIELD_FILE_PATTERN % file_suffix)
    wild_pollinator_task = task_graph.add_task(
        task_name='calcualte_wild_pollinators',
        func=pygeoprocessing.raster_map,
        kwargs=dict(
            op=pyw_op,
            rasters=[managed_pollinator_path, total_pollinator_yield_path],
            target_path=wild_pollinator_yield_path),
        dependent_task_list=[pyt_task, managed_pollinator_task],
        target_path_list=[wild_pollinator_yield_path])

    # aggregate yields across farms
    target_farm_result_path = os.path.join(
        output_dir, _FARM_VECTOR_RESULT_FILE_PATTERN % file_suffix)
    if os.path.exists(target_farm_result_path):
        os.remove(target_farm_result_path)
    reproject_farm_task.join()
    _create_farm_result_vector(
        farm_vector_path, target_farm_result_path)

    # aggregate wild pollinator yield over farm
    wild_pollinator_task.join()
    wild_pollinator_yield_aggregate = pygeoprocessing.zonal_statistics(
        (wild_pollinator_yield_path, 1), target_farm_result_path)

    # aggregate yield over a farm
    pyt_task.join()
    total_farm_results = pygeoprocessing.zonal_statistics(
        (total_pollinator_yield_path, 1), target_farm_result_path)

    # aggregate the pollinator abundance results over the farms
    pollinator_abundance_results = {}
    for season in scenario_variables['season_list']:
        total_pollinator_abundance_index_path = os.path.join(
            output_dir, _TOTAL_POLLINATOR_ABUNDANCE_FILE_PATTERN % (
                season, file_suffix))
        total_pollinator_abundance_task[season].join()
        pollinator_abundance_results[season] = (
            pygeoprocessing.zonal_statistics(
                (total_pollinator_abundance_index_path, 1),
                target_farm_result_path))

    target_farm_vector = gdal.OpenEx(target_farm_result_path, 1)
    target_farm_layer = target_farm_vector.GetLayer()

    # aggregate results per farm
    for farm_feature in target_farm_layer:
        nu = float(farm_feature.GetField(_CROP_POLLINATOR_DEPENDENCE_FIELD))
        fid = farm_feature.GetFID()
        if total_farm_results[fid]['count'] > 0:
            # total pollinator farm yield is 1-*nu(1-tot_pollination_coverage)
            # this is YT from the user's guide (y_tot)
            farm_feature.SetField(
                _TOTAL_FARM_YIELD_FIELD_ID,
                1 - nu * (
                    1 - total_farm_results[fid]['sum'] /
                    float(total_farm_results[fid]['count'])))

            # this is PYW ('pdep_y_w')
            farm_feature.SetField(
                _POLLINATOR_PROPORTION_FARM_YIELD_FIELD_ID,
                (wild_pollinator_yield_aggregate[fid]['sum'] /
                 float(wild_pollinator_yield_aggregate[fid]['count'])))

            # this is YW ('y_wild')
            farm_feature.SetField(
                _WILD_POLLINATOR_FARM_YIELD_FIELD_ID,
                nu * (wild_pollinator_yield_aggregate[fid]['sum'] /
                      float(wild_pollinator_yield_aggregate[fid]['count'])))

            # this is PAT ('p_abund')
            farm_season = farm_feature.GetField(_FARM_SEASON_FIELD)
            farm_feature.SetField(
                _POLLINATOR_ABUNDANCE_FARM_FIELD_ID,
                pollinator_abundance_results[farm_season][fid]['sum'] /
                float(pollinator_abundance_results[farm_season][fid]['count']))

        target_farm_layer.SetFeature(farm_feature)
    target_farm_layer.SyncToDisk()
    target_farm_layer = None
    target_farm_vector = None

    task_graph.close()
    task_graph.join()


def pollinator_supply_op(
        foraged_flowers_array, floral_resources_array,
        convolve_ps_array):
    """raster_map equation: calculate (RA*fa)/FR * convolve(PS)."""
    return numpy.where(
        floral_resources_array == 0, 0,
        foraged_flowers_array / floral_resources_array * convolve_ps_array)

def on_farm_pollinator_abundance_op(h, pat):
    """raster_map equation: return (pat * (1 - h)) / (h * (1 - 2*pat)+pat))"""
    return (pat * (1 - h)) / (h * (1 - 2 * pat) + pat)

# raster_map equation: return min(mp_array+FP_array, 1)
def pyt_op(mp_array, FP_array): return numpy.minimum(mp_array + FP_array, 1)

# raster_map equation: return max(0,PYT_array-mp_array)
def pyw_op(mp_array, PYT_array): return numpy.maximum(PYT_array - mp_array, 0)


def _rasterize_vector_onto_base(
        base_raster_path, base_vector_path, attribute_id,
        target_raster_path, filter_string=None):
    """Rasterize attribute from vector onto a copy of base.

    Args:
        base_raster_path (string): path to a base raster file
        attribute_id (string): id in `base_vector_path` to rasterize.
        target_raster_path (string): a copy of `base_raster_path` with
            `base_vector_path[attribute_id]` rasterized on top.
        filter_string (string): filtering string to select from farm layer

    Returns:
        None.
    """
    base_raster = gdal.OpenEx(base_raster_path, gdal.OF_RASTER)
    raster_driver = gdal.GetDriverByName('GTiff')
    target_raster = raster_driver.CreateCopy(target_raster_path, base_raster)
    base_raster = None

    vector = gdal.OpenEx(base_vector_path)
    layer = vector.GetLayer()

    if filter_string is not None:
        layer.SetAttributeFilter(str(filter_string))
    gdal.RasterizeLayer(
        target_raster, [1], layer,
        options=[f'ATTRIBUTE={attribute_id}'])
    target_raster.FlushCache()
    target_raster = None
    layer = None
    vector = None


def _create_farm_result_vector(
        base_vector_path, target_vector_path):
    """Create a copy of `base_vector_path` and add FID field to it.

    Args:
        base_vector_path (string): path to vector to copy
        target_vector_path (string): path to target vector. This path must
            not already exist. Vector will be created at this path that is
            a copy of the base vector with result fields added:
                pollination._POLLINATOR_ABUNDANCE_FARM_FIELD_ID,
                pollination._TOTAL_FARM_YIELD_FIELD_ID,
                pollination._POLLINATOR_PROPORTION_FARM_YIELD_FIELD_ID,
                pollination._WILD_POLLINATOR_FARM_YIELD_FIELD_ID

    Returns:
        None.

    """
    base_vector = gdal.OpenEx(base_vector_path, gdal.OF_VECTOR)

    driver = gdal.GetDriverByName('ESRI Shapefile')
    target_vector = driver.CreateCopy(target_vector_path, base_vector)
    target_layer = target_vector.GetLayer()

    farm_pollinator_abundance_defn = ogr.FieldDefn(
        _POLLINATOR_ABUNDANCE_FARM_FIELD_ID, ogr.OFTReal)
    farm_pollinator_abundance_defn.SetWidth(25)
    farm_pollinator_abundance_defn.SetPrecision(11)
    target_layer.CreateField(farm_pollinator_abundance_defn)

    total_farm_yield_field_defn = ogr.FieldDefn(
        _TOTAL_FARM_YIELD_FIELD_ID, ogr.OFTReal)
    total_farm_yield_field_defn.SetWidth(25)
    total_farm_yield_field_defn.SetPrecision(11)
    target_layer.CreateField(total_farm_yield_field_defn)

    pol_proportion_farm_yield_field_defn = ogr.FieldDefn(
        _POLLINATOR_PROPORTION_FARM_YIELD_FIELD_ID, ogr.OFTReal)
    pol_proportion_farm_yield_field_defn.SetWidth(25)
    pol_proportion_farm_yield_field_defn.SetPrecision(11)
    target_layer.CreateField(pol_proportion_farm_yield_field_defn)

    wild_pol_farm_yield_field_defn = ogr.FieldDefn(
        _WILD_POLLINATOR_FARM_YIELD_FIELD_ID, ogr.OFTReal)
    wild_pol_farm_yield_field_defn.SetWidth(25)
    wild_pol_farm_yield_field_defn.SetPrecision(11)
    target_layer.CreateField(wild_pol_farm_yield_field_defn)

    target_layer = None
    target_vector.FlushCache()
    target_vector = None


def _parse_scenario_variables(args):
    """Parse out scenario variables from input parameters.

    This function parses through the guild table, biophysical table, and
    farm polygons (if available) to generate

    Parameter:
        args (dict): this is the args dictionary passed in to the `execute`
            function, requires a 'guild_table_path', and
            'landcover_biophysical_table_path' key and optional
            'farm_vector_path' key.

    Returns:
        A dictionary with the keys:
            * season_list (list of string)
            * substrate_list (list of string)
            * species_list (list of string)
            * alpha_value[species] (float)
            * landcover_substrate_index[substrate][landcover] (float)
            * landcover_floral_resources[season][landcover] (float)
            * species_abundance[species] (string->float)
            * species_foraging_activity[(species, season)] (string->float)
            * species_substrate_index[(species, substrate)] (tuple->float)
            * foraging_activity_index[(species, season)] (tuple->float)
    """
    guild_table_path = args['guild_table_path']
    landcover_biophysical_table_path = args['landcover_biophysical_table_path']
    if 'farm_vector_path' in args and args['farm_vector_path'] != '':
        farm_vector_path = args['farm_vector_path']
    else:
        farm_vector_path = None

    guild_df = validation.get_validated_dataframe(
        guild_table_path, **MODEL_SPEC['args']['guild_table_path'])

    LOGGER.info('Checking to make sure guild table has all expected headers')
    for header in _EXPECTED_GUILD_HEADERS:
        matches = re.findall(header, " ".join(guild_df.columns))
        if len(matches) == 0:
            raise ValueError(
                "Expected a header in guild table that matched the pattern "
                f"'{header}' but was unable to find one. Here are all the "
                f"headers from {guild_table_path}: {', '.join(guild_df.columns)}")

    landcover_biophysical_df = validation.get_validated_dataframe(
        landcover_biophysical_table_path,
        **MODEL_SPEC['args']['landcover_biophysical_table_path'])
    biophysical_table_headers = landcover_biophysical_df.columns
    for header in _EXPECTED_BIOPHYSICAL_HEADERS:
        matches = re.findall(header, " ".join(biophysical_table_headers))
        if len(matches) == 0:
            raise ValueError(
                "Expected a header in biophysical table that matched the "
                f"pattern '{header}' but was unable to find one. Here are all "
                f"the headers from {landcover_biophysical_table_path}: "
                f"{', '.join(biophysical_table_headers)}")

    # this dict to dict will map seasons to guild/biophysical headers
    # ex season_to_header['spring']['guilds']
    season_to_header = collections.defaultdict(dict)
    # this dict to dict will map substrate types to guild/biophysical headers
    # ex substrate_to_header['cavity']['biophysical']
    substrate_to_header = collections.defaultdict(dict)
    for header in guild_df.columns:
        match = re.match(_FORAGING_ACTIVITY_RE_PATTERN, header)
        if match:
            season = match.group(1)
            season_to_header[season]['guild'] = match.group()
        match = re.match(_NESTING_SUITABILITY_PATTERN, header)
        if match:
            substrate = match.group(1)
            substrate_to_header[substrate]['guild'] = match.group()

    farm_vector = None
    if farm_vector_path is not None:
        LOGGER.info('Checking that farm polygon has expected headers')
        farm_vector = gdal.OpenEx(farm_vector_path)
        farm_layer = farm_vector.GetLayer()
        if farm_layer.GetGeomType() not in [
                ogr.wkbPolygon, ogr.wkbMultiPolygon]:
            farm_layer = None
            farm_vector = None
            raise ValueError("Farm layer not a polygon type")
        farm_layer_defn = farm_layer.GetLayerDefn()
        farm_headers = [
            farm_layer_defn.GetFieldDefn(i).GetName()
            for i in range(farm_layer_defn.GetFieldCount())]
        for header in _EXPECTED_FARM_HEADERS:
            matches = re.findall(header, " ".join(farm_headers))
            if not matches:
                raise ValueError(
                    f"Missing expected header(s) '{header}' from "
                    f"{farm_vector_path}.\n"
                    f"Got these headers instead: {farm_headers}")

        for header in farm_headers:
            match = re.match(_FARM_FLORAL_RESOURCES_PATTERN, header)
            if match:
                season = match.group(1)
                season_to_header[season]['farm'] = match.group()
            match = re.match(_FARM_NESTING_SUBSTRATE_RE_PATTERN, header)
            if match:
                substrate = match.group(1)
                substrate_to_header[substrate]['farm'] = match.group()

    for header in biophysical_table_headers:
        match = re.match(_FLORAL_RESOURCES_AVAILABLE_PATTERN, header)
        if match:
            season = match.group(1)
            season_to_header[season]['biophysical'] = match.group()
        match = re.match(_NESTING_SUBSTRATE_PATTERN, header)
        if match:
            substrate = match.group(1)
            substrate_to_header[substrate]['biophysical'] = match.group()

    for table_type, lookup_table in itertools.chain(
            season_to_header.items(), substrate_to_header.items()):
        if len(lookup_table) != 3 and farm_vector is not None:
            raise ValueError(
                "Expected a biophysical, guild, and farm entry for "
                f"'{table_type}' but instead found only "
                f"{list(lookup_table.keys())}. Ensure there are "
                f"corresponding entries of '{table_type}' in both the "
                "guilds, biophysical table, and farm fields.")
        elif len(lookup_table) != 2 and farm_vector is None:
            raise ValueError(
                f"Expected a biophysical and guild entry for '{table_type}' "
                f"but instead found only {list(lookup_table.keys())}. "
                "Ensure there are corresponding entries of '{table_type}' in "
                "both the guilds and biophysical table.")

    if farm_vector_path is not None:
        farm_season_set = set()
        for farm_feature in farm_layer:
            farm_season_set.add(farm_feature.GetField(_FARM_SEASON_FIELD))

        if len(farm_season_set.difference(season_to_header)) > 0:
            raise ValueError(
                "Found seasons in farm polygon that were not specified in the "
                "biophysical table: "
                f"{', '.join(farm_season_set.difference(season_to_header))}. "
                f"Expected only these: {', '.join(season_to_header.keys())}")

    result = {}
    # * season_list (list of string)
    result['season_list'] = sorted(season_to_header)
    # * substrate_list (list of string)
    result['substrate_list'] = sorted(substrate_to_header)
    # * species_list (list of string)
    result['species_list'] = sorted(guild_df.index)

    result['alpha_value'] = dict()
    for species in result['species_list']:
        result['alpha_value'][species] = guild_df[_ALPHA_HEADER][species]

    # * species_abundance[species] (string->float)
    total_relative_abundance = guild_df[_RELATIVE_SPECIES_ABUNDANCE_FIELD].sum()
    result['species_abundance'] = {}
    for species in result['species_list']:
        result['species_abundance'][species] = (
            guild_df[_RELATIVE_SPECIES_ABUNDANCE_FIELD][species] /
            total_relative_abundance)

    # map the relative foraging activity of a species during a certain season
    # (species, season)
    result['species_foraging_activity'] = dict()
    for species in result['species_list']:
        total_activity = numpy.sum([
            guild_df[_FORAGING_ACTIVITY_PATTERN % season][species]
            for season in result['season_list']])
        for season in result['season_list']:
            result['species_foraging_activity'][(species, season)] = (
                guild_df[_FORAGING_ACTIVITY_PATTERN % season][species] /
                total_activity)

    # * landcover_substrate_index[substrate][landcover] (float)
    result['landcover_substrate_index'] = collections.defaultdict(dict)
    for landcover_id, row in landcover_biophysical_df.iterrows():
        for substrate in result['substrate_list']:
            substrate_biophysical_header = (
                substrate_to_header[substrate]['biophysical'])
            result['landcover_substrate_index'][substrate][landcover_id] = (
                row[substrate_biophysical_header])

    # * landcover_floral_resources[season][landcover] (float)
    result['landcover_floral_resources'] = collections.defaultdict(dict)
    for landcover_id, row in landcover_biophysical_df.iterrows():
        for season in result['season_list']:
            floral_rources_header = season_to_header[season]['biophysical']
            result['landcover_floral_resources'][season][landcover_id] = (
                row[floral_rources_header])

    # * species_substrate_index[(species, substrate)] (tuple->float)
    result['species_substrate_index'] = collections.defaultdict(dict)
    for species in result['species_list']:
        for substrate in result['substrate_list']:
            substrate_guild_header = substrate_to_header[substrate]['guild']
            result['species_substrate_index'][species][substrate] = (
                guild_df[substrate_guild_header][species])

    # * foraging_activity_index[(species, season)] (tuple->float)
    result['foraging_activity_index'] = {}
    for species in result['species_list']:
        for season in result['season_list']:
            key = (species, season)
            foraging_biophyiscal_header = season_to_header[season]['guild']
            result['foraging_activity_index'][key] = (
                guild_df[foraging_biophyiscal_header][species])

    return result


def _sum_arrays(*array_list):
    """Calculate sum of array_list and account for nodata."""
    valid_mask = numpy.zeros(array_list[0].shape, dtype=bool)
    result = numpy.empty_like(array_list[0])
    result[:] = 0
    for array in array_list:
        local_valid_mask = ~pygeoprocessing.array_equals_nodata(array, _INDEX_NODATA)
        result[local_valid_mask] += array[local_valid_mask]
        valid_mask |= local_valid_mask
    result[~valid_mask] = _INDEX_NODATA
    return result


def _calculate_habitat_nesting_index(
        substrate_path_map, species_substrate_index_map,
        target_habitat_nesting_index_path):
    """Calculate HN(x, s) = max_n(N(x, n) ns(s,n))."""

    substrate_path_list = [
        substrate_path_map[substrate_id]
        for substrate_id in sorted(substrate_path_map)]

    species_substrate_suitability_index_array = numpy.array([
        species_substrate_index_map[substrate_id]
        for substrate_id in sorted(substrate_path_map)]).reshape(
            (len(species_substrate_index_map), 1))

    def max_op(*substrate_index_arrays):
        """Return the max of index_array[n] * ns[n]."""
        return numpy.max(
            numpy.stack([x.flatten() for x in substrate_index_arrays]) *
            species_substrate_suitability_index_array, axis=0
        ).reshape(substrate_index_arrays[0].shape)

    pygeoprocessing.raster_map(
        op=max_op,
        rasters=substrate_path_list,
        target_path=target_habitat_nesting_index_path)


def _multiply_by_scalar(raster_path, scalar, target_path):
    """Multiply a raster by a scalar and write out result."""
    pygeoprocessing.raster_map(
        op=lambda array: array * scalar,
        rasters=[raster_path],
        target_path=target_path,
        target_nodata=_INDEX_NODATA,
    )


def _calculate_pollinator_supply_index(
        habitat_nesting_suitability_path, floral_resources_path,
        species_abundance, target_path):
    """Calculate pollinator supply index..

    Args:
        habitat_nesting_suitability_path (str): path to habitat nesting
            suitability raster
        floral_resources_path (str): path to floral resources raster
        species_abundance (float): species abundance value
        target_path (str): path to write out result raster

    Returns:
        None.
    """
    pygeoprocessing.raster_map(
        op=lambda f_r, h_n: species_abundance * f_r * h_n,
        rasters=[habitat_nesting_suitability_path, floral_resources_path],
        target_path=target_path,
        target_nodata=_INDEX_NODATA
    )


@validation.invest_validator
def validate(args, limit_to=None):
    """Validate args to ensure they conform to `execute`'s contract.

    Args:
        args (dict): dictionary of key(str)/value pairs where keys and
            values are specified in `execute` docstring.
        limit_to (str): (optional) if not None indicates that validation
            should only occur on the args[limit_to] value. The intent that
            individual key validation could be significantly less expensive
            than validating the entire `args` dictionary.

    Returns:
        list of ([invalid key_a, invalid_keyb, ...], 'warning/error message')
            tuples. Where an entry indicates that the invalid keys caused
            the error message in the second part of the tuple. This should
            be an empty list if validation succeeds.
    """
    # Deliberately not validating the interrelationship of the columns between
    # the biophysical table and the guilds table as the model itself already
    # does extensive checking for this.
    return validation.validate(args, MODEL_SPEC['args'])<|MERGE_RESOLUTION|>--- conflicted
+++ resolved
@@ -34,15 +34,7 @@
             ['landcover_raster_path', 'landcover_biophysical_table_path'],
             ['guild_table_path', 'farm_vector_path']
         ],
-<<<<<<< HEAD
-        "hidden": ["n_workers"],
-        "forum_tag": 'pollination',
-        "sampledata": {
-            "filename": "pollination.zip"
-        }
-=======
         "hidden": ["n_workers"]
->>>>>>> 10af95df
     },
     "args": {
         "workspace_dir": spec_utils.WORKSPACE,
