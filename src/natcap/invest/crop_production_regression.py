--- conflicted
+++ resolved
@@ -52,11 +52,7 @@
                         "sunflower", "wheat"
                     }
                 },
-<<<<<<< HEAD
-                "lucode": {"type": "code"}
-=======
                 "lucode": {"type": "integer"}
->>>>>>> 358f9ffe
             },
             "about": (
                 "A CSV table mapping canonical crop names to land use codes "
@@ -98,11 +94,7 @@
                         "[CROP]_regression_yield_table.csv": {
                             "type": "csv",
                             "columns": {
-<<<<<<< HEAD
-                                'climate_bin': {"type": "code"},
-=======
                                 'climate_bin': {"type": "integer"},
->>>>>>> 358f9ffe
                                 'yield_ceiling': {
                                     "type": "number",
                                     "units": u.metric_ton/u.hectare
