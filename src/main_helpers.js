const fs = require('fs');
const os = require('os');
const path = require('path');
const { spawn, execFileSync } = require('child_process');
const { app } = require('electron'); // eslint-disable-line import/no-extraneous-dependencies
const { getLogger } = require('./logger');

const logger = getLogger(__filename.split('/').slice(-1)[0]);
/**
 * Find paths to local invest executeable under dev or production environments.
 *
 * @param {boolean} isDevMode - a boolean designating dev mode or not.
 * @returns {Promise} Resolves array w/ invest binary path & version strings.
 */
export function findInvestBinaries(isDevMode) {
  return new Promise(resolve => {
    // Binding to the invest server binary:
    let investExe;
    const ext = (process.platform === 'win32') ? '.exe' : '';

    // A) look for a local registry of available invest installations
    const investRegistryPath = path.join(
      app.getPath('userData'), 'invest_registry.json'
    );
    if (fs.existsSync(investRegistryPath)) {
      const investRegistry = JSON.parse(fs.readFileSync(investRegistryPath));
      const activeVersion = investRegistry.active;
      investExe = investRegistry.registry[activeVersion].invest;

    // B) check for dev mode and an environment variable from dotenv
    } else if (isDevMode) {
      // If no dotenv vars are set, default to where this project's
      // build process places the binaries.
      investExe = `${process.env.INVEST || 'build/invest/invest'}${ext}`;

    // C) point to binaries included in this app's installation.
    } else {
      const binaryPath = path.join(process.resourcesPath, 'invest');
      investExe = path.join(binaryPath, `invest${ext}`);
    }
    let investVersion;
    try {
      investVersion = execFileSync(investExe, ['--version']);
    } catch (error) {
      logger.error(error);
      throw error;
    }
<<<<<<< HEAD
    logger.info(`Found invest binaries ${investExe}`);
    resolve(investExe);
  }).catch(error => {
    console.log(error.message);
    console.log('InVEST binaries are probably missing.');
=======
    logger.info(`Found invest binaries ${investExe} for version ${investVersion}`);
    resolve([investExe, `${investVersion}`.trim(os.EOL)]);
>>>>>>> 1a33938a
  });
}

/**
 * Spawn a child process running the Python Flask app.
 *
 * @param  {string} investExe - path to executeable that launches flask app.
 * @returns {undefined}
 */
export function createPythonFlaskProcess(investExe) {
  if (investExe) {
    const pythonServerProcess = spawn(
      path.basename(investExe),
      ['serve', '--port', process.env.PORT],
      {
        env: {
          PATH: path.dirname(investExe),
        },
      }
    );

    logger.debug(`Started python process as PID ${pythonServerProcess.pid}`);
    pythonServerProcess.stdout.on('data', (data) => {
      logger.debug(`${data}`);
    });
    pythonServerProcess.stderr.on('data', (data) => {
      logger.debug(`${data}`);
    });
    pythonServerProcess.on('error', (err) => {
      logger.error(err.stack);
      logger.error(
        `The flask app ${investExe} crashed or failed to start
         so this application must be restarted`
      );
      throw err;
    });
    pythonServerProcess.on('close', (code, signal) => {
      logger.debug(`Flask process terminated with code ${code} and signal ${signal}`);
    });
  } else {
    logger.error('no existing invest installations found');
  }
}<|MERGE_RESOLUTION|>--- conflicted
+++ resolved
@@ -45,16 +45,11 @@
       logger.error(error);
       throw error;
     }
-<<<<<<< HEAD
-    logger.info(`Found invest binaries ${investExe}`);
-    resolve(investExe);
+    logger.info(`Found invest binaries ${investExe} for version ${investVersion}`);
+    resolve([investExe, `${investVersion}`.trim(os.EOL)]);
   }).catch(error => {
     console.log(error.message);
     console.log('InVEST binaries are probably missing.');
-=======
-    logger.info(`Found invest binaries ${investExe} for version ${investVersion}`);
-    resolve([investExe, `${investVersion}`.trim(os.EOL)]);
->>>>>>> 1a33938a
   });
 }
 
