# coding=UTF-8
# -*- mode: python -*-
import sys
import os
import itertools
import glob
from PyInstaller.compat import is_win, is_darwin

# Global Variables
current_dir = os.getcwd()  # assume we're building from the project root
block_cipher = None
exename = 'invest'
conda_env = os.environ['CONDA_PREFIX']

if is_win:
    proj_datas = ((os.path.join(conda_env, 'Library/share/proj'), 'proj'))
else:
    proj_datas = ((os.path.join(conda_env, 'share/proj'), 'proj'))

kwargs = {
    'hookspath': [os.path.join(current_dir, 'exe', 'hooks')],
    'excludes': None,
    'pathex': sys.path,
    'runtime_hooks': [os.path.join(current_dir, 'exe', 'hooks', 'rthook.py')],
    'hiddenimports': [
        'natcap',
        'natcap.invest',
        'natcap.invest.ui.launcher',
        'yaml',
        'distutils',
        'distutils.dist',
        'rtree',  # mac builds aren't picking up rtree by default.
        'pkg_resources.py2_warn'
    ],
    'datas': [('qt.conf', '.'), proj_datas],
    'cipher': block_cipher,
}

cli_file = os.path.join(current_dir, 'src', 'natcap', 'invest', 'cli.py')
a = Analysis([cli_file], **kwargs)

# Compress pyc and pyo Files into ZlibArchive Objects
pyz = PYZ(a.pure, a.zipped_data, cipher=block_cipher)

# Create the executable file.
if is_darwin:
    # add rtree, shapely, proj dependency dynamic libraries from conda
    # environment.
    # These libraries are specifically included here because they don't seem to
    # be picked up by the built-in hooks and have been known to interfere with
    # the pyinstaller installation when running on a homebrew-enabled system.
    # See https://github.com/natcap/invest/issues/10.
    a.binaries += [
        (os.path.basename(name), name, 'BINARY') for name in
<<<<<<< HEAD
        itertools.chain(
            glob.glob(os.path.join(conda_env, 'lib/libspatialindex*.dylib')),
            glob.glob(os.path.join(conda_env, 'lib/libgeos*.dylib')),
            glob.glob(os.path.join(conda_env, 'lib/libproj*.dylib')),
        )
    ]


=======
        glob.glob(os.path.join(conda_env, 'lib', 'libspatialindex*.dylib'))]
>>>>>>> 500eb15d
elif is_win:
    # Adapted from
    # https://shanetully.com/2013/08/cross-platform-deployment-of-python-applications-with-pyinstaller/
    # Supposed to gather the mscvr/p DLLs from the local system before
    # packaging.  Skirts the issue of us needing to keep them under version
    # control.
    a.binaries += [
        ('msvcp90.dll', 'C:\\Windows\\System32\\msvcp90.dll', 'BINARY'),
        ('msvcr90.dll', 'C:\\Windows\\System32\\msvcr90.dll', 'BINARY')
    ]

    # add rtree dependency dynamic libraries from conda environment
    a.binaries += [
        (os.path.basename(name), name, 'BINARY') for name in
        glob.glob(os.path.join(conda_env, 'Library/bin/spatialindex*.dll'))]
    # .exe extension is required if we're on windows.
    exename += '.exe'

exe = EXE(
    pyz,
    a.scripts,
    name=exename,
    exclude_binaries=True,
    debug=False,
    strip=False,
    upx=False,
    console=True)

# Collect Files into Distributable Folder/File
dist = COLLECT(
        exe,
        a.binaries,
        a.zipfiles,
        a.datas,
        name="invest",  # name of the output folder
        strip=False,
        upx=False)<|MERGE_RESOLUTION|>--- conflicted
+++ resolved
@@ -52,18 +52,12 @@
     # See https://github.com/natcap/invest/issues/10.
     a.binaries += [
         (os.path.basename(name), name, 'BINARY') for name in
-<<<<<<< HEAD
         itertools.chain(
-            glob.glob(os.path.join(conda_env, 'lib/libspatialindex*.dylib')),
-            glob.glob(os.path.join(conda_env, 'lib/libgeos*.dylib')),
-            glob.glob(os.path.join(conda_env, 'lib/libproj*.dylib')),
+            glob.glob(os.path.join(conda_env, 'lib', 'libspatialindex*.dylib')),
+            glob.glob(os.path.join(conda_env, 'lib', 'libgeos*.dylib')),
+            glob.glob(os.path.join(conda_env, 'lib', 'libproj*.dylib')),
         )
     ]
-
-
-=======
-        glob.glob(os.path.join(conda_env, 'lib', 'libspatialindex*.dylib'))]
->>>>>>> 500eb15d
 elif is_win:
     # Adapted from
     # https://shanetully.com/2013/08/cross-platform-deployment-of-python-applications-with-pyinstaller/
