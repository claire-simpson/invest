--- conflicted
+++ resolved
@@ -1,743 +1,736 @@
-"""Module for Testing DelineateIt."""
-import contextlib
-import logging
-import os
-import queue
-import shutil
-import tempfile
-import unittest
-from unittest import mock
-import pytest
-
-import numpy
-import pygeoprocessing
-import shapely.wkb
-import shapely.wkt
-from osgeo import gdal
-from osgeo import ogr
-from osgeo import osr
-from shapely.geometry import box
-from shapely.geometry import MultiPoint
-from shapely.geometry import Point
-
-gdal.UseExceptions()
-REGRESSION_DATA = os.path.join(
-    os.path.dirname(__file__), '..', 'data', 'invest-test-data',
-    'delineateit')
-
-<<<<<<< HEAD
-# Skipping all compiled model tests temporarily for feature/plugins
-# pytestmark = pytest.mark.skip(
-#         reason="Temporarily ignoring compiled models for feature/plugins")
-
-=======
->>>>>>> 470d012c
-@contextlib.contextmanager
-def capture_logging(logger, level=logging.NOTSET):
-    """Capture logging within a context manager.
-
-    Args:
-        logger (logging.Logger): The logger that should be monitored for
-            log records within the scope of the context manager.
-        level (int): The log level to set for the new handler.  Defaults to
-            ``logging.NOTSET``.
-
-    Yields:
-        log_records (list): A list of logging.LogRecord objects.  This list is
-            yielded early in the execution, and may have logging progressively
-            added to it until the context manager is exited.
-    Returns:
-        ``None``
-    """
-    message_queue = queue.Queue()
-    queuehandler = logging.handlers.QueueHandler(message_queue)
-    queuehandler.setLevel(level)
-    logger.addHandler(queuehandler)
-    log_records = []
-    yield log_records
-    logger.removeHandler(queuehandler)
-
-    # Append log records to the existing log_records list.
-    while True:
-        try:
-            log_records.append(message_queue.get_nowait())
-        except queue.Empty:
-            break
-
-
-class DelineateItTests(unittest.TestCase):
-    """Tests for RouteDEM."""
-
-    def setUp(self):
-        """Overriding setUp function to create temp workspace directory."""
-        # this lets us delete the workspace after its done no matter the
-        # the rest result
-        self.workspace_dir = tempfile.mkdtemp()
-
-    def tearDown(self):
-        """Overriding tearDown function to remove temporary directory."""
-        shutil.rmtree(self.workspace_dir)
-
-    def test_delineateit_willamette(self):
-        """DelineateIt: regression testing full run."""
-        from natcap.invest.delineateit import delineateit
-
-        args = {
-            'dem_path': os.path.join(REGRESSION_DATA, 'input', 'dem.tif'),
-            'outlet_vector_path': os.path.join(
-                REGRESSION_DATA, 'input', 'outlets.shp'),
-            'workspace_dir': self.workspace_dir,
-            'snap_points': True,
-            'snap_distance': '20',
-            'flow_threshold': '500',
-            'results_suffix': 'w',
-            'n_workers': None,  # Trigger error and default to -1
-        }
-        delineateit.execute(args)
-
-        vector = gdal.OpenEx(os.path.join(args['workspace_dir'],
-                                          'watersheds_w.gpkg'), gdal.OF_VECTOR)
-        layer = vector.GetLayer('watersheds_w')  # includes suffix
-        self.assertEqual(layer.GetFeatureCount(), 3)
-
-        expected_areas_by_id = {
-            1: 143631000.0,
-            2: 474300.0,
-            3: 3247200.0,
-        }
-        expected_ws_ids_by_id = {
-            1: 2,
-            2: 1,
-            3: 0
-        }
-        for feature in layer:
-            geom = feature.GetGeometryRef()
-            id_value = feature.GetField('id')
-            self.assertEqual(
-                feature.GetField('ws_id'), expected_ws_ids_by_id[id_value])
-            self.assertAlmostEqual(
-                geom.Area(), expected_areas_by_id[id_value], delta=1e-4)
-
-    def test_delineateit_willamette_detect_pour_points(self):
-        """DelineateIt: regression testing full run with pour point detection."""
-        from natcap.invest.delineateit import delineateit
-
-        args = {
-            'dem_path': os.path.join(REGRESSION_DATA, 'input', 'dem.tif'),
-            'outlet_vector_path': os.path.join(
-                REGRESSION_DATA, 'input', 'outlets.shp'),
-            'workspace_dir': self.workspace_dir,
-            'detect_pour_points': True,
-            'results_suffix': 'w',
-            'n_workers': None,  # Trigger error and default to -1
-        }
-        delineateit.execute(args)
-
-        vector = gdal.OpenEx(os.path.join(args['workspace_dir'],
-                                          'watersheds_w.gpkg'), gdal.OF_VECTOR)
-        layer = vector.GetLayer('watersheds_w')  # includes suffix
-        self.assertEqual(layer.GetFeatureCount(), 102)
-
-        # Assert that every valid pixel is covered by a watershed.
-        n_pixels = 0
-        raster_info = pygeoprocessing.get_raster_info(args['dem_path'])
-        pixel_x, pixel_y = raster_info['pixel_size']
-        pixel_area = abs(pixel_x * pixel_y)
-        nodata = raster_info['nodata'][0]
-        for _, block in pygeoprocessing.iterblocks((args['dem_path'], 1)):
-            n_pixels += len(block[~numpy.isclose(block, nodata)])
-
-        valid_pixel_area = n_pixels * pixel_area
-
-        total_area = 0
-        for feature in layer:
-            geom = feature.GetGeometryRef()
-            total_area += geom.Area()
-
-        self.assertAlmostEqual(valid_pixel_area, total_area, 4)
-
-    def test_delineateit_validate(self):
-        """DelineateIt: test validation function."""
-        from natcap.invest import validation
-        from natcap.invest.delineateit import delineateit
-        missing_keys = {}
-        validation_warnings = delineateit.validate(missing_keys)
-        self.assertEqual(len(validation_warnings), 1)
-        self.assertEqual(['dem_path', 'outlet_vector_path', 'workspace_dir'],
-                         validation_warnings[0][0])
-
-        missing_values_args = {
-            'workspace_dir': '',
-            'dem_path': None,
-            'outlet_vector_path': '',
-            'snap_points': False,
-            'detect_pour_points': True
-        }
-        validation_warnings = delineateit.validate(missing_values_args)
-        self.assertEqual(len(validation_warnings), 1)
-        self.assertEqual(validation_warnings[0][1], validation.MESSAGES['MISSING_VALUE'])
-
-        file_not_found_args = {
-            'workspace_dir': os.path.join(self.workspace_dir),
-            'dem_path': os.path.join(self.workspace_dir, 'dem-not-here.tif'),
-            'outlet_vector_path': os.path.join(self.workspace_dir,
-                                               'outlets-not-here.shp'),
-            'snap_points': False,
-        }
-        validation_warnings = delineateit.validate(file_not_found_args)
-        self.assertEqual(
-            validation_warnings,
-            [(['dem_path'], validation.MESSAGES['FILE_NOT_FOUND']),
-             (['outlet_vector_path'], validation.MESSAGES['FILE_NOT_FOUND'])])
-
-        bad_spatial_files_args = {
-            'workspace_dir': self.workspace_dir,
-            'dem_path': os.path.join(self.workspace_dir, 'dem-not-here.tif'),
-            'outlet_vector_path': os.path.join(self.workspace_dir,
-                                               'outlets-not-here.shp'),
-            # Also testing point snapping args
-            'snap_points': True,
-            'flow_threshold': -1,
-            'snap_distance': 'fooooo',
-        }
-        for key in ('dem_path', 'outlet_vector_path'):
-            with open(bad_spatial_files_args[key], 'w') as spatial_file:
-                spatial_file.write('not a spatial file')
-
-        validation_warnings = delineateit.validate(bad_spatial_files_args)
-        self.assertEqual(
-            validation_warnings,
-            [(['dem_path'], validation.MESSAGES['NOT_GDAL_RASTER']),
-             (['flow_threshold'], validation.MESSAGES['INVALID_VALUE'].format(
-                condition='value >= 0')),
-             (['outlet_vector_path'], validation.MESSAGES['NOT_GDAL_VECTOR']),
-             (['snap_distance'], (
-                validation.MESSAGES['NOT_A_NUMBER'].format(
-                    value=bad_spatial_files_args['snap_distance'])))])
-
-    def test_point_snapping(self):
-        """DelineateIt: test point snapping."""
-        from natcap.invest.delineateit import delineateit
-
-        srs = osr.SpatialReference()
-        srs.ImportFromEPSG(32731)  # WGS84/UTM zone 31s
-        wkt = srs.ExportToWkt()
-
-        # need stream layer, points
-        stream_matrix = numpy.array(
-            [[0, 1, 0, 0, 0, 0],
-             [0, 1, 0, 0, 0, 0],
-             [0, 1, 0, 0, 0, 0],
-             [0, 1, 0, 0, 0, 0],
-             [0, 1, 1, 1, 1, 1],
-             [0, 1, 0, 0, 0, 0],
-             [0, 1, 0, 0, 0, 0]], dtype=numpy.int8)
-        stream_raster_path = os.path.join(self.workspace_dir, 'streams.tif')
-        flow_accum_array = numpy.array(
-            [[1, 5, 1, 1, 1, 1],
-             [1, 5, 1, 1, 1, 1],
-             [1, 5, 1, 1, 1, 1],
-             [1, 5, 1, 1, 1, 1],
-             [1, 5, 5, 5, 5, 5],
-             [1, 5, 1, 1, 1, 1],
-             [1, 5, 1, 1, 1, 1]], dtype=numpy.int8)
-        flow_accum_path = os.path.join(self.workspace_dir, 'flow_accum.tif')
-        # byte datatype
-        pygeoprocessing.numpy_array_to_raster(
-            stream_matrix, 255, (2, -2), (2, -2), wkt, stream_raster_path)
-        pygeoprocessing.numpy_array_to_raster(
-            flow_accum_array, 255, (2, -2), (2, -2), wkt, flow_accum_path)
-
-        source_points_path = os.path.join(self.workspace_dir,
-                                          'source_features.geojson')
-        source_features = [
-            Point(-1, -1),  # off the edge of the stream raster.
-            Point(3, -5),
-            Point(7, -9),
-            Point(13, -5),
-            MultiPoint([(13, -5)]),
-            box(-2, -2, -1, -1),  # Off the edge
-        ]
-        fields = {'foo': ogr.OFTInteger, 'bar': ogr.OFTString}
-        attributes = [
-            {'foo': 0, 'bar': '0.1'},
-            {'foo': 1, 'bar': '1.1'},
-            {'foo': 2, 'bar': '2.1'},
-            {'foo': 3, 'bar': '3.1'},
-            {'foo': 3, 'bar': '3.1'},  # intentional duplicate fields
-            {'foo': 4, 'bar': '4.1'}]
-        pygeoprocessing.shapely_geometry_to_vector(
-            source_features, source_points_path, wkt, 'GeoJSON',
-            fields=fields, attribute_list=attributes,
-            ogr_geom_type=ogr.wkbUnknown)
-
-        snapped_points_path = os.path.join(self.workspace_dir,
-                                           'snapped_points.gpkg')
-
-        snap_distance = -1
-        with self.assertRaises(ValueError) as cm:
-            delineateit.snap_points_to_nearest_stream(
-                source_points_path, stream_raster_path, flow_accum_path,
-                snap_distance, snapped_points_path)
-        self.assertTrue('must be >= 0' in str(cm.exception))
-
-        snap_distance = 10  # large enough to get multiple streams per point.
-        delineateit.snap_points_to_nearest_stream(
-            source_points_path, stream_raster_path, flow_accum_path,
-            snap_distance, snapped_points_path)
-
-        snapped_points_vector = gdal.OpenEx(snapped_points_path,
-                                            gdal.OF_VECTOR)
-        snapped_points_layer = snapped_points_vector.GetLayer()
-
-        # snapped layer will include 4 valid points and 1 polygon.
-        self.assertEqual(5, snapped_points_layer.GetFeatureCount())
-
-        expected_geometries_and_fields = [
-            (Point(5, -5), {'foo': 1, 'bar': '1.1'}),
-            (Point(5, -9), {'foo': 2, 'bar': '2.1'}),
-            (Point(13, -11), {'foo': 3, 'bar': '3.1'}),
-            (Point(13, -11), {'foo': 3, 'bar': '3.1'}),  # Multipoint now point
-            (box(-2, -2, -1, -1), {'foo': 4, 'bar': '4.1'}),  # unchanged
-        ]
-        for feature, (expected_geom, expected_fields) in zip(
-                snapped_points_layer, expected_geometries_and_fields):
-            shapely_feature = shapely.wkb.loads(
-                bytes(feature.GetGeometryRef().ExportToWkb()))
-
-            self.assertTrue(shapely_feature.equals(expected_geom))
-            self.assertEqual(expected_fields, feature.items())
-
-    def test_point_snapping_multipoint(self):
-        """DelineateIt: test multi-point snapping."""
-        from natcap.invest.delineateit import delineateit
-
-        srs = osr.SpatialReference()
-        srs.ImportFromEPSG(32731)  # WGS84/UTM zone 31s
-        wkt = srs.ExportToWkt()
-
-        # need stream layer, points
-        stream_matrix = numpy.array(
-            [[0, 1, 0, 0, 0, 0],
-             [0, 1, 0, 0, 0, 0],
-             [0, 1, 0, 0, 0, 0],
-             [0, 1, 0, 0, 0, 0],
-             [0, 1, 1, 1, 1, 1],
-             [0, 1, 0, 0, 0, 0],
-             [0, 1, 0, 0, 0, 0]], dtype=numpy.int8)
-        stream_raster_path = os.path.join(self.workspace_dir, 'streams.tif')
-        flow_accum_array = numpy.array(
-            [[1, 5, 1, 1, 1, 1],
-             [1, 5, 1, 1, 1, 1],
-             [1, 5, 1, 1, 1, 1],
-             [1, 5, 1, 1, 1, 1],
-             [1, 5, 5, 5, 5, 5],
-             [1, 5, 1, 1, 1, 1],
-             [1, 5, 1, 1, 1, 1]], dtype=numpy.int8)
-        flow_accum_path = os.path.join(self.workspace_dir, 'flow_accum.tif')
-        # byte datatype
-        pygeoprocessing.numpy_array_to_raster(
-            stream_matrix, 255, (2, -2), (2, -2), wkt, stream_raster_path)
-        pygeoprocessing.numpy_array_to_raster(
-            flow_accum_array, 255, (2, -2), (2, -2), wkt, flow_accum_path)
-
-        source_points_path = os.path.join(self.workspace_dir,
-                                          'source_features.gpkg')
-        gpkg_driver = gdal.GetDriverByName('GPKG')
-        points_vector = gpkg_driver.Create(
-            source_points_path, 0, 0, 0, gdal.GDT_Unknown)
-        layer_name = os.path.splitext(os.path.basename(source_points_path))[0]
-        points_layer = points_vector.CreateLayer(layer_name,
-                                                 points_vector.GetSpatialRef(),
-                                                 ogr.wkbUnknown)
-        # Create a bunch of points for the various OGR multipoint types and
-        # make sure that they are all snapped to exactly the same place.
-        points_layer.StartTransaction()
-        for multipoint_type in (ogr.wkbMultiPoint, ogr.wkbMultiPointM,
-                                ogr.wkbMultiPointZM, ogr.wkbMultiPoint25D):
-            new_feature = ogr.Feature(points_layer.GetLayerDefn())
-            new_geom = ogr.Geometry(multipoint_type)
-            component_point = ogr.Geometry(ogr.wkbPoint)
-            component_point.AddPoint(3, -5)
-            new_geom.AddGeometry(component_point)
-            new_feature.SetGeometry(new_geom)
-            points_layer.CreateFeature(new_feature)
-
-        # Verify point snapping will run if we give it empty multipoints.
-        for point_type in (ogr.wkbPoint, ogr.wkbMultiPoint):
-            new_feature = ogr.Feature(points_layer.GetLayerDefn())
-            new_geom = ogr.Geometry(point_type)
-            new_feature.SetGeometry(new_geom)
-            points_layer.CreateFeature(new_feature)
-
-        points_layer.CommitTransaction()
-
-        snapped_points_path = os.path.join(self.workspace_dir,
-                                           'snapped_points.gpkg')
-        snap_distance = 10  # large enough to get multiple streams per point.
-        delineateit.snap_points_to_nearest_stream(
-            source_points_path, stream_raster_path, flow_accum_path,
-            snap_distance, snapped_points_path)
-
-        try:
-            snapped_points_vector = gdal.OpenEx(snapped_points_path,
-                                                gdal.OF_VECTOR)
-            snapped_points_layer = snapped_points_vector.GetLayer()
-
-            # All 4 multipoints should have been snapped to the same place and
-            # should all be Point geometries.
-            self.assertEqual(4, snapped_points_layer.GetFeatureCount())
-            expected_feature = shapely.geometry.Point(5, -5)
-            for feature in snapped_points_layer:
-                shapely_feature = shapely.wkb.loads(
-                    bytes(feature.GetGeometryRef().ExportToWkb()))
-                self.assertTrue(shapely_feature.equals(expected_feature))
-        finally:
-            snapped_points_layer = None
-            snapped_points_vector = None
-
-    def test_point_snapping_break_ties(self):
-        """DelineateIt: distance ties are broken using flow accumulation."""
-        from natcap.invest.delineateit import delineateit
-
-        srs = osr.SpatialReference()
-        srs.ImportFromEPSG(32731)  # WGS84/UTM zone 31s
-        wkt = srs.ExportToWkt()
-
-        # need stream layer, points
-        stream_matrix = numpy.array(
-            [[0, 1, 0, 0, 0, 0],
-             [0, 1, 0, 0, 0, 0],
-             [0, 1, 0, 0, 0, 0],
-             [0, 1, 0, 0, 0, 0],
-             [0, 1, 1, 1, 1, 1],
-             [0, 1, 0, 0, 0, 0],
-             [0, 1, 0, 0, 0, 0]], dtype=numpy.int8)
-        stream_raster_path = os.path.join(self.workspace_dir, 'streams.tif')
-        flow_accum_array = numpy.array(
-            [[1, 5, 1, 1, 1, 1],
-             [1, 5, 1, 1, 1, 1],
-             [1, 5, 1, 1, 1, 1],
-             [1, 5, 1, 1, 1, 1],
-             [1, 5, 9, 9, 9, 9],
-             [1, 4, 1, 1, 1, 1],
-             [1, 4, 1, 1, 1, 1]], dtype=numpy.int8)
-        flow_accum_path = os.path.join(self.workspace_dir, 'flow_accum.tif')
-        pygeoprocessing.numpy_array_to_raster(
-            stream_matrix, 255, (2, -2), (2, -2), wkt, stream_raster_path)
-        pygeoprocessing.numpy_array_to_raster(
-            flow_accum_array, -1, (2, -2), (2, -2), wkt, flow_accum_path)
-
-        source_points_path = os.path.join(self.workspace_dir,
-                                          'source_features.geojson')
-        source_features = [Point(9, -7)]  # equidistant from two streams
-        pygeoprocessing.shapely_geometry_to_vector(
-            source_features, source_points_path, wkt, 'GeoJSON',
-            ogr_geom_type=ogr.wkbUnknown)
-
-        snapped_points_path = os.path.join(self.workspace_dir,
-                                           'snapped_points.gpkg')
-
-        snap_distance = 10  # large enough to get multiple streams per point.
-        delineateit.snap_points_to_nearest_stream(
-            source_points_path, stream_raster_path, flow_accum_path,
-            snap_distance, snapped_points_path)
-
-        snapped_points_vector = gdal.OpenEx(snapped_points_path,
-                                            gdal.OF_VECTOR)
-        snapped_points_layer = snapped_points_vector.GetLayer()
-
-        # should snap to stream point [4, 3] in the array above
-        # if not considering flow accumulation, it would snap to the
-        # nearest stream point found first in the array, at [2, 1]
-        points = [
-            shapely.wkb.loads(bytes(feature.GetGeometryRef().ExportToWkb()))
-            for feature in snapped_points_layer]
-        self.assertEqual(len(points), 1)
-        self.assertEqual((points[0].x, points[0].y), (9, -11))
-
-    def test_preprocess_geometries(self):
-        """DelineateIt: Check that we can reasonably repair geometries."""
-        from natcap.invest.delineateit import delineateit
-        srs = osr.SpatialReference()
-        srs.ImportFromEPSG(32731)  # WGS84/UTM zone 31s
-        projection_wkt = srs.ExportToWkt()
-
-        dem_matrix = numpy.array(
-            [[0, 1, 0, 0, 0, 0],
-             [0, 1, 0, 0, 0, 0],
-             [0, 1, 0, 0, 0, 0],
-             [0, 1, 0, 0, 0, 0],
-             [0, 1, 1, 1, 1, 1],
-             [0, 1, 0, 0, 0, 0],
-             [0, 1, 0, 0, 0, 0]], dtype=numpy.int8)
-        dem_raster_path = os.path.join(self.workspace_dir, 'dem.tif')
-        # byte datatype
-        pygeoprocessing.numpy_array_to_raster(
-            dem_matrix, 255, (2, -2), (2, -2), projection_wkt,
-            dem_raster_path)
-
-        # empty geometry
-        invalid_geometry = ogr.CreateGeometryFromWkt('POLYGON EMPTY')
-        self.assertTrue(invalid_geometry.IsEmpty())
-
-        # point outside of the DEM bbox
-        invalid_point = ogr.CreateGeometryFromWkt('POINT (-100 -100)')
-
-        # line intersects the DEM but is not contained by it
-        valid_line = ogr.CreateGeometryFromWkt(
-            'LINESTRING (-100 100, 100 -100)')
-
-        # invalid polygon could fixed by buffering by 0
-        invalid_bowtie_polygon = ogr.CreateGeometryFromWkt(
-            'POLYGON ((2 -2, 6 -2, 2 -6, 6 -6, 2 -2))')
-        self.assertFalse(invalid_bowtie_polygon.IsValid())
-
-        # Bowtie polygon with vertex in the middle, could be fixed
-        # by buffering by 0
-        invalid_alt_bowtie_polygon = ogr.CreateGeometryFromWkt(
-            'POLYGON ((2 -2, 6 -2, 4 -4, 6 -6, 2 -6, 4 -4, 2 -2))')
-        self.assertFalse(invalid_alt_bowtie_polygon.IsValid())
-
-        # invalid polygon could be fixed by closing rings
-        invalid_open_ring_polygon = ogr.CreateGeometryFromWkt(
-            'POLYGON ((2 -2, 6 -2, 6 -6, 2 -6))')
-        self.assertFalse(invalid_open_ring_polygon.IsValid())
-
-        gpkg_driver = gdal.GetDriverByName('GPKG')
-        outflow_vector_path = os.path.join(self.workspace_dir, 'vector.gpkg')
-        outflow_vector = gpkg_driver.Create(
-            outflow_vector_path, 0, 0, 0, gdal.GDT_Unknown)
-        outflow_layer = outflow_vector.CreateLayer(
-            'outflow_layer', srs, ogr.wkbUnknown)
-        outflow_layer.CreateField(ogr.FieldDefn('geom_id', ogr.OFTInteger))
-        outflow_layer.CreateField(ogr.FieldDefn('ws_id', ogr.OFTInteger))
-
-        outflow_layer.StartTransaction()
-        for index, geometry in enumerate((invalid_geometry,
-                                          invalid_point,
-                                          valid_line,
-                                          invalid_bowtie_polygon,
-                                          invalid_alt_bowtie_polygon,
-                                          invalid_open_ring_polygon)):
-            if geometry is None:
-                self.fail('Geometry could not be created')
-
-            outflow_feature = ogr.Feature(outflow_layer.GetLayerDefn())
-            outflow_feature.SetField('geom_id', index)
-
-            # We'll be overwriting these values with actual WS_IDs
-            outflow_feature.SetField('ws_id', index*100)
-
-            outflow_feature.SetGeometry(geometry)
-            outflow_layer.CreateFeature(outflow_feature)
-        outflow_layer.CommitTransaction()
-
-        self.assertEqual(outflow_layer.GetFeatureCount(), 6)
-        outflow_layer = None
-        outflow_vector = None
-
-        target_vector_path = os.path.join(
-            self.workspace_dir, 'checked_geometries.gpkg')
-        with self.assertRaises(ValueError) as cm:
-            delineateit.preprocess_geometries(
-                outflow_vector_path, dem_raster_path, target_vector_path,
-                skip_invalid_geometry=False
-            )
-        self.assertTrue('is invalid' in str(cm.exception))
-
-        # The only messages we care about for this test are WARNINGs
-        logger = logging.getLogger('natcap.invest.delineateit.delineateit')
-        with capture_logging(logger, logging.WARNING) as log_records:
-            delineateit.preprocess_geometries(
-                outflow_vector_path, dem_raster_path, target_vector_path,
-                skip_invalid_geometry=True
-            )
-        self.assertEqual(len(log_records), 6)
-        self.assertEqual(
-            log_records[0].msg,
-            delineateit._WS_ID_OVERWRITE_WARNING.format(
-                layer_name='outflow_layer',
-                vector_basename=os.path.basename(outflow_vector_path))
-        )
-
-        # I only expect to see 1 feature in the output layer, as there's only 1
-        # valid geometry.
-        expected_geom_areas = {
-            2: 0,
-        }
-
-        target_vector = gdal.OpenEx(target_vector_path, gdal.OF_VECTOR)
-        target_layer = target_vector.GetLayer()
-        self.assertEqual(
-            target_layer.GetFeatureCount(), len(expected_geom_areas))
-
-        expected_ws_ids = [0]  # only 1 valid feature, so we start at 0
-        for ws_id, feature in zip(expected_ws_ids, target_layer):
-            geom = feature.GetGeometryRef()
-            self.assertAlmostEqual(
-                geom.Area(), expected_geom_areas[feature.GetField('geom_id')])
-            self.assertEqual(feature.GetField('ws_id'), ws_id)
-
-        target_layer = None
-        target_vector = None
-
-    def test_preprocess_geometries_added_ws_id(self):
-        """DelineateIt: Check that we add field ws_id when preprocessing."""
-        from natcap.invest.delineateit import delineateit
-
-        srs = osr.SpatialReference()
-        srs.ImportFromEPSG(32731)  # WGS84/UTM zone 31s
-        projection_wkt = srs.ExportToWkt()
-
-        dem_matrix = numpy.array(
-            [[0, 1, 0, 0, 0, 0],
-             [0, 1, 0, 0, 0, 0],
-             [0, 1, 0, 0, 0, 0],
-             [0, 1, 0, 0, 0, 0],
-             [0, 1, 1, 1, 1, 1],
-             [0, 1, 0, 0, 0, 0],
-             [0, 1, 0, 0, 0, 0]], dtype=numpy.int8)
-        dem_raster_path = os.path.join(self.workspace_dir, 'dem.tif')
-        # byte datatype
-        pygeoprocessing.numpy_array_to_raster(
-            dem_matrix, 255, (2, -2), (2, -2), projection_wkt,
-            dem_raster_path)
-
-        source_features = [Point(9, -7), Point(10, -3)]
-        source_points_path = os.path.join(self.workspace_dir, 'source.geojson')
-
-        pygeoprocessing.shapely_geometry_to_vector(
-            source_features, source_points_path, projection_wkt, 'GeoJSON',
-            ogr_geom_type=ogr.wkbUnknown)
-
-        target_vector_path = os.path.join(self.workspace_dir, 'preprocessed.gpkg')
-        delineateit.preprocess_geometries(
-            source_points_path, dem_raster_path, target_vector_path,
-            skip_invalid_geometry=False)
-
-        target_vector = gdal.OpenEx(target_vector_path)
-        target_layer = target_vector.GetLayer()
-        self.assertEqual(target_layer.GetFeatureCount(), 2)
-
-        try:
-            for expected_ws_id, feature in zip([0, 1], target_layer):
-                self.assertEqual(feature.GetField('ws_id'), expected_ws_id)
-        finally:
-            target_layer = None
-            target_vector = None
-
-    def test_detect_pour_points(self):
-        """DelineateIt: low-level test for pour point detection."""
-        from natcap.invest.delineateit import delineateit
-
-        # create a flow direction raster from the sample DEM
-        flow_dir_path = os.path.join(
-            REGRESSION_DATA, 'input/flow_dir_gura.tif')
-        output_path = os.path.join(self.workspace_dir, 'point_vector.gpkg')
-
-        delineateit.detect_pour_points((flow_dir_path, 1), output_path)
-
-        vector = gdal.OpenEx(output_path, gdal.OF_VECTOR)
-        layer = vector.GetLayer()
-
-        points = []
-        ws_ids = []
-        for feature in layer:
-            geom = feature.GetGeometryRef()
-            x, y, _ = geom.GetPoint()
-            points.append((x, y))
-            ws_ids.append(feature.GetField('ws_id'))
-        points.sort()
-
-        expected_points = [
-            (277713.1562500205, 9941874.499999935),
-            (277713.1562500205, 9941859.499999935)]
-
-        self.assertTrue(numpy.isclose(points[0][0], expected_points[0][0]))
-        self.assertTrue(numpy.isclose(points[0][1], expected_points[0][1]))
-        self.assertTrue(numpy.isclose(points[1][0], expected_points[1][0]))
-        self.assertTrue(numpy.isclose(points[1][1], expected_points[1][1]))
-        self.assertEqual(ws_ids, [0, 1])
-
-    def test_calculate_pour_point_array(self):
-        """DelineateIt: Extract pour points."""
-        from natcap.invest.delineateit import delineateit
-        from natcap.invest.delineateit import delineateit_core
-
-        a = 100  # nodata value
-
-        # at this point the flow direction array will already have been
-        # buffered with a border of nodata
-        flow_dir_array = numpy.array([
-            [7, 7, 7, 5],
-            [6, 6, 6, 4],
-            [0, 1, a, 0],
-            [a, 2, 3, 4]
-        ], dtype=numpy.intc)
-
-        # top, left, bottom, right
-        edges = numpy.array([1, 1, 0, 0], dtype=numpy.intc)
-
-        expected_pour_points = {(6.25, 5.25)}
-
-        output = delineateit_core.calculate_pour_point_array(
-            flow_dir_array,
-            edges,
-            nodata=a,
-            offset=(0, 0),
-            origin=(5, 3),
-            pixel_size=(0.5, 1.5))
-
-        self.assertTrue(numpy.array_equal(
-            output,
-            expected_pour_points))
-
-    def test_find_pour_points_by_block(self):
-        """DelineateIt: test pour point detection against block edges."""
-        from natcap.invest.delineateit import delineateit
-
-        a = 100  # nodata value
-        flow_dir_array = numpy.array([
-            [0, 0, 0, 0, 7, 7, 7, 1, 6, 6],
-            [2, 3, 4, 5, 6, 7, 0, 1, 1, 2],
-            [2, 2, 2, 2, 0, a, a, 3, 3, a],
-            [2, 1, 1, 1, 2, 6, 4, 1, a, a],
-            [1, 1, 0, 0, 0, 0, a, a, a, a]
-        ], dtype=numpy.int8)
-
-        srs = osr.SpatialReference()
-        srs.ImportFromEPSG(3157)
-        projection_wkt = srs.ExportToWkt()
-
-        raster_path = os.path.join(self.workspace_dir, 'small_raster.tif')
-        pygeoprocessing.numpy_array_to_raster(
-            flow_dir_array,
-            a,
-            (1, 1),
-            (0, 0),
-            projection_wkt,
-            raster_path
-        )
-
-        expected_pour_points = {(7.5, 0.5), (5.5, 1.5), (4.5, 2.5), (5.5, 4.5)}
-
-        # Mock iterblocks so that we can test with an array smaller than 128x128
-        # to make sure that the algorithm gets pour points on block edges e.g.
-        # flow_dir_array[2, 4]
-        def mock_iterblocks(*args, **kwargs):
-            xoffs = [0, 4, 8]
-            win_xsizes = [4, 4, 2]
-            for xoff, win_xsize in zip(xoffs, win_xsizes):
-                yield {
-                    'xoff': xoff,
-                    'yoff': 0,
-                    'win_xsize': win_xsize,
-                    'win_ysize': 5}
-
-        with mock.patch(
-            'natcap.invest.delineateit.delineateit.pygeoprocessing.iterblocks',
-                mock_iterblocks):
-            pour_points = delineateit._find_raster_pour_points(
-                (raster_path, 1))
-            self.assertEqual(pour_points, expected_pour_points)
+"""Module for Testing DelineateIt."""
+import contextlib
+import logging
+import os
+import queue
+import shutil
+import tempfile
+import unittest
+from unittest import mock
+import pytest
+
+import numpy
+import pygeoprocessing
+import shapely.wkb
+import shapely.wkt
+from osgeo import gdal
+from osgeo import ogr
+from osgeo import osr
+from shapely.geometry import box
+from shapely.geometry import MultiPoint
+from shapely.geometry import Point
+
+gdal.UseExceptions()
+REGRESSION_DATA = os.path.join(
+    os.path.dirname(__file__), '..', 'data', 'invest-test-data',
+    'delineateit')
+
+@contextlib.contextmanager
+def capture_logging(logger, level=logging.NOTSET):
+    """Capture logging within a context manager.
+
+    Args:
+        logger (logging.Logger): The logger that should be monitored for
+            log records within the scope of the context manager.
+        level (int): The log level to set for the new handler.  Defaults to
+            ``logging.NOTSET``.
+
+    Yields:
+        log_records (list): A list of logging.LogRecord objects.  This list is
+            yielded early in the execution, and may have logging progressively
+            added to it until the context manager is exited.
+    Returns:
+        ``None``
+    """
+    message_queue = queue.Queue()
+    queuehandler = logging.handlers.QueueHandler(message_queue)
+    queuehandler.setLevel(level)
+    logger.addHandler(queuehandler)
+    log_records = []
+    yield log_records
+    logger.removeHandler(queuehandler)
+
+    # Append log records to the existing log_records list.
+    while True:
+        try:
+            log_records.append(message_queue.get_nowait())
+        except queue.Empty:
+            break
+
+
+class DelineateItTests(unittest.TestCase):
+    """Tests for RouteDEM."""
+
+    def setUp(self):
+        """Overriding setUp function to create temp workspace directory."""
+        # this lets us delete the workspace after its done no matter the
+        # the rest result
+        self.workspace_dir = tempfile.mkdtemp()
+
+    def tearDown(self):
+        """Overriding tearDown function to remove temporary directory."""
+        shutil.rmtree(self.workspace_dir)
+
+    def test_delineateit_willamette(self):
+        """DelineateIt: regression testing full run."""
+        from natcap.invest.delineateit import delineateit
+
+        args = {
+            'dem_path': os.path.join(REGRESSION_DATA, 'input', 'dem.tif'),
+            'outlet_vector_path': os.path.join(
+                REGRESSION_DATA, 'input', 'outlets.shp'),
+            'workspace_dir': self.workspace_dir,
+            'snap_points': True,
+            'snap_distance': '20',
+            'flow_threshold': '500',
+            'results_suffix': 'w',
+            'n_workers': None,  # Trigger error and default to -1
+        }
+        delineateit.execute(args)
+
+        vector = gdal.OpenEx(os.path.join(args['workspace_dir'],
+                                          'watersheds_w.gpkg'), gdal.OF_VECTOR)
+        layer = vector.GetLayer('watersheds_w')  # includes suffix
+        self.assertEqual(layer.GetFeatureCount(), 3)
+
+        expected_areas_by_id = {
+            1: 143631000.0,
+            2: 474300.0,
+            3: 3247200.0,
+        }
+        expected_ws_ids_by_id = {
+            1: 2,
+            2: 1,
+            3: 0
+        }
+        for feature in layer:
+            geom = feature.GetGeometryRef()
+            id_value = feature.GetField('id')
+            self.assertEqual(
+                feature.GetField('ws_id'), expected_ws_ids_by_id[id_value])
+            self.assertAlmostEqual(
+                geom.Area(), expected_areas_by_id[id_value], delta=1e-4)
+
+    def test_delineateit_willamette_detect_pour_points(self):
+        """DelineateIt: regression testing full run with pour point detection."""
+        from natcap.invest.delineateit import delineateit
+
+        args = {
+            'dem_path': os.path.join(REGRESSION_DATA, 'input', 'dem.tif'),
+            'outlet_vector_path': os.path.join(
+                REGRESSION_DATA, 'input', 'outlets.shp'),
+            'workspace_dir': self.workspace_dir,
+            'detect_pour_points': True,
+            'results_suffix': 'w',
+            'n_workers': None,  # Trigger error and default to -1
+        }
+        delineateit.execute(args)
+
+        vector = gdal.OpenEx(os.path.join(args['workspace_dir'],
+                                          'watersheds_w.gpkg'), gdal.OF_VECTOR)
+        layer = vector.GetLayer('watersheds_w')  # includes suffix
+        self.assertEqual(layer.GetFeatureCount(), 102)
+
+        # Assert that every valid pixel is covered by a watershed.
+        n_pixels = 0
+        raster_info = pygeoprocessing.get_raster_info(args['dem_path'])
+        pixel_x, pixel_y = raster_info['pixel_size']
+        pixel_area = abs(pixel_x * pixel_y)
+        nodata = raster_info['nodata'][0]
+        for _, block in pygeoprocessing.iterblocks((args['dem_path'], 1)):
+            n_pixels += len(block[~numpy.isclose(block, nodata)])
+
+        valid_pixel_area = n_pixels * pixel_area
+
+        total_area = 0
+        for feature in layer:
+            geom = feature.GetGeometryRef()
+            total_area += geom.Area()
+
+        self.assertAlmostEqual(valid_pixel_area, total_area, 4)
+
+    def test_delineateit_validate(self):
+        """DelineateIt: test validation function."""
+        from natcap.invest import validation
+        from natcap.invest.delineateit import delineateit
+        missing_keys = {}
+        validation_warnings = delineateit.validate(missing_keys)
+        self.assertEqual(len(validation_warnings), 1)
+        self.assertEqual(['dem_path', 'outlet_vector_path', 'workspace_dir'],
+                         validation_warnings[0][0])
+
+        missing_values_args = {
+            'workspace_dir': '',
+            'dem_path': None,
+            'outlet_vector_path': '',
+            'snap_points': False,
+            'detect_pour_points': True
+        }
+        validation_warnings = delineateit.validate(missing_values_args)
+        self.assertEqual(len(validation_warnings), 1)
+        self.assertEqual(validation_warnings[0][1], validation.MESSAGES['MISSING_VALUE'])
+
+        file_not_found_args = {
+            'workspace_dir': os.path.join(self.workspace_dir),
+            'dem_path': os.path.join(self.workspace_dir, 'dem-not-here.tif'),
+            'outlet_vector_path': os.path.join(self.workspace_dir,
+                                               'outlets-not-here.shp'),
+            'snap_points': False,
+        }
+        validation_warnings = delineateit.validate(file_not_found_args)
+        self.assertEqual(
+            validation_warnings,
+            [(['dem_path'], validation.MESSAGES['FILE_NOT_FOUND']),
+             (['outlet_vector_path'], validation.MESSAGES['FILE_NOT_FOUND'])])
+
+        bad_spatial_files_args = {
+            'workspace_dir': self.workspace_dir,
+            'dem_path': os.path.join(self.workspace_dir, 'dem-not-here.tif'),
+            'outlet_vector_path': os.path.join(self.workspace_dir,
+                                               'outlets-not-here.shp'),
+            # Also testing point snapping args
+            'snap_points': True,
+            'flow_threshold': -1,
+            'snap_distance': 'fooooo',
+        }
+        for key in ('dem_path', 'outlet_vector_path'):
+            with open(bad_spatial_files_args[key], 'w') as spatial_file:
+                spatial_file.write('not a spatial file')
+
+        validation_warnings = delineateit.validate(bad_spatial_files_args)
+        self.assertEqual(
+            validation_warnings,
+            [(['dem_path'], validation.MESSAGES['NOT_GDAL_RASTER']),
+             (['flow_threshold'], validation.MESSAGES['INVALID_VALUE'].format(
+                condition='value >= 0')),
+             (['outlet_vector_path'], validation.MESSAGES['NOT_GDAL_VECTOR']),
+             (['snap_distance'], (
+                validation.MESSAGES['NOT_A_NUMBER'].format(
+                    value=bad_spatial_files_args['snap_distance'])))])
+
+    def test_point_snapping(self):
+        """DelineateIt: test point snapping."""
+        from natcap.invest.delineateit import delineateit
+
+        srs = osr.SpatialReference()
+        srs.ImportFromEPSG(32731)  # WGS84/UTM zone 31s
+        wkt = srs.ExportToWkt()
+
+        # need stream layer, points
+        stream_matrix = numpy.array(
+            [[0, 1, 0, 0, 0, 0],
+             [0, 1, 0, 0, 0, 0],
+             [0, 1, 0, 0, 0, 0],
+             [0, 1, 0, 0, 0, 0],
+             [0, 1, 1, 1, 1, 1],
+             [0, 1, 0, 0, 0, 0],
+             [0, 1, 0, 0, 0, 0]], dtype=numpy.int8)
+        stream_raster_path = os.path.join(self.workspace_dir, 'streams.tif')
+        flow_accum_array = numpy.array(
+            [[1, 5, 1, 1, 1, 1],
+             [1, 5, 1, 1, 1, 1],
+             [1, 5, 1, 1, 1, 1],
+             [1, 5, 1, 1, 1, 1],
+             [1, 5, 5, 5, 5, 5],
+             [1, 5, 1, 1, 1, 1],
+             [1, 5, 1, 1, 1, 1]], dtype=numpy.int8)
+        flow_accum_path = os.path.join(self.workspace_dir, 'flow_accum.tif')
+        # byte datatype
+        pygeoprocessing.numpy_array_to_raster(
+            stream_matrix, 255, (2, -2), (2, -2), wkt, stream_raster_path)
+        pygeoprocessing.numpy_array_to_raster(
+            flow_accum_array, 255, (2, -2), (2, -2), wkt, flow_accum_path)
+
+        source_points_path = os.path.join(self.workspace_dir,
+                                          'source_features.geojson')
+        source_features = [
+            Point(-1, -1),  # off the edge of the stream raster.
+            Point(3, -5),
+            Point(7, -9),
+            Point(13, -5),
+            MultiPoint([(13, -5)]),
+            box(-2, -2, -1, -1),  # Off the edge
+        ]
+        fields = {'foo': ogr.OFTInteger, 'bar': ogr.OFTString}
+        attributes = [
+            {'foo': 0, 'bar': '0.1'},
+            {'foo': 1, 'bar': '1.1'},
+            {'foo': 2, 'bar': '2.1'},
+            {'foo': 3, 'bar': '3.1'},
+            {'foo': 3, 'bar': '3.1'},  # intentional duplicate fields
+            {'foo': 4, 'bar': '4.1'}]
+        pygeoprocessing.shapely_geometry_to_vector(
+            source_features, source_points_path, wkt, 'GeoJSON',
+            fields=fields, attribute_list=attributes,
+            ogr_geom_type=ogr.wkbUnknown)
+
+        snapped_points_path = os.path.join(self.workspace_dir,
+                                           'snapped_points.gpkg')
+
+        snap_distance = -1
+        with self.assertRaises(ValueError) as cm:
+            delineateit.snap_points_to_nearest_stream(
+                source_points_path, stream_raster_path, flow_accum_path,
+                snap_distance, snapped_points_path)
+        self.assertTrue('must be >= 0' in str(cm.exception))
+
+        snap_distance = 10  # large enough to get multiple streams per point.
+        delineateit.snap_points_to_nearest_stream(
+            source_points_path, stream_raster_path, flow_accum_path,
+            snap_distance, snapped_points_path)
+
+        snapped_points_vector = gdal.OpenEx(snapped_points_path,
+                                            gdal.OF_VECTOR)
+        snapped_points_layer = snapped_points_vector.GetLayer()
+
+        # snapped layer will include 4 valid points and 1 polygon.
+        self.assertEqual(5, snapped_points_layer.GetFeatureCount())
+
+        expected_geometries_and_fields = [
+            (Point(5, -5), {'foo': 1, 'bar': '1.1'}),
+            (Point(5, -9), {'foo': 2, 'bar': '2.1'}),
+            (Point(13, -11), {'foo': 3, 'bar': '3.1'}),
+            (Point(13, -11), {'foo': 3, 'bar': '3.1'}),  # Multipoint now point
+            (box(-2, -2, -1, -1), {'foo': 4, 'bar': '4.1'}),  # unchanged
+        ]
+        for feature, (expected_geom, expected_fields) in zip(
+                snapped_points_layer, expected_geometries_and_fields):
+            shapely_feature = shapely.wkb.loads(
+                bytes(feature.GetGeometryRef().ExportToWkb()))
+
+            self.assertTrue(shapely_feature.equals(expected_geom))
+            self.assertEqual(expected_fields, feature.items())
+
+    def test_point_snapping_multipoint(self):
+        """DelineateIt: test multi-point snapping."""
+        from natcap.invest.delineateit import delineateit
+
+        srs = osr.SpatialReference()
+        srs.ImportFromEPSG(32731)  # WGS84/UTM zone 31s
+        wkt = srs.ExportToWkt()
+
+        # need stream layer, points
+        stream_matrix = numpy.array(
+            [[0, 1, 0, 0, 0, 0],
+             [0, 1, 0, 0, 0, 0],
+             [0, 1, 0, 0, 0, 0],
+             [0, 1, 0, 0, 0, 0],
+             [0, 1, 1, 1, 1, 1],
+             [0, 1, 0, 0, 0, 0],
+             [0, 1, 0, 0, 0, 0]], dtype=numpy.int8)
+        stream_raster_path = os.path.join(self.workspace_dir, 'streams.tif')
+        flow_accum_array = numpy.array(
+            [[1, 5, 1, 1, 1, 1],
+             [1, 5, 1, 1, 1, 1],
+             [1, 5, 1, 1, 1, 1],
+             [1, 5, 1, 1, 1, 1],
+             [1, 5, 5, 5, 5, 5],
+             [1, 5, 1, 1, 1, 1],
+             [1, 5, 1, 1, 1, 1]], dtype=numpy.int8)
+        flow_accum_path = os.path.join(self.workspace_dir, 'flow_accum.tif')
+        # byte datatype
+        pygeoprocessing.numpy_array_to_raster(
+            stream_matrix, 255, (2, -2), (2, -2), wkt, stream_raster_path)
+        pygeoprocessing.numpy_array_to_raster(
+            flow_accum_array, 255, (2, -2), (2, -2), wkt, flow_accum_path)
+
+        source_points_path = os.path.join(self.workspace_dir,
+                                          'source_features.gpkg')
+        gpkg_driver = gdal.GetDriverByName('GPKG')
+        points_vector = gpkg_driver.Create(
+            source_points_path, 0, 0, 0, gdal.GDT_Unknown)
+        layer_name = os.path.splitext(os.path.basename(source_points_path))[0]
+        points_layer = points_vector.CreateLayer(layer_name,
+                                                 points_vector.GetSpatialRef(),
+                                                 ogr.wkbUnknown)
+        # Create a bunch of points for the various OGR multipoint types and
+        # make sure that they are all snapped to exactly the same place.
+        points_layer.StartTransaction()
+        for multipoint_type in (ogr.wkbMultiPoint, ogr.wkbMultiPointM,
+                                ogr.wkbMultiPointZM, ogr.wkbMultiPoint25D):
+            new_feature = ogr.Feature(points_layer.GetLayerDefn())
+            new_geom = ogr.Geometry(multipoint_type)
+            component_point = ogr.Geometry(ogr.wkbPoint)
+            component_point.AddPoint(3, -5)
+            new_geom.AddGeometry(component_point)
+            new_feature.SetGeometry(new_geom)
+            points_layer.CreateFeature(new_feature)
+
+        # Verify point snapping will run if we give it empty multipoints.
+        for point_type in (ogr.wkbPoint, ogr.wkbMultiPoint):
+            new_feature = ogr.Feature(points_layer.GetLayerDefn())
+            new_geom = ogr.Geometry(point_type)
+            new_feature.SetGeometry(new_geom)
+            points_layer.CreateFeature(new_feature)
+
+        points_layer.CommitTransaction()
+
+        snapped_points_path = os.path.join(self.workspace_dir,
+                                           'snapped_points.gpkg')
+        snap_distance = 10  # large enough to get multiple streams per point.
+        delineateit.snap_points_to_nearest_stream(
+            source_points_path, stream_raster_path, flow_accum_path,
+            snap_distance, snapped_points_path)
+
+        try:
+            snapped_points_vector = gdal.OpenEx(snapped_points_path,
+                                                gdal.OF_VECTOR)
+            snapped_points_layer = snapped_points_vector.GetLayer()
+
+            # All 4 multipoints should have been snapped to the same place and
+            # should all be Point geometries.
+            self.assertEqual(4, snapped_points_layer.GetFeatureCount())
+            expected_feature = shapely.geometry.Point(5, -5)
+            for feature in snapped_points_layer:
+                shapely_feature = shapely.wkb.loads(
+                    bytes(feature.GetGeometryRef().ExportToWkb()))
+                self.assertTrue(shapely_feature.equals(expected_feature))
+        finally:
+            snapped_points_layer = None
+            snapped_points_vector = None
+
+    def test_point_snapping_break_ties(self):
+        """DelineateIt: distance ties are broken using flow accumulation."""
+        from natcap.invest.delineateit import delineateit
+
+        srs = osr.SpatialReference()
+        srs.ImportFromEPSG(32731)  # WGS84/UTM zone 31s
+        wkt = srs.ExportToWkt()
+
+        # need stream layer, points
+        stream_matrix = numpy.array(
+            [[0, 1, 0, 0, 0, 0],
+             [0, 1, 0, 0, 0, 0],
+             [0, 1, 0, 0, 0, 0],
+             [0, 1, 0, 0, 0, 0],
+             [0, 1, 1, 1, 1, 1],
+             [0, 1, 0, 0, 0, 0],
+             [0, 1, 0, 0, 0, 0]], dtype=numpy.int8)
+        stream_raster_path = os.path.join(self.workspace_dir, 'streams.tif')
+        flow_accum_array = numpy.array(
+            [[1, 5, 1, 1, 1, 1],
+             [1, 5, 1, 1, 1, 1],
+             [1, 5, 1, 1, 1, 1],
+             [1, 5, 1, 1, 1, 1],
+             [1, 5, 9, 9, 9, 9],
+             [1, 4, 1, 1, 1, 1],
+             [1, 4, 1, 1, 1, 1]], dtype=numpy.int8)
+        flow_accum_path = os.path.join(self.workspace_dir, 'flow_accum.tif')
+        pygeoprocessing.numpy_array_to_raster(
+            stream_matrix, 255, (2, -2), (2, -2), wkt, stream_raster_path)
+        pygeoprocessing.numpy_array_to_raster(
+            flow_accum_array, -1, (2, -2), (2, -2), wkt, flow_accum_path)
+
+        source_points_path = os.path.join(self.workspace_dir,
+                                          'source_features.geojson')
+        source_features = [Point(9, -7)]  # equidistant from two streams
+        pygeoprocessing.shapely_geometry_to_vector(
+            source_features, source_points_path, wkt, 'GeoJSON',
+            ogr_geom_type=ogr.wkbUnknown)
+
+        snapped_points_path = os.path.join(self.workspace_dir,
+                                           'snapped_points.gpkg')
+
+        snap_distance = 10  # large enough to get multiple streams per point.
+        delineateit.snap_points_to_nearest_stream(
+            source_points_path, stream_raster_path, flow_accum_path,
+            snap_distance, snapped_points_path)
+
+        snapped_points_vector = gdal.OpenEx(snapped_points_path,
+                                            gdal.OF_VECTOR)
+        snapped_points_layer = snapped_points_vector.GetLayer()
+
+        # should snap to stream point [4, 3] in the array above
+        # if not considering flow accumulation, it would snap to the
+        # nearest stream point found first in the array, at [2, 1]
+        points = [
+            shapely.wkb.loads(bytes(feature.GetGeometryRef().ExportToWkb()))
+            for feature in snapped_points_layer]
+        self.assertEqual(len(points), 1)
+        self.assertEqual((points[0].x, points[0].y), (9, -11))
+
+    def test_preprocess_geometries(self):
+        """DelineateIt: Check that we can reasonably repair geometries."""
+        from natcap.invest.delineateit import delineateit
+        srs = osr.SpatialReference()
+        srs.ImportFromEPSG(32731)  # WGS84/UTM zone 31s
+        projection_wkt = srs.ExportToWkt()
+
+        dem_matrix = numpy.array(
+            [[0, 1, 0, 0, 0, 0],
+             [0, 1, 0, 0, 0, 0],
+             [0, 1, 0, 0, 0, 0],
+             [0, 1, 0, 0, 0, 0],
+             [0, 1, 1, 1, 1, 1],
+             [0, 1, 0, 0, 0, 0],
+             [0, 1, 0, 0, 0, 0]], dtype=numpy.int8)
+        dem_raster_path = os.path.join(self.workspace_dir, 'dem.tif')
+        # byte datatype
+        pygeoprocessing.numpy_array_to_raster(
+            dem_matrix, 255, (2, -2), (2, -2), projection_wkt,
+            dem_raster_path)
+
+        # empty geometry
+        invalid_geometry = ogr.CreateGeometryFromWkt('POLYGON EMPTY')
+        self.assertTrue(invalid_geometry.IsEmpty())
+
+        # point outside of the DEM bbox
+        invalid_point = ogr.CreateGeometryFromWkt('POINT (-100 -100)')
+
+        # line intersects the DEM but is not contained by it
+        valid_line = ogr.CreateGeometryFromWkt(
+            'LINESTRING (-100 100, 100 -100)')
+
+        # invalid polygon could fixed by buffering by 0
+        invalid_bowtie_polygon = ogr.CreateGeometryFromWkt(
+            'POLYGON ((2 -2, 6 -2, 2 -6, 6 -6, 2 -2))')
+        self.assertFalse(invalid_bowtie_polygon.IsValid())
+
+        # Bowtie polygon with vertex in the middle, could be fixed
+        # by buffering by 0
+        invalid_alt_bowtie_polygon = ogr.CreateGeometryFromWkt(
+            'POLYGON ((2 -2, 6 -2, 4 -4, 6 -6, 2 -6, 4 -4, 2 -2))')
+        self.assertFalse(invalid_alt_bowtie_polygon.IsValid())
+
+        # invalid polygon could be fixed by closing rings
+        invalid_open_ring_polygon = ogr.CreateGeometryFromWkt(
+            'POLYGON ((2 -2, 6 -2, 6 -6, 2 -6))')
+        self.assertFalse(invalid_open_ring_polygon.IsValid())
+
+        gpkg_driver = gdal.GetDriverByName('GPKG')
+        outflow_vector_path = os.path.join(self.workspace_dir, 'vector.gpkg')
+        outflow_vector = gpkg_driver.Create(
+            outflow_vector_path, 0, 0, 0, gdal.GDT_Unknown)
+        outflow_layer = outflow_vector.CreateLayer(
+            'outflow_layer', srs, ogr.wkbUnknown)
+        outflow_layer.CreateField(ogr.FieldDefn('geom_id', ogr.OFTInteger))
+        outflow_layer.CreateField(ogr.FieldDefn('ws_id', ogr.OFTInteger))
+
+        outflow_layer.StartTransaction()
+        for index, geometry in enumerate((invalid_geometry,
+                                          invalid_point,
+                                          valid_line,
+                                          invalid_bowtie_polygon,
+                                          invalid_alt_bowtie_polygon,
+                                          invalid_open_ring_polygon)):
+            if geometry is None:
+                self.fail('Geometry could not be created')
+
+            outflow_feature = ogr.Feature(outflow_layer.GetLayerDefn())
+            outflow_feature.SetField('geom_id', index)
+
+            # We'll be overwriting these values with actual WS_IDs
+            outflow_feature.SetField('ws_id', index*100)
+
+            outflow_feature.SetGeometry(geometry)
+            outflow_layer.CreateFeature(outflow_feature)
+        outflow_layer.CommitTransaction()
+
+        self.assertEqual(outflow_layer.GetFeatureCount(), 6)
+        outflow_layer = None
+        outflow_vector = None
+
+        target_vector_path = os.path.join(
+            self.workspace_dir, 'checked_geometries.gpkg')
+        with self.assertRaises(ValueError) as cm:
+            delineateit.preprocess_geometries(
+                outflow_vector_path, dem_raster_path, target_vector_path,
+                skip_invalid_geometry=False
+            )
+        self.assertTrue('is invalid' in str(cm.exception))
+
+        # The only messages we care about for this test are WARNINGs
+        logger = logging.getLogger('natcap.invest.delineateit.delineateit')
+        with capture_logging(logger, logging.WARNING) as log_records:
+            delineateit.preprocess_geometries(
+                outflow_vector_path, dem_raster_path, target_vector_path,
+                skip_invalid_geometry=True
+            )
+        self.assertEqual(len(log_records), 6)
+        self.assertEqual(
+            log_records[0].msg,
+            delineateit._WS_ID_OVERWRITE_WARNING.format(
+                layer_name='outflow_layer',
+                vector_basename=os.path.basename(outflow_vector_path))
+        )
+
+        # I only expect to see 1 feature in the output layer, as there's only 1
+        # valid geometry.
+        expected_geom_areas = {
+            2: 0,
+        }
+
+        target_vector = gdal.OpenEx(target_vector_path, gdal.OF_VECTOR)
+        target_layer = target_vector.GetLayer()
+        self.assertEqual(
+            target_layer.GetFeatureCount(), len(expected_geom_areas))
+
+        expected_ws_ids = [0]  # only 1 valid feature, so we start at 0
+        for ws_id, feature in zip(expected_ws_ids, target_layer):
+            geom = feature.GetGeometryRef()
+            self.assertAlmostEqual(
+                geom.Area(), expected_geom_areas[feature.GetField('geom_id')])
+            self.assertEqual(feature.GetField('ws_id'), ws_id)
+
+        target_layer = None
+        target_vector = None
+
+    def test_preprocess_geometries_added_ws_id(self):
+        """DelineateIt: Check that we add field ws_id when preprocessing."""
+        from natcap.invest.delineateit import delineateit
+
+        srs = osr.SpatialReference()
+        srs.ImportFromEPSG(32731)  # WGS84/UTM zone 31s
+        projection_wkt = srs.ExportToWkt()
+
+        dem_matrix = numpy.array(
+            [[0, 1, 0, 0, 0, 0],
+             [0, 1, 0, 0, 0, 0],
+             [0, 1, 0, 0, 0, 0],
+             [0, 1, 0, 0, 0, 0],
+             [0, 1, 1, 1, 1, 1],
+             [0, 1, 0, 0, 0, 0],
+             [0, 1, 0, 0, 0, 0]], dtype=numpy.int8)
+        dem_raster_path = os.path.join(self.workspace_dir, 'dem.tif')
+        # byte datatype
+        pygeoprocessing.numpy_array_to_raster(
+            dem_matrix, 255, (2, -2), (2, -2), projection_wkt,
+            dem_raster_path)
+
+        source_features = [Point(9, -7), Point(10, -3)]
+        source_points_path = os.path.join(self.workspace_dir, 'source.geojson')
+
+        pygeoprocessing.shapely_geometry_to_vector(
+            source_features, source_points_path, projection_wkt, 'GeoJSON',
+            ogr_geom_type=ogr.wkbUnknown)
+
+        target_vector_path = os.path.join(self.workspace_dir, 'preprocessed.gpkg')
+        delineateit.preprocess_geometries(
+            source_points_path, dem_raster_path, target_vector_path,
+            skip_invalid_geometry=False)
+
+        target_vector = gdal.OpenEx(target_vector_path)
+        target_layer = target_vector.GetLayer()
+        self.assertEqual(target_layer.GetFeatureCount(), 2)
+
+        try:
+            for expected_ws_id, feature in zip([0, 1], target_layer):
+                self.assertEqual(feature.GetField('ws_id'), expected_ws_id)
+        finally:
+            target_layer = None
+            target_vector = None
+
+    def test_detect_pour_points(self):
+        """DelineateIt: low-level test for pour point detection."""
+        from natcap.invest.delineateit import delineateit
+
+        # create a flow direction raster from the sample DEM
+        flow_dir_path = os.path.join(
+            REGRESSION_DATA, 'input/flow_dir_gura.tif')
+        output_path = os.path.join(self.workspace_dir, 'point_vector.gpkg')
+
+        delineateit.detect_pour_points((flow_dir_path, 1), output_path)
+
+        vector = gdal.OpenEx(output_path, gdal.OF_VECTOR)
+        layer = vector.GetLayer()
+
+        points = []
+        ws_ids = []
+        for feature in layer:
+            geom = feature.GetGeometryRef()
+            x, y, _ = geom.GetPoint()
+            points.append((x, y))
+            ws_ids.append(feature.GetField('ws_id'))
+        points.sort()
+
+        expected_points = [
+            (277713.1562500205, 9941874.499999935),
+            (277713.1562500205, 9941859.499999935)]
+
+        self.assertTrue(numpy.isclose(points[0][0], expected_points[0][0]))
+        self.assertTrue(numpy.isclose(points[0][1], expected_points[0][1]))
+        self.assertTrue(numpy.isclose(points[1][0], expected_points[1][0]))
+        self.assertTrue(numpy.isclose(points[1][1], expected_points[1][1]))
+        self.assertEqual(ws_ids, [0, 1])
+
+    def test_calculate_pour_point_array(self):
+        """DelineateIt: Extract pour points."""
+        from natcap.invest.delineateit import delineateit
+        from natcap.invest.delineateit import delineateit_core
+
+        a = 100  # nodata value
+
+        # at this point the flow direction array will already have been
+        # buffered with a border of nodata
+        flow_dir_array = numpy.array([
+            [7, 7, 7, 5],
+            [6, 6, 6, 4],
+            [0, 1, a, 0],
+            [a, 2, 3, 4]
+        ], dtype=numpy.intc)
+
+        # top, left, bottom, right
+        edges = numpy.array([1, 1, 0, 0], dtype=numpy.intc)
+
+        expected_pour_points = {(6.25, 5.25)}
+
+        output = delineateit_core.calculate_pour_point_array(
+            flow_dir_array,
+            edges,
+            nodata=a,
+            offset=(0, 0),
+            origin=(5, 3),
+            pixel_size=(0.5, 1.5))
+
+        self.assertTrue(numpy.array_equal(
+            output,
+            expected_pour_points))
+
+    def test_find_pour_points_by_block(self):
+        """DelineateIt: test pour point detection against block edges."""
+        from natcap.invest.delineateit import delineateit
+
+        a = 100  # nodata value
+        flow_dir_array = numpy.array([
+            [0, 0, 0, 0, 7, 7, 7, 1, 6, 6],
+            [2, 3, 4, 5, 6, 7, 0, 1, 1, 2],
+            [2, 2, 2, 2, 0, a, a, 3, 3, a],
+            [2, 1, 1, 1, 2, 6, 4, 1, a, a],
+            [1, 1, 0, 0, 0, 0, a, a, a, a]
+        ], dtype=numpy.int8)
+
+        srs = osr.SpatialReference()
+        srs.ImportFromEPSG(3157)
+        projection_wkt = srs.ExportToWkt()
+
+        raster_path = os.path.join(self.workspace_dir, 'small_raster.tif')
+        pygeoprocessing.numpy_array_to_raster(
+            flow_dir_array,
+            a,
+            (1, 1),
+            (0, 0),
+            projection_wkt,
+            raster_path
+        )
+
+        expected_pour_points = {(7.5, 0.5), (5.5, 1.5), (4.5, 2.5), (5.5, 4.5)}
+
+        # Mock iterblocks so that we can test with an array smaller than 128x128
+        # to make sure that the algorithm gets pour points on block edges e.g.
+        # flow_dir_array[2, 4]
+        def mock_iterblocks(*args, **kwargs):
+            xoffs = [0, 4, 8]
+            win_xsizes = [4, 4, 2]
+            for xoff, win_xsize in zip(xoffs, win_xsizes):
+                yield {
+                    'xoff': xoff,
+                    'yoff': 0,
+                    'win_xsize': win_xsize,
+                    'win_ysize': 5}
+
+        with mock.patch(
+            'natcap.invest.delineateit.delineateit.pygeoprocessing.iterblocks',
+                mock_iterblocks):
+            pour_points = delineateit._find_raster_pour_points(
+                (raster_path, 1))
+            self.assertEqual(pour_points, expected_pour_points)