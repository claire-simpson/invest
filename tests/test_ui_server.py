--- conflicted
+++ resolved
@@ -37,17 +37,6 @@
     #     for model in models_dict.values():
     #         self.assertEqual(set(model), {'model_title', 'aliases'})
 
-<<<<<<< HEAD
-    # def test_get_invest_spec(self):
-    #     """UI server: get_invest_spec endpoint."""
-    #     test_client = ui_server.app.test_client()
-    #     response = test_client.post(f'{ROUTE_PREFIX}/getspec', json='carbon')
-    #     spec = json.loads(response.get_data(as_text=True))
-    #     self.assertEqual(
-    #         set(spec),
-    #         {'model_id', 'model_title', 'userguide', 'aliases',
-    #          'ui_spec', 'args_with_spatial_overlap', 'inputs', 'outputs'})
-=======
     def test_get_invest_spec(self):
         """UI server: get_invest_spec endpoint."""
         test_client = ui_server.app.test_client()
@@ -56,8 +45,7 @@
         self.assertEqual(
             set(spec),
             {'model_id', 'model_title', 'userguide', 'aliases',
-             'ui_spec', 'args_with_spatial_overlap', 'args', 'outputs'})
->>>>>>> c3fe609d
+             'ui_spec', 'args_with_spatial_overlap', 'inputs', 'outputs'})
 
     # def test_get_invest_validate(self):
     #     """UI server: get_invest_validate endpoint."""
@@ -215,42 +203,7 @@
     #         self.assertEqual(
     #             response.json,
     #             {'message': error_message, 'error': True})
-
-<<<<<<< HEAD
-    # @patch('natcap.invest.ui_server.usage.requests.post')
-    # @patch('natcap.invest.ui_server.usage.requests.get')
-    # def test_log_model_start(self, mock_get, mock_post):
-    #     """UI server: log_model_start endpoint."""
-    #     mock_response = Mock()
-    #     mock_url = 'http://foo.org/bar.html'
-    #     mock_response.json.return_value = {'START': mock_url}
-    #     mock_get.return_value = mock_response
-    #     test_client = ui_server.app.test_client()
-    #     payload = {
-    #         'model_id': 'carbon',
-    #         'model_args': json.dumps({
-    #             'workspace_dir': 'foo'
-    #         }),
-    #         'invest_interface': 'Workbench',
-    #         'session_id': '12345'
-    #     }
-    #     response = test_client.post(
-    #         f'{ROUTE_PREFIX}/log_model_start', json=payload)
-    #     self.assertEqual(response.status_code, 200)
-    #     self.assertEqual(response.get_data(as_text=True), 'OK')
-    #     mock_get.assert_called_once()
-    #     mock_post.assert_called_once()
-    #     self.assertEqual(mock_post.call_args.args[0], mock_url)
-    #     self.assertEqual(
-    #         mock_post.call_args.kwargs['data']['model_name'],
-    #         'natcap.invest.carbon')
-    #     self.assertEqual(
-    #         mock_post.call_args.kwargs['data']['invest_interface'],
-    #         payload['invest_interface'])
-    #     self.assertEqual(
-    #         mock_post.call_args.kwargs['data']['session_id'],
-    #         payload['session_id'])
-=======
+    
     @patch('natcap.invest.ui_server.usage.requests.post')
     @patch('natcap.invest.ui_server.usage.requests.get')
     def test_log_model_start(self, mock_get, mock_post):
@@ -285,7 +238,6 @@
         self.assertEqual(
             mock_post.call_args.kwargs['data']['session_id'],
             payload['session_id'])
->>>>>>> c3fe609d
 
     # @patch('natcap.invest.ui_server.usage.requests.post')
     # @patch('natcap.invest.ui_server.usage.requests.get')
