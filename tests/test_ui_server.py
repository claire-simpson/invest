--- conflicted
+++ resolved
@@ -28,35 +28,6 @@
         """Override tearDown function to remove temporary directory."""
         shutil.rmtree(self.workspace_dir)
 
-<<<<<<< HEAD
-=======
-    def test_get_vector_colnames(self):
-        """UI server: get_vector_colnames endpoint."""
-        test_client = ui_server.app.test_client()
-        # an empty path
-        response = test_client.post(
-            f'{ROUTE_PREFIX}/colnames', json={'vector_path': ''})
-        self.assertEqual(response.status_code, 422)
-        colnames = json.loads(response.get_data(as_text=True))
-        self.assertEqual(colnames, [])
-        # a vector with one column
-        path = os.path.join(
-            TEST_DATA_PATH, 'annual_water_yield', 'input',
-            'watersheds.shp')
-        response = test_client.post(
-            f'{ROUTE_PREFIX}/colnames', json={'vector_path': path})
-        self.assertEqual(response.status_code, 200)
-        colnames = json.loads(response.get_data(as_text=True))
-        self.assertEqual(colnames, ['ws_id'])
-        # a non-vector file
-        path = os.path.join(TEST_DATA_PATH, 'ndr', 'input', 'dem.tif')
-        response = test_client.post(
-            f'{ROUTE_PREFIX}/colnames', json={'vector_path': path})
-        self.assertEqual(response.status_code, 422)
-        colnames = json.loads(response.get_data(as_text=True))
-        self.assertEqual(colnames, [])
-
->>>>>>> 84f6108b
     def test_get_invest_models(self):
         """UI server: get_invest_models endpoint."""
         test_client = ui_server.app.test_client()
@@ -69,22 +40,12 @@
     def test_get_invest_spec(self):
         """UI server: get_invest_spec endpoint."""
         test_client = ui_server.app.test_client()
-<<<<<<< HEAD
         response = test_client.post(f'{ROUTE_PREFIX}/getspec', json='carbon')
         spec = json.loads(response.get_data(as_text=True))
         self.assertEqual(
             set(spec),
             {'model_id', 'model_title', 'pyname', 'userguide', 'aliases',
              'ui_spec', 'args_with_spatial_overlap', 'args', 'outputs'})
-=======
-        response = test_client.post(f'{ROUTE_PREFIX}/getspec', json='sdr')
-        self.assertEqual(response.status_code, 200)
-        spec = json.loads(response.get_data(as_text=True))
-        self.assertEqual(
-            set(spec),
-            {'model_id', 'model_name', 'pyname', 'userguide',
-             'args_with_spatial_overlap', 'args', 'outputs'})
->>>>>>> 84f6108b
 
     def test_get_invest_validate(self):
         """UI server: get_invest_validate endpoint."""
