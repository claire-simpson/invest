<<<<<<< HEAD
from natcap.invest import spec

MODEL_SPEC = spec.ModelSpec(inputs=[
    spec.IntegerInput(id='a'),
    spec.StringInput(id='b'),
    spec.StringInput(id='c'),
    spec.StringInput(id='d'),
    spec.DirectoryInput(
        id='workspace_dir',
        contents=[]
    )],
    outputs={},
    model_id='',
    model_title='',
    userguide='',
    input_field_order=[],
    args_with_spatial_overlap={}
)
=======
MODEL_SPEC = {
    'model_id': 'simple_model',
    'args': {
        'a': {'type': 'integer'},
        'b': {'type': 'freestyle_string'},
        'c': {'type': 'freestyle_string'},
        'd': {'type': 'freestyle_string'},
        'workspace_dir': {'type': 'directory', 'contents': {}},
    }
}
>>>>>>> 470d012c
<|MERGE_RESOLUTION|>--- conflicted
+++ resolved
@@ -1,4 +1,3 @@
-<<<<<<< HEAD
 from natcap.invest import spec
 
 MODEL_SPEC = spec.ModelSpec(inputs=[
@@ -11,21 +10,9 @@
         contents=[]
     )],
     outputs={},
-    model_id='',
+    model_id='simple_model',
     model_title='',
     userguide='',
     input_field_order=[],
     args_with_spatial_overlap={}
-)
-=======
-MODEL_SPEC = {
-    'model_id': 'simple_model',
-    'args': {
-        'a': {'type': 'integer'},
-        'b': {'type': 'freestyle_string'},
-        'c': {'type': 'freestyle_string'},
-        'd': {'type': 'freestyle_string'},
-        'workspace_dir': {'type': 'directory', 'contents': {}},
-    }
-}
->>>>>>> 470d012c
+)