<<<<<<< HEAD
from natcap.invest import spec

MODEL_SPEC = spec.ModelSpec(inputs=[
    spec.SingleBandRasterInput(id='raster', band=spec.Input())],
    outputs={},
    model_id='',
    model_title='',
    userguide='',
    input_field_order=[],
    args_with_spatial_overlap={}
)
=======
MODEL_SPEC = {
    'model_id': 'raster_model',
    'args': {
        'raster': {'type': 'raster'},
    }
}
>>>>>>> 470d012c
<|MERGE_RESOLUTION|>--- conflicted
+++ resolved
@@ -1,20 +1,11 @@
-<<<<<<< HEAD
 from natcap.invest import spec
 
 MODEL_SPEC = spec.ModelSpec(inputs=[
     spec.SingleBandRasterInput(id='raster', band=spec.Input())],
     outputs={},
-    model_id='',
+    model_id='raster_model',
     model_title='',
     userguide='',
     input_field_order=[],
     args_with_spatial_overlap={}
-)
-=======
-MODEL_SPEC = {
-    'model_id': 'raster_model',
-    'args': {
-        'raster': {'type': 'raster'},
-    }
-}
->>>>>>> 470d012c
+)