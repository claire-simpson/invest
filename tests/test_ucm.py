--- conflicted
+++ resolved
@@ -1,369 +1,365 @@
-"""InVEST Urban Heat Island Mitigation model tests."""
-import unittest
-import tempfile
-import shutil
-import os
-
-import numpy
-from osgeo import gdal
-import pandas
-
-REGRESSION_DATA = os.path.join(
-    os.path.dirname(__file__), '..', 'data', 'invest-test-data', 'ucm')
-
-
-class UCMTests(unittest.TestCase):
-    """Regression tests for InVEST Urban Cooling Model."""
-
-    def setUp(self):
-        """Initialize UCM Regression tests."""
-        self.workspace_dir = tempfile.mkdtemp()
-
-    def tearDown(self):
-        """Clean up remaining files."""
-        shutil.rmtree(self.workspace_dir)
-
-    def test_ucm_regression_factors(self):
-        """UCM: regression: CC Factors."""
-        import natcap.invest.urban_cooling_model
-        args = {
-            'workspace_dir': os.path.join(self.workspace_dir, 'workspace'),
-            'results_suffix': 'test_suffix',
-            't_ref': 35.0,
-            't_obs_raster_path': os.path.join(
-                REGRESSION_DATA, "Tair_Sept.tif"),
-            'lulc_raster_path': os.path.join(
-                REGRESSION_DATA, "LULC_SFBA.tif"),
-            'ref_eto_raster_path': os.path.join(
-                REGRESSION_DATA, "ETo_SFBA.tif"),
-            'aoi_vector_path': os.path.join(
-                REGRESSION_DATA,
-                "watersheds_clippedDraft_Watersheds_SFEI.gpkg"),
-            'biophysical_table_path': os.path.join(
-                REGRESSION_DATA, "biophysical_table_ucm.csv"),
-            'green_area_cooling_distance': 1000.0,
-            'uhi_max': 3,
-            'cc_method': 'factors',
-            'do_valuation': True,
-            't_air_average_radius': "1000.0",
-            'building_vector_path': os.path.join(
-                REGRESSION_DATA, "buildings_clip.gpkg"),
-            'energy_consumption_table_path': os.path.join(
-                REGRESSION_DATA, "Energy.csv"),
-            'avg_rel_humidity': '30.0',
-            'cc_weight_shade': '',  # to trigger default of 0.6
-            'cc_weight_albedo': None,  # to trigger default of 0.2
-            # Purposefully excluding cc_weight_eti to trigger default of 0.2
-            'n_workers': -1,
-        }
-
-        natcap.invest.urban_cooling_model.execute(args)
-        results_vector = gdal.OpenEx(os.path.join(
-            args['workspace_dir'],
-            'uhi_results_%s.shp' % args['results_suffix']))
-        results_layer = results_vector.GetLayer()
-        results_feature = results_layer.GetFeature(1)
-
-        expected_results = {
-            'avg_cc': 0.222150472947109,
-            'avg_tmp_v': 37.325275675470998,
-            'avg_tmp_an': 2.325275675470998,
-            'avd_eng_cn': 3520212.4242880843,
-            'avg_wbgt_v': 32.60417266705069,
-            'avg_ltls_v': 75.000000000000000,
-            'avg_hvls_v': 75.000000000000000,
-        }
-
-        try:
-            for key, expected_value in expected_results.items():
-                actual_value = float(results_feature.GetField(key))
-                # These accumulated values (esp. avd_eng_cn) are accumulated
-                # and may differ past about 4 decimal places.
-                self.assertAlmostEqual(
-                    actual_value, expected_value, places=4,
-                    msg='%s should be close to %f, actual: %f' % (
-                        key, expected_value, actual_value))
-        finally:
-            results_layer = None
-            results_vector = None
-
-        # Assert that the decimal value of the energy savings value is what we
-        # expect.
-        expected_energy_sav = 3564033.336855425
-        energy_sav = 0.0
-        n_nonetype = 0
-        stats_vector_path = (
-            os.path.join(args['workspace_dir'],
-                         ('buildings_with_stats_%s.shp' %
-                          args['results_suffix'])))
-        try:
-            buildings_vector = gdal.OpenEx(stats_vector_path)
-            buildings_layer = buildings_vector.GetLayer()
-            for building_feature in buildings_layer:
-                try:
-                    energy_sav += building_feature.GetField('energy_sav')
-                except TypeError:
-                    # When energy_sav is NoneType
-                    n_nonetype += 1
-
-            # Expected energy savings is an accumulated value and may differ
-            # past about 4 decimal places.
-            self.assertAlmostEqual(
-                energy_sav, expected_energy_sav, places=4, msg=(
-                    '%f should be close to %f' % (
-                        energy_sav, expected_energy_sav)))
-            self.assertEqual(n_nonetype, 119)
-        finally:
-            buildings_layer = None
-            buildings_vector = None
-
-        # Now, re-run the model with the cost column and verify cost sum is
-        # reasonable.  Re-running within the same test function allows us to
-        # take advantage of taskgraph.
-        new_csv_path = os.path.join(self.workspace_dir, 'cost_csv.csv')
-        multiplier = 3.0
-        df = pandas.read_csv(args['energy_consumption_table_path'])
-        df['Cost'] = pandas.Series([multiplier], index=df.index)
-        df.to_csv(new_csv_path)
-        args['energy_consumption_table_path'] = new_csv_path
-
-        natcap.invest.urban_cooling_model.execute(args)
-
-        # Assert that the decimal value of the energy savings value is what we
-        # expect.  Because we're re-running the model in the same workspace,
-        # taskgraph should only re-compute the output vector step.
-        expected_energy_sav = expected_energy_sav * multiplier
-        energy_sav = 0.0
-        n_nonetype = 0
-        try:
-            buildings_vector = gdal.OpenEx(os.path.join(
-                args['workspace_dir'], ('buildings_with_stats_%s.shp' %
-                                        args['results_suffix'])))
-            buildings_layer = buildings_vector.GetLayer()
-            for building_feature in buildings_layer:
-                try:
-                    energy_sav += building_feature.GetField('energy_sav')
-                except TypeError:
-                    # When energy_sav is Nonetype
-                    n_nonetype += 1
-
-            # These accumulated values are accumulated
-            # and may differ past about 4 decimal places.
-            self.assertAlmostEqual(
-                energy_sav, expected_energy_sav, places=4, msg=(
-                    '%f should be close to %f' % (
-                        energy_sav, expected_energy_sav)))
-            self.assertEqual(n_nonetype, 119)
-        finally:
-            buildings_layer = None
-            buildings_vector = None
-
-    def test_ucm_regression_intensity(self):
-        """UCM: regression: CC Building Intensity."""
-        import natcap.invest.urban_cooling_model
-        args = {
-            'workspace_dir': os.path.join(self.workspace_dir, 'workspace'),
-            'results_suffix': 'test_suffix',
-            't_ref': 35.0,
-            't_obs_raster_path': os.path.join(
-                REGRESSION_DATA, "Tair_Sept.tif"),
-            'lulc_raster_path': os.path.join(
-                REGRESSION_DATA, "LULC_SFBA.tif"),
-            'ref_eto_raster_path': os.path.join(
-                REGRESSION_DATA, "ETo_SFBA.tif"),
-            'aoi_vector_path': os.path.join(
-                REGRESSION_DATA,
-                "watersheds_clippedDraft_Watersheds_SFEI.gpkg"),
-            'biophysical_table_path': os.path.join(
-                REGRESSION_DATA, "biophysical_table_ucm.csv"),
-            'green_area_cooling_distance': 1000.0,
-            'uhi_max': 3,
-            'cc_method': 'intensity',  # main difference in the reg. tests
-            'do_valuation': True,
-            't_air_average_radius': "1000.0",
-            'building_vector_path': os.path.join(
-                REGRESSION_DATA, "buildings_clip.gpkg"),
-            'energy_consumption_table_path': os.path.join(
-                REGRESSION_DATA, "Energy.csv"),
-            'avg_rel_humidity': '30.0',
-            'cc_weight_shade': '0.6',
-            'cc_weight_albedo': '0.2',
-            'cc_weight_eti': '0.2',
-            'n_workers': -1,
-        }
-
-        natcap.invest.urban_cooling_model.execute(args)
-        results_vector = gdal.OpenEx(os.path.join(
-            args['workspace_dir'],
-            'uhi_results_%s.shp' % args['results_suffix']))
-        results_layer = results_vector.GetLayer()
-        results_feature = results_layer.GetFeature(1)
-
-        expected_results = {
-            'avg_cc': 0.428302583240327,
-            'avg_tmp_v': 36.60869797039769,
-            'avg_tmp_an': 1.608697970397692,
-            'avd_eng_cn': 7240099.951768191,
-            'avg_wbgt_v': 31.91108630952381,
-            'avg_ltls_v': 28.744239631336406,
-            'avg_hvls_v': 75.000000000000000,
-        }
-        try:
-            for key, expected_value in expected_results.items():
-                actual_value = float(results_feature.GetField(key))
-                # These accumulated values (esp. avd_eng_cn) are accumulated
-                # and may differ past about 4 decimal places.
-                self.assertAlmostEqual(
-                    actual_value, expected_value, places=4,
-                    msg='%s should be close to %f, actual: %f' % (
-                        key, expected_value, actual_value))
-        finally:
-            results_layer = None
-            results_vector = None
-
-    def test_bad_building_type(self):
-        """UCM: error on bad building type."""
-        import natcap.invest.urban_cooling_model
-        args = {
-            'workspace_dir': self.workspace_dir,
-            'results_suffix': 'test_suffix',
-            't_ref': 35.0,
-            't_obs_raster_path': os.path.join(
-                REGRESSION_DATA, "Tair_Sept.tif"),
-<<<<<<< HEAD
-            'lulc_raster_path': os.path.join(
-                REGRESSION_DATA, "LULC_SFBA.tif"),
-=======
-            'lulc_raster_path': os.path.join(REGRESSION_DATA, "LULC_SFBA.tif"),
->>>>>>> 3777223d
-            'ref_eto_raster_path': os.path.join(
-                REGRESSION_DATA, "ETo_SFBA.tif"),
-            'aoi_vector_path': os.path.join(
-                REGRESSION_DATA,
-                "watersheds_clippedDraft_Watersheds_SFEI.gpkg"),
-            'biophysical_table_path': os.path.join(
-                REGRESSION_DATA, "biophysical_table_ucm.csv"),
-            'green_area_cooling_distance': 1000.0,
-            'uhi_max': 3,
-            'cc_method': 'factors',
-            'do_valuation': True,
-            't_air_average_radius': "1000.0",
-            'building_vector_path': os.path.join(
-                REGRESSION_DATA, "buildings_clip.gpkg"),
-            'energy_consumption_table_path': os.path.join(
-                REGRESSION_DATA, "Energy.csv"),
-            'avg_rel_humidity': '30.0',
-            'cc_weight_shade': '0.6',
-            'cc_weight_albedo': '0.2',
-            'cc_weight_eti': '0.2',
-            'n_workers': -1,
-            }
-
-        bad_building_vector_path = os.path.join(
-            self.workspace_dir, 'bad_building_vector.gpkg')
-
-        shutil.copyfile(args['building_vector_path'], bad_building_vector_path)
-        bad_building_vector = gdal.OpenEx(bad_building_vector_path,
-                                          gdal.OF_VECTOR | gdal.GA_Update)
-        bad_building_layer = bad_building_vector.GetLayer()
-        feature = bad_building_layer.GetNextFeature()
-        feature.SetField('type', -999)
-        bad_building_layer.SetFeature(feature)
-        bad_building_layer.SyncToDisk()
-        bad_building_layer = None
-        bad_building_vector = None
-
-        args['building_vector_path'] = bad_building_vector_path
-        with self.assertRaises(ValueError) as context:
-            natcap.invest.urban_cooling_model.execute(args)
-        self.assertTrue(
-            "Encountered a building 'type' of:" in
-            str(context.exception))
-
-    def test_bad_args(self):
-        """UCM: test validation of bad arguments."""
-        import natcap.invest.urban_cooling_model
-        args = {
-            'workspace_dir': self.workspace_dir,
-            'results_suffix': 'test_suffix',
-            't_ref': 35.0,
-            't_obs_raster_path': os.path.join(
-                REGRESSION_DATA, "Tair_Sept.tif"),
-            'lulc_raster_path': os.path.join(
-                REGRESSION_DATA, "LULC_SFBA.tif"),
-            'ref_eto_raster_path': os.path.join(
-                REGRESSION_DATA, "ETo_SFBA.tif"),
-            'aoi_vector_path': os.path.join(
-                REGRESSION_DATA,
-                "watersheds_clippedDraft_Watersheds_SFEI.gpkg"),
-            'biophysical_table_path': os.path.join(
-                REGRESSION_DATA, "biophysical_table_ucm.csv"),
-            'green_area_cooling_distance': 1000.0,
-            'uhi_max': 3,
-            'cc_method': 'factors',
-            'do_valuation': True,
-            't_air_average_radius': "1000.0",
-            'building_vector_path': os.path.join(
-                REGRESSION_DATA, "buildings_clip.gpkg"),
-            'energy_consumption_table_path': os.path.join(
-                REGRESSION_DATA, "Energy.csv"),
-            'avg_rel_humidity': '30.0',
-            # Explicitly leaving CC weight parameters out.
-            'n_workers': -1,
-            }
-
-        del args['t_ref']
-        warnings = natcap.invest.urban_cooling_model.validate(args)
-        self.assertTrue('Key is missing from the args dict' in warnings[0][1])
-
-        args['t_ref'] = ''
-        result = natcap.invest.urban_cooling_model.validate(args)
-        self.assertEqual(result[0][1], "Input is required but has no value")
-
-        args['t_ref'] = 35.0
-        args['cc_weight_shade'] = -0.6
-        result = natcap.invest.urban_cooling_model.validate(args)
-        self.assertEqual(
-            result[0][1], "Value does not meet condition value > 0")
-
-        args['cc_weight_shade'] = "not a number"
-        result = natcap.invest.urban_cooling_model.validate(args)
-        self.assertEqual(result[0][1], ("Value 'not a number' could not be "
-                                        "interpreted as a number"))
-
-        args['cc_method'] = 'nope'
-        result = natcap.invest.urban_cooling_model.validate(args)
-        self.assertEqual(
-            result[0][1], ("Value must be one of: ['factors', "
-                           "'intensity']"))
-
-        args['cc_method'] = 'intensity'
-        args['cc_weight_shade'] = 0.2  # reset this arg
-
-        # Create a new table like the original one, but without the building
-        # intensity column.
-        old_df = pandas.read_csv(args['biophysical_table_path'])
-        new_df = old_df.drop('building_intensity', axis='columns')
-
-        args['biophysical_table_path'] = os.path.join(
-            self.workspace_dir, 'new_csv.csv')
-        new_df.to_csv(args['biophysical_table_path'])
-
-        result = natcap.invest.urban_cooling_model.validate(args)
-        self.assertTrue(
-            'Fields are missing from this table' in result[0][1])
-
-    def test_flat_disk_kernel(self):
-        """UCM: test flat disk kernel."""
-        import natcap.invest.urban_cooling_model
-
-        kernel_filepath = os.path.join(self.workspace_dir, 'kernel.tif')
-        natcap.invest.urban_cooling_model.flat_disk_kernel(
-            1000, kernel_filepath)
-
-        kernel_raster = gdal.OpenEx(kernel_filepath, gdal.OF_RASTER)
-        kernel_band = kernel_raster.GetRasterBand(1)
-        self.assertAlmostEqual(
-            numpy.sum(kernel_band.ReadAsArray())/1000,
-            numpy.ceil(1000**2*numpy.pi/1000),
-            places=0)
+"""InVEST Urban Heat Island Mitigation model tests."""
+import unittest
+import tempfile
+import shutil
+import os
+
+import numpy
+from osgeo import gdal
+import pandas
+
+REGRESSION_DATA = os.path.join(
+    os.path.dirname(__file__), '..', 'data', 'invest-test-data', 'ucm')
+
+
+class UCMTests(unittest.TestCase):
+    """Regression tests for InVEST Urban Cooling Model."""
+
+    def setUp(self):
+        """Initialize UCM Regression tests."""
+        self.workspace_dir = tempfile.mkdtemp()
+
+    def tearDown(self):
+        """Clean up remaining files."""
+        shutil.rmtree(self.workspace_dir)
+
+    def test_ucm_regression_factors(self):
+        """UCM: regression: CC Factors."""
+        import natcap.invest.urban_cooling_model
+        args = {
+            'workspace_dir': os.path.join(self.workspace_dir, 'workspace'),
+            'results_suffix': 'test_suffix',
+            't_ref': 35.0,
+            't_obs_raster_path': os.path.join(
+                REGRESSION_DATA, "Tair_Sept.tif"),
+            'lulc_raster_path': os.path.join(
+                REGRESSION_DATA, "LULC_SFBA.tif"),
+            'ref_eto_raster_path': os.path.join(
+                REGRESSION_DATA, "ETo_SFBA.tif"),
+            'aoi_vector_path': os.path.join(
+                REGRESSION_DATA,
+                "watersheds_clippedDraft_Watersheds_SFEI.gpkg"),
+            'biophysical_table_path': os.path.join(
+                REGRESSION_DATA, "biophysical_table_ucm.csv"),
+            'green_area_cooling_distance': 1000.0,
+            'uhi_max': 3,
+            'cc_method': 'factors',
+            'do_valuation': True,
+            't_air_average_radius': "1000.0",
+            'building_vector_path': os.path.join(
+                REGRESSION_DATA, "buildings_clip.gpkg"),
+            'energy_consumption_table_path': os.path.join(
+                REGRESSION_DATA, "Energy.csv"),
+            'avg_rel_humidity': '30.0',
+            'cc_weight_shade': '',  # to trigger default of 0.6
+            'cc_weight_albedo': None,  # to trigger default of 0.2
+            # Purposefully excluding cc_weight_eti to trigger default of 0.2
+            'n_workers': -1,
+        }
+
+        natcap.invest.urban_cooling_model.execute(args)
+        results_vector = gdal.OpenEx(os.path.join(
+            args['workspace_dir'],
+            'uhi_results_%s.shp' % args['results_suffix']))
+        results_layer = results_vector.GetLayer()
+        results_feature = results_layer.GetFeature(1)
+
+        expected_results = {
+            'avg_cc': 0.222150472947109,
+            'avg_tmp_v': 37.325275675470998,
+            'avg_tmp_an': 2.325275675470998,
+            'avd_eng_cn': 3520212.4242880843,
+            'avg_wbgt_v': 32.60417266705069,
+            'avg_ltls_v': 75.000000000000000,
+            'avg_hvls_v': 75.000000000000000,
+        }
+
+        try:
+            for key, expected_value in expected_results.items():
+                actual_value = float(results_feature.GetField(key))
+                # These accumulated values (esp. avd_eng_cn) are accumulated
+                # and may differ past about 4 decimal places.
+                self.assertAlmostEqual(
+                    actual_value, expected_value, places=4,
+                    msg='%s should be close to %f, actual: %f' % (
+                        key, expected_value, actual_value))
+        finally:
+            results_layer = None
+            results_vector = None
+
+        # Assert that the decimal value of the energy savings value is what we
+        # expect.
+        expected_energy_sav = 3564033.336855425
+        energy_sav = 0.0
+        n_nonetype = 0
+        stats_vector_path = (
+            os.path.join(args['workspace_dir'],
+                         ('buildings_with_stats_%s.shp' %
+                          args['results_suffix'])))
+        try:
+            buildings_vector = gdal.OpenEx(stats_vector_path)
+            buildings_layer = buildings_vector.GetLayer()
+            for building_feature in buildings_layer:
+                try:
+                    energy_sav += building_feature.GetField('energy_sav')
+                except TypeError:
+                    # When energy_sav is NoneType
+                    n_nonetype += 1
+
+            # Expected energy savings is an accumulated value and may differ
+            # past about 4 decimal places.
+            self.assertAlmostEqual(
+                energy_sav, expected_energy_sav, places=4, msg=(
+                    '%f should be close to %f' % (
+                        energy_sav, expected_energy_sav)))
+            self.assertEqual(n_nonetype, 119)
+        finally:
+            buildings_layer = None
+            buildings_vector = None
+
+        # Now, re-run the model with the cost column and verify cost sum is
+        # reasonable.  Re-running within the same test function allows us to
+        # take advantage of taskgraph.
+        new_csv_path = os.path.join(self.workspace_dir, 'cost_csv.csv')
+        multiplier = 3.0
+        df = pandas.read_csv(args['energy_consumption_table_path'])
+        df['Cost'] = pandas.Series([multiplier], index=df.index)
+        df.to_csv(new_csv_path)
+        args['energy_consumption_table_path'] = new_csv_path
+
+        natcap.invest.urban_cooling_model.execute(args)
+
+        # Assert that the decimal value of the energy savings value is what we
+        # expect.  Because we're re-running the model in the same workspace,
+        # taskgraph should only re-compute the output vector step.
+        expected_energy_sav = expected_energy_sav * multiplier
+        energy_sav = 0.0
+        n_nonetype = 0
+        try:
+            buildings_vector = gdal.OpenEx(os.path.join(
+                args['workspace_dir'], ('buildings_with_stats_%s.shp' %
+                                        args['results_suffix'])))
+            buildings_layer = buildings_vector.GetLayer()
+            for building_feature in buildings_layer:
+                try:
+                    energy_sav += building_feature.GetField('energy_sav')
+                except TypeError:
+                    # When energy_sav is Nonetype
+                    n_nonetype += 1
+
+            # These accumulated values are accumulated
+            # and may differ past about 4 decimal places.
+            self.assertAlmostEqual(
+                energy_sav, expected_energy_sav, places=4, msg=(
+                    '%f should be close to %f' % (
+                        energy_sav, expected_energy_sav)))
+            self.assertEqual(n_nonetype, 119)
+        finally:
+            buildings_layer = None
+            buildings_vector = None
+
+    def test_ucm_regression_intensity(self):
+        """UCM: regression: CC Building Intensity."""
+        import natcap.invest.urban_cooling_model
+        args = {
+            'workspace_dir': os.path.join(self.workspace_dir, 'workspace'),
+            'results_suffix': 'test_suffix',
+            't_ref': 35.0,
+            't_obs_raster_path': os.path.join(
+                REGRESSION_DATA, "Tair_Sept.tif"),
+            'lulc_raster_path': os.path.join(
+                REGRESSION_DATA, "LULC_SFBA.tif"),
+            'ref_eto_raster_path': os.path.join(
+                REGRESSION_DATA, "ETo_SFBA.tif"),
+            'aoi_vector_path': os.path.join(
+                REGRESSION_DATA,
+                "watersheds_clippedDraft_Watersheds_SFEI.gpkg"),
+            'biophysical_table_path': os.path.join(
+                REGRESSION_DATA, "biophysical_table_ucm.csv"),
+            'green_area_cooling_distance': 1000.0,
+            'uhi_max': 3,
+            'cc_method': 'intensity',  # main difference in the reg. tests
+            'do_valuation': True,
+            't_air_average_radius': "1000.0",
+            'building_vector_path': os.path.join(
+                REGRESSION_DATA, "buildings_clip.gpkg"),
+            'energy_consumption_table_path': os.path.join(
+                REGRESSION_DATA, "Energy.csv"),
+            'avg_rel_humidity': '30.0',
+            'cc_weight_shade': '0.6',
+            'cc_weight_albedo': '0.2',
+            'cc_weight_eti': '0.2',
+            'n_workers': -1,
+        }
+
+        natcap.invest.urban_cooling_model.execute(args)
+        results_vector = gdal.OpenEx(os.path.join(
+            args['workspace_dir'],
+            'uhi_results_%s.shp' % args['results_suffix']))
+        results_layer = results_vector.GetLayer()
+        results_feature = results_layer.GetFeature(1)
+
+        expected_results = {
+            'avg_cc': 0.428302583240327,
+            'avg_tmp_v': 36.60869797039769,
+            'avg_tmp_an': 1.608697970397692,
+            'avd_eng_cn': 7240099.951768191,
+            'avg_wbgt_v': 31.91108630952381,
+            'avg_ltls_v': 28.744239631336406,
+            'avg_hvls_v': 75.000000000000000,
+        }
+        try:
+            for key, expected_value in expected_results.items():
+                actual_value = float(results_feature.GetField(key))
+                # These accumulated values (esp. avd_eng_cn) are accumulated
+                # and may differ past about 4 decimal places.
+                self.assertAlmostEqual(
+                    actual_value, expected_value, places=4,
+                    msg='%s should be close to %f, actual: %f' % (
+                        key, expected_value, actual_value))
+        finally:
+            results_layer = None
+            results_vector = None
+
+    def test_bad_building_type(self):
+        """UCM: error on bad building type."""
+        import natcap.invest.urban_cooling_model
+        args = {
+            'workspace_dir': self.workspace_dir,
+            'results_suffix': 'test_suffix',
+            't_ref': 35.0,
+            't_obs_raster_path': os.path.join(
+                REGRESSION_DATA, "Tair_Sept.tif"),
+            'lulc_raster_path': os.path.join(
+                REGRESSION_DATA, "LULC_SFBA.tif"),
+            'ref_eto_raster_path': os.path.join(
+                REGRESSION_DATA, "ETo_SFBA.tif"),
+            'aoi_vector_path': os.path.join(
+                REGRESSION_DATA,
+                "watersheds_clippedDraft_Watersheds_SFEI.gpkg"),
+            'biophysical_table_path': os.path.join(
+                REGRESSION_DATA, "biophysical_table_ucm.csv"),
+            'green_area_cooling_distance': 1000.0,
+            'uhi_max': 3,
+            'cc_method': 'factors',
+            'do_valuation': True,
+            't_air_average_radius': "1000.0",
+            'building_vector_path': os.path.join(
+                REGRESSION_DATA, "buildings_clip.gpkg"),
+            'energy_consumption_table_path': os.path.join(
+                REGRESSION_DATA, "Energy.csv"),
+            'avg_rel_humidity': '30.0',
+            'cc_weight_shade': '0.6',
+            'cc_weight_albedo': '0.2',
+            'cc_weight_eti': '0.2',
+            'n_workers': -1,
+            }
+
+        bad_building_vector_path = os.path.join(
+            self.workspace_dir, 'bad_building_vector.gpkg')
+
+        shutil.copyfile(args['building_vector_path'], bad_building_vector_path)
+        bad_building_vector = gdal.OpenEx(bad_building_vector_path,
+                                          gdal.OF_VECTOR | gdal.GA_Update)
+        bad_building_layer = bad_building_vector.GetLayer()
+        feature = bad_building_layer.GetNextFeature()
+        feature.SetField('type', -999)
+        bad_building_layer.SetFeature(feature)
+        bad_building_layer.SyncToDisk()
+        bad_building_layer = None
+        bad_building_vector = None
+
+        args['building_vector_path'] = bad_building_vector_path
+        with self.assertRaises(ValueError) as context:
+            natcap.invest.urban_cooling_model.execute(args)
+        self.assertTrue(
+            "Encountered a building 'type' of:" in
+            str(context.exception))
+
+    def test_bad_args(self):
+        """UCM: test validation of bad arguments."""
+        import natcap.invest.urban_cooling_model
+        args = {
+            'workspace_dir': self.workspace_dir,
+            'results_suffix': 'test_suffix',
+            't_ref': 35.0,
+            't_obs_raster_path': os.path.join(
+                REGRESSION_DATA, "Tair_Sept.tif"),
+            'lulc_raster_path': os.path.join(
+                REGRESSION_DATA, "LULC_SFBA.tif"),
+            'ref_eto_raster_path': os.path.join(
+                REGRESSION_DATA, "ETo_SFBA.tif"),
+            'aoi_vector_path': os.path.join(
+                REGRESSION_DATA,
+                "watersheds_clippedDraft_Watersheds_SFEI.gpkg"),
+            'biophysical_table_path': os.path.join(
+                REGRESSION_DATA, "biophysical_table_ucm.csv"),
+            'green_area_cooling_distance': 1000.0,
+            'uhi_max': 3,
+            'cc_method': 'factors',
+            'do_valuation': True,
+            't_air_average_radius': "1000.0",
+            'building_vector_path': os.path.join(
+                REGRESSION_DATA, "buildings_clip.gpkg"),
+            'energy_consumption_table_path': os.path.join(
+                REGRESSION_DATA, "Energy.csv"),
+            'avg_rel_humidity': '30.0',
+            # Explicitly leaving CC weight parameters out.
+            'n_workers': -1,
+            }
+
+        del args['t_ref']
+        warnings = natcap.invest.urban_cooling_model.validate(args)
+        self.assertTrue('Key is missing from the args dict' in warnings[0][1])
+
+        args['t_ref'] = ''
+        result = natcap.invest.urban_cooling_model.validate(args)
+        self.assertEqual(result[0][1], "Input is required but has no value")
+
+        args['t_ref'] = 35.0
+        args['cc_weight_shade'] = -0.6
+        result = natcap.invest.urban_cooling_model.validate(args)
+        self.assertEqual(
+            result[0][1], "Value does not meet condition value > 0")
+
+        args['cc_weight_shade'] = "not a number"
+        result = natcap.invest.urban_cooling_model.validate(args)
+        self.assertEqual(result[0][1], ("Value 'not a number' could not be "
+                                        "interpreted as a number"))
+
+        args['cc_method'] = 'nope'
+        result = natcap.invest.urban_cooling_model.validate(args)
+        self.assertEqual(
+            result[0][1], ("Value must be one of: ['factors', "
+                           "'intensity']"))
+
+        args['cc_method'] = 'intensity'
+        args['cc_weight_shade'] = 0.2  # reset this arg
+
+        # Create a new table like the original one, but without the building
+        # intensity column.
+        old_df = pandas.read_csv(args['biophysical_table_path'])
+        new_df = old_df.drop('building_intensity', axis='columns')
+
+        args['biophysical_table_path'] = os.path.join(
+            self.workspace_dir, 'new_csv.csv')
+        new_df.to_csv(args['biophysical_table_path'])
+
+        result = natcap.invest.urban_cooling_model.validate(args)
+        self.assertTrue(
+            'Fields are missing from this table' in result[0][1])
+
+    def test_flat_disk_kernel(self):
+        """UCM: test flat disk kernel."""
+        import natcap.invest.urban_cooling_model
+
+        kernel_filepath = os.path.join(self.workspace_dir, 'kernel.tif')
+        natcap.invest.urban_cooling_model.flat_disk_kernel(
+            1000, kernel_filepath)
+
+        kernel_raster = gdal.OpenEx(kernel_filepath, gdal.OF_RASTER)
+        kernel_band = kernel_raster.GetRasterBand(1)
+        self.assertAlmostEqual(
+            numpy.sum(kernel_band.ReadAsArray())/1000,
+            numpy.ceil(1000**2*numpy.pi/1000),
+            places=0)