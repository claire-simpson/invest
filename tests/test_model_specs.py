import importlib
import re
import subprocess
import unittest
import pytest

import pint
from natcap.invest.models import model_id_to_pyname
from osgeo import gdal

PLUGIN_URL = 'git+https://github.com/emlys/demo-invest-plugin.git'
PLUGIN_NAME = 'foo-model'


gdal.UseExceptions()
valid_nested_types = {
    None: {  # if no parent type (arg is top-level), then all types are valid
        'boolean',
        'integer',
        'csv',
        'directory',
        'file',
        'freestyle_string',
        'number',
        'option_string',
        'percent',
        'raster',
        'ratio',
        'vector',
    },
    'raster': {'integer', 'number', 'ratio', 'percent'},
    'vector': {
        'integer',
        'freestyle_string',
        'number',
        'option_string',
        'percent',
        'ratio'},
    'csv': {
        'boolean',
        'integer',
        'freestyle_string',
        'number',
        'option_string',
        'percent',
        'raster',
        'ratio',
        'vector'},
    'directory': {'csv', 'directory', 'file', 'raster', 'vector'}
}


class ValidateModelSpecs(unittest.TestCase):
    """Validate the contract for patterns and types in MODEL_SPEC."""

    def test_model_specs_are_valid(self):
        """MODEL_SPEC: test each spec meets the expected pattern."""

<<<<<<< HEAD
        required_keys = {'model_id', 'model_title', 'pyname', 'userguide',
                         'aliases', 'args', 'ui_spec', 'outputs'}
=======
        required_keys = {
            'model_id', 'model_name', 'pyname', 'userguide', 'args', 'outputs'}
>>>>>>> 84f6108b
        optional_spatial_key = 'args_with_spatial_overlap'
        for model_id, pyname in model_id_to_pyname.items():
            model = importlib.import_module(pyname)

            # Validate top-level keys are correct
            with self.subTest(pyname):
                self.assertTrue(
                    required_keys.issubset(model.MODEL_SPEC),
                    ("Required key(s) missing from MODEL_SPEC: "
                     f"{set(required_keys).difference(model.MODEL_SPEC)}"))
                extra_keys = set(model.MODEL_SPEC).difference(required_keys)
                if (extra_keys):
                    self.assertEqual(extra_keys, set([optional_spatial_key]))
                    self.assertTrue(
                        set(model.MODEL_SPEC[optional_spatial_key]).issubset(
                            {'spatial_keys', 'different_projections_ok'}))

                self.assertIsInstance(model.MODEL_SPEC['ui_spec'], dict)
                if 'dropdown_functions' in model.MODEL_SPEC['ui_spec']:
                    self.assertIsInstance(
                        model.MODEL_SPEC['ui_spec']['dropdown_functions'], dict)
                self.assertIsInstance(model.MODEL_SPEC['ui_spec']['order'], list)
                self.assertIsInstance(model.MODEL_SPEC['ui_spec']['hidden'], list)
                found_keys = set()
                for group in model.MODEL_SPEC['ui_spec']['order']:
                    self.assertIsInstance(group, list)
                    for key in group:
                        self.assertIsInstance(key, str)
                        self.assertNotIn(key, found_keys)
                        found_keys.add(key)
                for key in model.MODEL_SPEC['ui_spec']['hidden']:
                    self.assertIsInstance(key, str)
                    self.assertNotIn(key, found_keys)
                    found_keys.add(key)
                self.assertEqual(found_keys, set(model.MODEL_SPEC['args'].keys()))

            # validate that each arg meets the expected pattern
            # save up errors to report at the end
            for key, arg in model.MODEL_SPEC['args'].items():
                # the top level should have 'name' and 'about' attrs
                # but they aren't required at nested levels
                self.validate_args(arg, f'{model_id}.args.{key}')

            for key, spec in model.MODEL_SPEC['outputs'].items():
                self.validate_output(spec, f'{model_id}.outputs.{key}')

    def validate_output(self, spec, key, parent_type=None):
        """
        Recursively validate nested output specs against the output spec standard.

        Args:
            spec (dict): any nested output spec component of a MODEL_SPEC
            key (str): key to identify the spec by in error messages
            parent_type (str): the type of this output's parent output (or None if
                no parent).

        Returns:
            None

        Raises:
            AssertionError if the output spec violates the standard
        """
        with self.subTest(output=key):
            # if parent_type is None:  # all top-level args must have these attrs
            #     for attr in ['about']:
            #         self.assertIn(attr, spec)
            attrs = set(spec.keys())

            if 'type' in spec:
                t = spec['type']
            else:
                file_extension = key.split('.')[-1]
                if file_extension == 'tif':
                    t = 'raster'
                elif file_extension in {'shp', 'gpkg', 'geojson'}:
                    t = 'vector'
                elif file_extension == 'csv':
                    t = 'csv'
                elif file_extension in {'json', 'txt', 'pickle', 'db', 'zip',
                                        'dat', 'idx', 'html'}:
                    t = 'file'
                else:
                    raise Warning(
                        f'output {key} has no recognized file extension and '
                        'no "type" property')

            self.assertIn(t, valid_nested_types[parent_type])

            if t == 'number':
                # number type should have a units property
                self.assertIn('units', spec)
                # Undefined units should use the custom u.none unit
                self.assertIsInstance(spec['units'], pint.Unit)
                attrs.remove('units')

            elif t == 'raster':
                # raster type should have a bands property that maps each band
                # index to a nested type dictionary describing the band's data
                self.assertIn('bands', spec)
                self.assertIsInstance(spec['bands'], dict)
                for band in spec['bands']:
                    self.assertIsInstance(band, int)
                    self.validate_output(
                        spec['bands'][band],
                        f'{key}.bands.{band}',
                        parent_type=t)
                attrs.remove('bands')

            elif t == 'vector':
                # vector type should have:
                # - a fields property that maps each field header to a nested
                #   type dictionary describing the data in that field
                # - a geometries property: the set of valid geometry types
                self.assertIn('fields', spec)
                self.assertIsInstance(spec['fields'], dict)
                for field in spec['fields']:
                    self.assertIsInstance(field, str)
                    self.validate_output(
                        spec['fields'][field],
                        f'{key}.fields.{field}',
                        parent_type=t)

                self.assertIn('geometries', spec)
                self.assertIsInstance(spec['geometries'], set)

                attrs.remove('fields')
                attrs.remove('geometries')

            elif t == 'csv':
                # csv type may have a columns property.
                # the columns property maps each expected column header
                # name/pattern to a nested type dictionary describing the data
                # in that column. may be absent if the table structure
                # is too complex to describe this way.
                self.assertIn('columns', spec)
                self.assertIsInstance(spec['columns'], dict)
                for column in spec['columns']:
                    self.assertIsInstance(column, str)
                    self.validate_output(
                        spec['columns'][column],
                        f'{key}.columns.{column}',
                        parent_type=t)
                if 'index_col' in spec:
                    self.assertIn(spec['index_col'], spec['columns'])

                attrs.discard('columns')
                attrs.discard('index_col')

            elif t == 'directory':
                # directory type should have a contents property that maps each
                # expected path name/pattern within the directory to a nested
                # type dictionary describing the data at that filepath
                self.assertIn('contents', spec)
                self.assertIsInstance(spec['contents'], dict)
                for path in spec['contents']:
                    self.assertIsInstance(path, str)
                    self.validate_output(
                        spec['contents'][path],
                        f'{key}.contents.{path}',
                        parent_type=t)
                attrs.remove('contents')

            elif t == 'option_string':
                    # option_string type should have an options property that
                    # describes the valid options
                    self.assertIn('options', spec)
                    self.assertIsInstance(spec['options'], dict)
                    for option, description in spec['options'].items():
                        self.assertTrue(
                            isinstance(option, str) or
                            isinstance(option, int))
                    attrs.remove('options')

            elif t == 'file':
                pass

            # iterate over the remaining attributes
            # type-specific ones have been removed by this point
            if 'about' in attrs:
                self.assertIsInstance(spec['about'], str)
                attrs.remove('about')
            if 'created_if' in attrs:
                # should be an arg key indicating that the output is
                # created if that arg is provided or checked
                self.assertIsInstance(spec['created_if'], str)
                attrs.remove('created_if')
            if 'type' in attrs:
                self.assertIsInstance(spec['type'], str)
                attrs.remove('type')

            # args should not have any unexpected properties
            # all attrs should have been removed by now
            if attrs:
                raise AssertionError(f'{key} has key(s) {attrs} that are not '
                                     'expected for its type')

    def validate_args(self, arg, name, parent_type=None):
        """
        Recursively validate nested args against the arg spec standard.

        Args:
            arg (dict): any nested arg component of an MODEL_SPEC
            name (str): name to use in error messages to identify the arg
            parent_type (str): the type of this arg's parent arg (or None if
                no parent).

        Returns:
            None

        Raises:
            AssertionError if the arg violates the standard
        """
        with self.subTest(nested_arg_name=name):
            if parent_type is None:  # all top-level args must have these attrs
                for attr in ['name', 'about']:
                    self.assertIn(attr, arg)

            # arg['type'] can be either a string or a set of strings
            types = arg['type'] if isinstance(
                arg['type'], set) else [arg['type']]
            attrs = set(arg.keys())

            for t in types:
                self.assertIn(t, valid_nested_types[parent_type])

                if t == 'option_string':
                    # option_string type should have an options property that
                    # describes the valid options
                    self.assertIn('options', arg)
                    # May be a list or dict because some option sets are self
                    # explanatory and others need a description
                    self.assertIsInstance(arg['options'], dict)
                    for key, val in arg['options'].items():
                        self.assertTrue(
                            isinstance(key, str) or
                            isinstance(key, int))
                        self.assertIsInstance(val, dict)
                        # top-level option_string args are shown as dropdowns
                        # so each option needs a display name
                        # an additional description is optional
                        if parent_type is None:
                            self.assertTrue(
                                set(val.keys()) == {'display_name'} or
                                set(val.keys()) == {
                                    'display_name', 'description'})
                        # option_strings within a CSV or vector don't get a
                        # display name. the user has to enter the key.
                        else:
                            self.assertEqual(set(val.keys()), {'description'})

                        if 'display_name' in val:
                            self.assertIsInstance(val['display_name'], str)
                        if 'description' in val:
                            self.assertIsInstance(val['description'], str)

                    attrs.remove('options')

                elif t == 'freestyle_string':
                    # freestyle_string may optionally have a regexp attribute
                    # this is a regular expression that the string must match
                    if 'regexp' in arg:
                        self.assertIsInstance(arg['regexp'], str)
                        re.compile(arg['regexp'])  # should be regex compilable
                        attrs.remove('regexp')

                elif t == 'number':
                    # number type should have a units property
                    self.assertIn('units', arg)
                    # Undefined units should use the custom u.none unit
                    self.assertIsInstance(arg['units'], pint.Unit)
                    attrs.remove('units')

                    # number type may optionally have an 'expression' attribute
                    # this is a string expression to be evaluated with the
                    # intent of determining that the value is within a range.
                    # The expression must contain the string ``value``, which
                    # will represent the user-provided value (after it has been
                    # cast to a float).  Example: "(value >= 0) & (value <= 1)"
                    if 'expression' in arg:
                        self.assertIsInstance(arg['expression'], str)
                        attrs.remove('expression')

                elif t == 'raster':
                    # raster type should have a bands property that maps each band
                    # index to a nested type dictionary describing the band's data
                    self.assertIn('bands', arg)
                    self.assertIsInstance(arg['bands'], dict)
                    for band in arg['bands']:
                        self.assertIsInstance(band, int)
                        self.validate_args(
                            arg['bands'][band],
                            f'{name}.bands.{band}',
                            parent_type=t)
                    attrs.remove('bands')

                    # may optionally have a 'projected' attribute that says
                    # whether the raster must be linearly projected
                    if 'projected' in arg:
                        self.assertIsInstance(arg['projected'], bool)
                        attrs.remove('projected')
                    # if 'projected' is True, may also have a 'projection_units'
                    # attribute saying the expected linear projection unit
                    if 'projection_units' in arg:
                        # doesn't make sense to have projection units unless
                        # projected is True
                        self.assertTrue(arg['projected'])
                        self.assertIsInstance(
                            arg['projection_units'], pint.Unit)
                        attrs.remove('projection_units')

                elif t == 'vector':
                    # vector type should have:
                    # - a fields property that maps each field header to a nested
                    #   type dictionary describing the data in that field
                    # - a geometries property: the set of valid geometry types
                    self.assertIn('fields', arg)
                    self.assertIsInstance(arg['fields'], dict)
                    for field in arg['fields']:
                        self.assertIsInstance(field, str)
                        self.validate_args(
                            arg['fields'][field],
                            f'{name}.fields.{field}',
                            parent_type=t)

                    self.assertIn('geometries', arg)
                    self.assertIsInstance(arg['geometries'], set)

                    attrs.remove('fields')
                    attrs.remove('geometries')

                    # may optionally have a 'projected' attribute that says
                    # whether the vector must be linearly projected
                    if 'projected' in arg:
                        self.assertIsInstance(arg['projected'], bool)
                        attrs.remove('projected')
                    # if 'projected' is True, may also have a 'projection_units'
                    # attribute saying the expected linear projection unit
                    if 'projection_units' in arg:
                        # doesn't make sense to have projection units unless
                        # projected is True
                        self.assertTrue(arg['projected'])
                        self.assertIsInstance(
                            arg['projection_units'], pint.Unit)
                        attrs.remove('projection_units')

                elif t == 'csv':
                    # csv type should have a rows property, columns property, or
                    # neither. rows or columns properties map each expected header
                    # name/pattern to a nested type dictionary describing the data
                    # in that row/column. may have neither if the table structure
                    # is too complex to describe this way.
                    has_rows = 'rows' in arg
                    has_cols = 'columns' in arg
                    # should not have both
                    self.assertFalse(has_rows and has_cols)

                    if has_cols or has_rows:
                        direction = 'rows' if has_rows else 'columns'
                        headers = arg[direction]
                        self.assertIsInstance(headers, dict)

                        for header in headers:
                            self.assertIsInstance(header, str)
                            self.validate_args(
                                headers[header],
                                f'{name}.{direction}.{header}',
                                parent_type=t)

                    if 'index_col' in arg:
                        self.assertIn(arg['index_col'], arg['columns'])
                        attrs.discard('index_col')

                    attrs.discard('rows')
                    attrs.discard('columns')

                elif t == 'directory':
                    # directory type should have a contents property that maps each
                    # expected path name/pattern within the directory to a nested
                    # type dictionary describing the data at that filepath
                    self.assertIn('contents', arg)
                    self.assertIsInstance(arg['contents'], dict)
                    for path in arg['contents']:
                        self.assertIsInstance(path, str)
                        self.validate_args(
                            arg['contents'][path],
                            f'{name}.contents.{path}',
                            parent_type=t)
                    attrs.remove('contents')

                    # may optionally have a 'permissions' attribute, which is a
                    # string of the unix-style directory permissions e.g. 'rwx'
                    if 'permissions' in arg:
                        self.validate_permissions_value(arg['permissions'])
                        attrs.remove('permissions')
                    # may optionally have an 'must_exist' attribute, which says
                    # whether the directory must already exist
                    # this defaults to True
                    if 'must_exist' in arg:
                        self.assertIsInstance(arg['must_exist'], bool)
                        attrs.remove('must_exist')

                elif t == 'file':
                    # file type may optionally have a 'permissions' attribute
                    # this is a string listing the permissions e.g. 'rwx'
                    if 'permissions' in arg:
                        self.validate_permissions_value(arg['permissions'])

            # iterate over the remaining attributes
            # type-specific ones have been removed by this point
            if 'name' in attrs:
                self.assertIsInstance(arg['name'], str)
                attrs.remove('name')
            if 'about' in attrs:
                self.assertIsInstance(arg['about'], str)
                attrs.remove('about')
            if 'required' in attrs:
                # required value may be True, False, or a string that can be
                # parsed as a python statement that evaluates to True or False
                self.assertTrue(isinstance(arg['required'], bool) or
                                isinstance(arg['required'], str))
                attrs.remove('required')
            if 'allowed' in attrs:
                self.assertIsInstance(arg['allowed'], str)
                attrs.remove('allowed')
            if 'type' in attrs:
                self.assertTrue(isinstance(arg['type'], str) or
                                isinstance(arg['type'], set))
                attrs.remove('type')

            # args should not have any unexpected properties
            # all attrs should have been removed by now
            if attrs:
                raise AssertionError(f'{name} has key(s) {attrs} that are not '
                                     'expected for its type')

    def validate_permissions_value(self, permissions):
        """
        Validate an rwx-style permissions string.

        Args:
            permissions (str): a string to validate as permissions

        Returns:
            None

        Raises:
            AssertionError if `permissions` isn't a string, if it's
            an empty string, if it has any letters besides 'r', 'w', 'x',
            or if it has any of those letters more than once
        """

        self.assertIsInstance(permissions, str)
        self.assertTrue(len(permissions) > 0)
        valid_letters = {'r', 'w', 'x'}
        for letter in permissions:
            self.assertIn(letter, valid_letters)
            # should only have a letter once
            valid_letters.remove(letter)

    def test_model_specs_serialize(self):
        """MODEL_SPEC: test each arg spec can serialize to JSON."""
        from natcap.invest import spec_utils

        for pyname in model_id_to_pyname.values():
            model = importlib.import_module(pyname)
            try:
                _ = spec_utils.serialize_args_spec(model.MODEL_SPEC)
            except TypeError as error:
                self.fail(
                    f'Failed to avoid TypeError when serializing '
                    f'{pyname}.MODEL_SPEC: \n'
                    f'{error}')


<<<<<<< HEAD
class SpecUtilsTests(unittest.TestCase):
    """Tests for natcap.invest.spec_utils."""

    def test_format_unit(self):
        """spec_utils: test converting units to strings with format_unit."""
        from natcap.invest import spec_utils
        for unit_name, expected in [
                ('meter', 'm'),
                ('meter / second', 'm/s'),
                ('foot * mm', 'ft · mm'),
                ('t * hr * ha / ha / MJ / mm', 't · h · ha / (ha · MJ · mm)'),
                ('mm^3 / year', 'mm³/year')
        ]:
            unit = spec_utils.u.Unit(unit_name)
            actual = spec_utils.format_unit(unit)
            self.assertEqual(expected, actual)

    def test_format_unit_raises_error(self):
        """spec_utils: format_unit raises TypeError if not a pint.Unit."""
        from natcap.invest import spec_utils
        with self.assertRaises(TypeError):
            spec_utils.format_unit({})

@pytest.mark.skip(reason="Possible race condition of plugin not being uninstalled before other tests are run.")
class PluginTests(unittest.TestCase):
    """Tests for natcap.invest plugins."""

    def tearDown(self):
        subprocess.run(['pip', 'uninstall', '--yes', PLUGIN_NAME])

    def test_plugin(self):
        """natcap.invest locates plugin as a namespace package."""
        from natcap.invest import models
        self.assertNotIn('foo', models.model_id_to_spec.keys())
        subprocess.run(['pip', 'install', '--no-deps', PLUGIN_URL])
        models = importlib.reload(models)
        self.assertIn('foo', models.model_id_to_spec.keys())


=======
>>>>>>> 84f6108b
if __name__ == '__main__':
    unittest.main()<|MERGE_RESOLUTION|>--- conflicted
+++ resolved
@@ -56,13 +56,8 @@
     def test_model_specs_are_valid(self):
         """MODEL_SPEC: test each spec meets the expected pattern."""
 
-<<<<<<< HEAD
         required_keys = {'model_id', 'model_title', 'pyname', 'userguide',
                          'aliases', 'args', 'ui_spec', 'outputs'}
-=======
-        required_keys = {
-            'model_id', 'model_name', 'pyname', 'userguide', 'args', 'outputs'}
->>>>>>> 84f6108b
         optional_spatial_key = 'args_with_spatial_overlap'
         for model_id, pyname in model_id_to_pyname.items():
             model = importlib.import_module(pyname)
@@ -537,7 +532,6 @@
                     f'{error}')
 
 
-<<<<<<< HEAD
 class SpecUtilsTests(unittest.TestCase):
     """Tests for natcap.invest.spec_utils."""
 
@@ -577,7 +571,5 @@
         self.assertIn('foo', models.model_id_to_spec.keys())
 
 
-=======
->>>>>>> 84f6108b
 if __name__ == '__main__':
     unittest.main()