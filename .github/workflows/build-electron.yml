name: Build, Test Binaries, & Release

on: [push, pull_request]

defaults:
  run:
    shell: bash -l {0}

jobs:
  build-and-release:
    runs-on: ${{ matrix.os }}
    strategy:
      max-parallel: 4
      fail-fast: false
      matrix:
        os: [macos-latest]
        node-version: [12.x]

    steps:
    - name: Checkout repository
      uses: actions/checkout@v2
      with:
        fetch-depth: 0  # fetch complete history

    - name: Fetch git tags
      run: git fetch origin +refs/tags/*:refs/tags/*

    - name: Install Node.js
      uses: actions/setup-node@v1
      with:
        node-version: ${{ matrix.node-version }}

    - name: NPM Install
      run: npm install

    - name: Fetch InVEST Binaries
      run: npm run fetch-invest

    - name: Run the build script
      run: npm run build
     
    - name: Run electron-builder
      env:
        GH_TOKEN: env.GITHUB_TOKEN
        DEBUG: electron-builder
      run: npm run dist

    - name: Test electron app with puppeteer
      uses: GabrielBB/xvfb-action@v1
<<<<<<< HEAD
=======
      if: matrix.os != 'macos-latest'
      continue-on-error: true
>>>>>>> ba279e85
      with:
        run: npx jest --detectOpenHandles --verbose --runInBand --testMatch **/tests/binary_tests/puppet.test.js
    
    - name: Upload installer artifacts to github
      uses: actions/upload-artifact@v2.2.1
      with:
        name: invest-workbench-${{ matrix.os }}
<<<<<<< HEAD
        path: dist/invest-workbench_*
=======
        path: dist/invest-workbench_*

    # Nothing below here runs on pull requests because we use github secrets
    # to authenticate for GCP and they are not accessible in pull request workflows.
    - name: Set variables for GCS deploy target
      if: github.event_name != 'pull_request'
      run: |
        echo "VERSION"=$(grep VERSION electron-builder.env | cut -d '=' -f2) >> $GITHUB_ENV
        echo "BUCKET=$([ ${{ github.repository_owner }} == 'natcap' ] \
          && echo 'gs://releases.naturalcapitalproject.org/invest-workbench' \
          || echo 'gs://natcap-dev-build-artifacts/invest-workbench/${{ github.repository_owner }}' \
          )" >> $GITHUB_ENV
    - name: Set up Python for gsutil
      # gsutil requires a python, which is not included on Windows
      if: github.event_name != 'pull_request' && matrix.os == 'windows-latest'
      uses: actions/setup-python@v2
      with:
        python-version: 3.7

    - name: Set up GCP
      if: github.event_name != 'pull_request'
      uses: google-github-actions/setup-gcloud@master
      with:
          version: '281.0.0'
          service_account_key: ${{ secrets.GOOGLE_SERVICE_ACC_KEY }}

    - name: Deploy artifacts to GCS - Windows
      if: github.event_name != 'pull_request' && matrix.os == 'windows-latest'
      env:
        CLOUDSDK_PYTHON: ${{env.pythonLocation}}\python.exe
      run: |
        gsutil -m rsync dist/ "${{ env.BUCKET }}/${{ env.VERSION }}/"

    - name: Deploy artifacts to GCS - macOS
      if: github.event_name != 'pull_request' && matrix.os == 'macos-latest'
      run: |
        gsutil -m rsync dist/ "${{ env.BUCKET }}/${{ env.VERSION }}/"
>>>>>>> ba279e85
<|MERGE_RESOLUTION|>--- conflicted
+++ resolved
@@ -47,11 +47,6 @@
 
     - name: Test electron app with puppeteer
       uses: GabrielBB/xvfb-action@v1
-<<<<<<< HEAD
-=======
-      if: matrix.os != 'macos-latest'
-      continue-on-error: true
->>>>>>> ba279e85
       with:
         run: npx jest --detectOpenHandles --verbose --runInBand --testMatch **/tests/binary_tests/puppet.test.js
     
@@ -59,44 +54,4 @@
       uses: actions/upload-artifact@v2.2.1
       with:
         name: invest-workbench-${{ matrix.os }}
-<<<<<<< HEAD
-        path: dist/invest-workbench_*
-=======
-        path: dist/invest-workbench_*
-
-    # Nothing below here runs on pull requests because we use github secrets
-    # to authenticate for GCP and they are not accessible in pull request workflows.
-    - name: Set variables for GCS deploy target
-      if: github.event_name != 'pull_request'
-      run: |
-        echo "VERSION"=$(grep VERSION electron-builder.env | cut -d '=' -f2) >> $GITHUB_ENV
-        echo "BUCKET=$([ ${{ github.repository_owner }} == 'natcap' ] \
-          && echo 'gs://releases.naturalcapitalproject.org/invest-workbench' \
-          || echo 'gs://natcap-dev-build-artifacts/invest-workbench/${{ github.repository_owner }}' \
-          )" >> $GITHUB_ENV
-    - name: Set up Python for gsutil
-      # gsutil requires a python, which is not included on Windows
-      if: github.event_name != 'pull_request' && matrix.os == 'windows-latest'
-      uses: actions/setup-python@v2
-      with:
-        python-version: 3.7
-
-    - name: Set up GCP
-      if: github.event_name != 'pull_request'
-      uses: google-github-actions/setup-gcloud@master
-      with:
-          version: '281.0.0'
-          service_account_key: ${{ secrets.GOOGLE_SERVICE_ACC_KEY }}
-
-    - name: Deploy artifacts to GCS - Windows
-      if: github.event_name != 'pull_request' && matrix.os == 'windows-latest'
-      env:
-        CLOUDSDK_PYTHON: ${{env.pythonLocation}}\python.exe
-      run: |
-        gsutil -m rsync dist/ "${{ env.BUCKET }}/${{ env.VERSION }}/"
-
-    - name: Deploy artifacts to GCS - macOS
-      if: github.event_name != 'pull_request' && matrix.os == 'macos-latest'
-      run: |
-        gsutil -m rsync dist/ "${{ env.BUCKET }}/${{ env.VERSION }}/"
->>>>>>> ba279e85
+        path: dist/invest-workbench_*