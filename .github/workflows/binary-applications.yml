--- conflicted
+++ resolved
@@ -1,422 +1,363 @@
-name: Build InVEST App Binaries
-
-on:
-    push:
-    pull_request:
-
-defaults:
-  run:
-    shell: bash -l {0}
-
-env:
-  # build: dependency of make install
-  # nomkl: make sure numpy w/out mkl
-  # requests: dependency of convert-requirements-to-conda-yml.py
-  DEFAULT_DEPENDENCIES: build nomkl requests
-  PYTHON_VERSION: 3.9
-  WINDOWS_PIP_CACHE: ~\AppData\Local\pip\Cache
-  MACOS_PIP_CACHE: ~/Library/Caches/pip
-  CONDA_CACHE: ~/conda_pkgs_dir  # setup-miniconda sets same cache dir on windows and mac
-
-jobs:
-    check-syntax-errors:
-        name: Check for syntax errors
-        runs-on: ubuntu-latest
-        steps:
-            - uses: actions/checkout@v2
-
-            - name: Set up python ${{ env.PYTHON_VERSION }}
-              uses: actions/setup-python@v1
-              with:
-                  python-version: ${{ env.PYTHON_VERSION }}
-
-            - name: Set up environment
-              run: pip install flake8
-
-            - name: Lint with flake8
-              run: |
-                # stop the build if there are Python syntax errors or undefined names
-                python -m flake8 src --count --select=E9,F63,F7,F82 --show-source --statistics
-                # exit-zero treats all errors as warnings. The GitHub editor is 127 chars wide
-                python -m flake8 src --count --exit-zero --max-complexity=10 --max-line-length=127 --statistics
-
-    build-windows-binaries:
-        name: Build windows binaries
-        needs: check-syntax-errors
-        runs-on: windows-latest
-        steps:
-            - uses: actions/checkout@v2
-              with:
-                  fetch-depth: 0  # fetch complete history
-
-            - name: Fetch git tags
-              run: git fetch origin +refs/tags/*:refs/tags/*
-
-            - name: Set up conda environment
-              uses: ./.github/actions/setup_env
-              with:
-<<<<<<< HEAD
-                  path: ${{ env.WINDOWS_PIP_CACHE }}
-                  key: pip-windows-py${{ env.PYTHON_VERSION }}-${{ hashFiles('**/requirements*.txt') }}-exe
-
-            - name: Restore conda cache
-              uses: actions/cache@v2
-              with:
-                  path: ${{ env.CONDA_CACHE }}
-                  key: conda-windows-py${{ env.PYTHON_VERSION }}-${{ hashFiles('**/requirements*.txt') }}-exe
-
-            - name: Restore chocolatey cache
-              uses: actions/cache@v2
-              with:
-                  path: ~\AppData\Local\Temp
-                  key: chocolatey-windows-exe
-
-            - name: Setup conda environment
-              uses: conda-incubator/setup-miniconda@v2
-              with:
-                  activate-environment: winbin-env
-                  auto-update-conda: true
-                  python-version: ${{ env.PYTHON_VERSION }}
-                  channels: conda-forge
-=======
-                  cache-id: py${{ env.PYTHON_VERSION }}-windows-binaries
-              id: condacache
->>>>>>> 85939c58
-
-            - name: Install python dependencies
-              if: steps.condacache.outputs.cache-hit != 'true'
-              run: |
-<<<<<<< HEAD
-                  conda install ${{ env.DEFAULT_DEPENDENCIES }} gdal
-=======
-                  conda install python=${{ env.PYTHON_VERSION }}
-                  conda install nomkl # make sure numpy is w/out MKL
-                  conda upgrade -y pip setuptools
-                  conda install requests
-                  python ./scripts/convert-requirements-to-conda-yml.py \
-                        requirements.txt \
-                        requirements-dev.txt \
-                        requirements-gui.txt > requirements-all.yml
-                  conda env update --file requirements-all.yml
->>>>>>> 85939c58
-                  make install
-
-              # Not caching chocolatey packages because the cache may not be reliable
-              # https://github.com/chocolatey/choco/issues/2134
-              # and this step only takes about 1 minute.
-            - name: Install build dependencies
-              shell: powershell
-              run: |
-                  # Appveyor build scripts expects PYTHON to point to the dir containing python.
-                  $env:PYTHON = python -c "import sys, os; print(os.path.dirname(sys.executable))"
-                  ./ci/windows-ci-binary-install.ps1
-
-            - name: Build userguide, binaries, installer
-              run: |
-                  # This builds the users guide, binaries, and installer
-                  make windows_installer
-
-            - name: Install Node.js
-              uses: actions/setup-node@v2
-              with:
-                node-version: 14.x
-
-            - name: Install Workbench Dependencies
-              working-directory: ./workbench
-              run: |
-                yarn config set network-timeout 600000 -g
-                yarn install
-
-            - name: Build Workbench
-              working-directory: ./workbench
-              env:
-                GH_TOKEN: env.GITHUB_TOKEN
-                DEBUG: electron-builder
-                CSC_IDENTITY_AUTO_DISCOVERY: false  # disable electron-builder code signing
-              run: |
-                yarn run build
-                yarn run dist
-
-            - name: Test electron app with puppeteer
-              working-directory: ./workbench
-              run: npx cross-env CI=true yarn run test-electron-app
-
-            - name: Authenticate GCP
-              # Secrets not available in PR so don't use GCP.
-              if: github.event_name != 'pull_request'
-              uses: google-github-actions/auth@v0
-              with:
-                credentials_json: ${{ secrets.GOOGLE_SERVICE_ACC_KEY }}
-
-            - name: Set up GCP
-              # Secrets not available in PR so don't use GCP.
-              if: github.event_name != 'pull_request'
-              uses: google-github-actions/setup-gcloud@v0
-
-            - name: Sign binaries
-              # Secrets not available in PR so don't use GCP.
-              if: github.event_name != 'pull_request'
-              env:
-                CERT_FILE: Stanford-natcap-code-signing-cert-expires-2024-01-26.p12
-                CERT_PASS: ${{ secrets.WINDOWS_CODESIGN_CERT_PASS }}
-              run: |
-                # figure out the path to signtool.exe (it keeps changing with SDK updates)
-                SIGNTOOL_PATH=$(find 'C:\\Program Files (x86)\\Windows Kits\\10' -type f -name 'signtool.exe*' | head -n 1)
-                INSTALLER_BINARY=$(find "$(pwd)/dist" -type f -name 'InVEST_*.exe' | head -n 1)
-                WORKBENCH_BINARY=$(find "$(pwd)/workbench/dist" -type f -name 'invest_*.exe' | head -n 1)
-
-                # setup-gcloud adds 'gsutil' to PATH
-                make BIN_TO_SIGN="$INSTALLER_BINARY" WORKBENCH_BIN_TO_SIGN="$WORKBENCH_BINARY" SIGNTOOL="$SIGNTOOL_PATH" codesign_windows
-
-            - name: Deploy artifacts to GCS
-              # Secrets not available in PR so don't use GCP.
-              if: github.event_name != 'pull_request'
-              run: |
-                  # setup-gcloud adds 'gsutil' to PATH
-                  make GSUTIL="gsutil" deploy
-
-            - name: Upload installer artifact
-              if: always()
-              uses: actions/upload-artifact@v2
-              with:
-                  name: InVEST-windows-installer
-                  path: dist/*.exe
-
-            - name: Upload workbench installer artifact
-              if: always()
-              uses: actions/upload-artifact@v2
-              with:
-                  name: Workbench-windows-installer
-                  path: workbench/dist/*.exe
-
-            - name: Upload user's guide artifact
-              uses: actions/upload-artifact@v2
-              with:
-                  name: InVEST-user-guide
-                  path: dist/InVEST_*_userguide.zip
-
-            - name: Upload app logging from puppeteer
-              uses: actions/upload-artifact@v2.2.4
-              if: always()
-              with:
-                name: 'windows_puppeteer_log.zip'
-                path: '~/AppData/Roaming/invest-workbench/logs/'
-
-            - name: Upload workspace on failure
-              if: ${{ failure() }}
-              uses: actions/upload-artifact@v2
-              with:
-                  name: InVEST-failed-windows-workspace
-                  path: ${{ github.workspace }}
-
-    build-mac-binaries:
-        name: Build mac binaries
-        needs: check-syntax-errors
-        runs-on: macos-10.15
-        steps:
-            - uses: actions/checkout@v2
-              with:
-                  fetch-depth: 0  # fetch complete history
-
-            - name: Fetch git tags
-              run: git fetch origin +refs/tags/*:refs/tags/*
-
-            - name: Install homebrew dependencies
-              run: |
-                  brew update
-                  brew install pandoc
-
-<<<<<<< HEAD
-            - name: Restore pip cache
-              uses: actions/cache@v2
-              with:
-                  path: ${{ env.WINDOWS_PIP_CACHE }}
-                  key: pip-mac-py${{ env.PYTHON_VERSION }}-${{ hashFiles('**/requirements*.txt') }}-dmg
-
-            - name: Restore conda cache
-              uses: actions/cache@v2
-              with:
-                  path: ${{ env.CONDA_CACHE }}
-                  key: conda-mac-py${{ env.PYTHON_VERSION }}-${{ hashFiles('**/requirements*.txt') }}-dmg
-
-            - name: Setup conda environment
-              uses: conda-incubator/setup-miniconda@v2
-              with:
-                  activate-environment: macbin-env
-                  auto-update-conda: true
-                  python-version: ${{ env.PYTHON_VERSION }}
-                  channels: conda-forge
-=======
-            - name: Set up conda environment
-              uses: ./.github/actions/setup_env
-              with:
-                  cache-id: py${{ env.PYTHON_VERSION }}-macos-binaries
-              id: condacache
->>>>>>> 85939c58
-
-            - name: Build conda env with python dependencies
-              if: steps.condacache.outputs.cache-hit != 'true'
-              run: |
-<<<<<<< HEAD
-                  conda install ${{ env.DEFAULT_DEPENDENCIES }} gdal
-                  make install
-=======
-                  conda install python=${{ env.PYTHON_VERSION }}
-                  conda upgrade -y pip setuptools
-                  conda install requests
-                  python ./scripts/convert-requirements-to-conda-yml.py \
-                        requirements.txt \
-                        requirements-dev.txt \
-                        requirements-gui.txt > requirements-all.yml
-                  conda env update --file requirements-all.yml
-
-                  # Libtiff from conda defaults channel gets around issue with missing libwebp
-                  conda install --yes libtiff
->>>>>>> 85939c58
-
-            - name: Build binaries
-              run: make mac_dmg
-
-            - name: Install Node.js
-              uses: actions/setup-node@v2
-              with:
-                node-version: 14.x
-
-            - name: Install Workbench Dependencies
-              working-directory: ./workbench
-              run: |
-                yarn config set network-timeout 600000 -g
-                yarn install
-
-            - name: Build Workbench
-              working-directory: ./workbench
-              env:
-                GH_TOKEN: env.GITHUB_TOKEN
-                DEBUG: electron-builder
-                CSC_IDENTITY_AUTO_DISCOVERY: false  # disable electron-builder code signing
-              run: |
-                yarn run build
-                yarn run dist
-
-            - name: Test electron app with puppeteer
-              working-directory: ./workbench
-              run: npx cross-env CI=true yarn run test-electron-app
-
-            - name: Authenticate GCP
-              # Secrets not available in PR so don't use GCP.
-              if: github.event_name != 'pull_request'
-              uses: google-github-actions/auth@v0
-              with:
-                credentials_json: ${{ secrets.GOOGLE_SERVICE_ACC_KEY }}
-
-            - name: Set up GCP
-              # Secrets not available in PR so don't use GCP.
-              # We only want to upload artifacts to a release object in a release.
-              if: github.event_name != 'pull_request'
-              uses: google-github-actions/setup-gcloud@v0
-
-            - name: Sign DMG
-              if: github.event_name != 'pull_request'
-              env:
-                CERT_FILE: 2025-01-16-Expiry-AppStore-App.p12
-                CERT_PASS: ${{ secrets.MACOS_CODESIGN_CERT_PASS }}
-              run: |
-                INSTALLER_BINARY=$(find "$(pwd)/dist" -type f -name 'InVEST_*.dmg' | head -n 1)
-                WORKBENCH_BINARY=$(find "$(pwd)/workbench/dist" -type f -name 'invest_*.dmg' | head -n 1)
-                make BIN_TO_SIGN="$INSTALLER_BINARY" WORKBENCH_BIN_TO_SIGN="$WORKBENCH_BINARY" codesign_mac
-
-            - name: Deploy artifacts to GCS
-              # Secrets not available in PR so don't use GCP.
-              if: github.event_name != 'pull_request'
-              run: make deploy
-
-            - name: Upload DMG artifact
-              uses: actions/upload-artifact@v2
-              with:
-                  name: InVEST-dmg
-                  path: dist/InVEST*.dmg
-
-            - name: Upload workbench DMG artifact
-              if: always()
-              uses: actions/upload-artifact@v2
-              with:
-                  name: Workbench-mac-installer
-                  path: workbench/dist/*.dmg
-
-            - name: Upload workbench logging from puppeteer
-              uses: actions/upload-artifact@v2.2.4
-              if: always()
-              with:
-                name: 'macos_puppeteer_log.zip'
-                path: '~/Library/Logs/invest-workbench/'
-
-            - name: Tar the workspace to preserve permissions
-              if: ${{ failure() }}
-              run: tar -cvf InVEST-failed-mac-workspace.tar ${{ github.workspace }}
-
-            - name: Upload workspace on failure
-              if: ${{ failure() }}
-              uses: actions/upload-artifact@v2
-              with:
-                  name: InVEST-failed-mac-workspace
-                  path: InVEST-failed-mac-workspace.tar
-
-    build-sampledata:
-        name: Build sampledata archives
-        needs: check-syntax-errors
-        runs-on: ubuntu-latest
-        steps:
-            - uses: actions/checkout@v2
-              with:
-                  fetch-depth: 0  # Fetch complete history
-            - run: git fetch origin +refs/tags/*:refs/tags/*
-
-            - uses: actions/setup-python@v1
-              with:
-<<<<<<< HEAD
-                  python-version: ${{ env.PYTHON_VERSION }}
-=======
-                  python-version: 3.8
-
-            - name: Install dependencies
-              # dependencies of setup.py, needed to get the version string
-              run: pip install babel cython numpy setuptools setuptools_scm wheel
->>>>>>> 85939c58
-
-            - run: make sampledata sampledata_single
-
-            - name: Authenticate GCP
-              # Secrets not available in PR so don't use GCP.
-              if: github.event_name != 'pull_request'
-              uses: google-github-actions/auth@v0
-              with:
-                credentials_json: ${{ secrets.GOOGLE_SERVICE_ACC_KEY }}
-
-            - name: Set up GCP
-              # Secrets not available in PR so don't use GCP.
-              if: github.event_name != 'pull_request'
-              uses: google-github-actions/setup-gcloud@v0
-
-            - name: Deploy artifacts to GCS
-              # Secrets not available in PR so don't use GCP.
-              if: github.event_name != 'pull_request'
-              run: make deploy
-
-            - name: Install Node.js
-              uses: actions/setup-node@v2
-              with:
-                node-version: 14.x
-
-            - name: Check sampledata registry links
-              # no artifacts were deployed in a PR
-              if: github.event_name != 'pull_request'
-              working-directory: ./workbench
-              run: |
-                yarn add jest
-                yarn run test-sampledata-registry
-
-            - name: Upload sample data artifact
-              uses: actions/upload-artifact@v2
-              with:
-                  name: InVEST-sample-data
-                  path: dist/*.zip
+name: Build InVEST App Binaries
+
+on:
+    push:
+    pull_request:
+
+defaults:
+  run:
+    shell: bash -l {0}
+
+env:
+  # build: dependency of make install
+  # nomkl: make sure numpy w/out mkl
+  # requests: dependency of convert-requirements-to-conda-yml.py
+  DEFAULT_DEPENDENCIES: build nomkl requests
+  PYTHON_VERSION: 3.9
+  WINDOWS_PIP_CACHE: ~\AppData\Local\pip\Cache
+  MACOS_PIP_CACHE: ~/Library/Caches/pip
+  CONDA_CACHE: ~/conda_pkgs_dir  # setup-miniconda sets same cache dir on windows and mac
+
+jobs:
+    check-syntax-errors:
+        name: Check for syntax errors
+        runs-on: ubuntu-latest
+        steps:
+            - uses: actions/checkout@v2
+
+            - name: Set up python ${{ env.PYTHON_VERSION }}
+              uses: actions/setup-python@v1
+              with:
+                  python-version: ${{ env.PYTHON_VERSION }}
+
+            - name: Set up environment
+              run: pip install flake8
+
+            - name: Lint with flake8
+              run: |
+                # stop the build if there are Python syntax errors or undefined names
+                python -m flake8 src --count --select=E9,F63,F7,F82 --show-source --statistics
+                # exit-zero treats all errors as warnings. The GitHub editor is 127 chars wide
+                python -m flake8 src --count --exit-zero --max-complexity=10 --max-line-length=127 --statistics
+
+    build-windows-binaries:
+        name: Build windows binaries
+        needs: check-syntax-errors
+        runs-on: windows-latest
+        steps:
+            - uses: actions/checkout@v2
+              with:
+                  fetch-depth: 0  # fetch complete history
+
+            - name: Fetch git tags
+              run: git fetch origin +refs/tags/*:refs/tags/*
+
+            - name: Set up conda environment
+              uses: ./.github/actions/setup_env
+              with:
+                  cache-id: py${{ env.PYTHON_VERSION }}-windows-binaries
+              id: condacache
+
+            - name: Install python dependencies
+              if: steps.condacache.outputs.cache-hit != 'true'
+              run: |
+                  conda install python=${{ env.PYTHON_VERSION }}
+                  conda install nomkl # make sure numpy is w/out MKL
+                  conda upgrade -y pip setuptools
+                  conda install requests
+                  python ./scripts/convert-requirements-to-conda-yml.py \
+                        requirements.txt \
+                        requirements-dev.txt \
+                        requirements-gui.txt > requirements-all.yml
+                  conda env update --file requirements-all.yml
+                  make install
+
+              # Not caching chocolatey packages because the cache may not be reliable
+              # https://github.com/chocolatey/choco/issues/2134
+              # and this step only takes about 1 minute.
+            - name: Install build dependencies
+              shell: powershell
+              run: |
+                  # Appveyor build scripts expects PYTHON to point to the dir containing python.
+                  $env:PYTHON = python -c "import sys, os; print(os.path.dirname(sys.executable))"
+                  ./ci/windows-ci-binary-install.ps1
+
+            - name: Build userguide, binaries, installer
+              run: |
+                  # This builds the users guide, binaries, and installer
+                  make windows_installer
+
+            - name: Install Node.js
+              uses: actions/setup-node@v2
+              with:
+                node-version: 14.x
+
+            - name: Install Workbench Dependencies
+              working-directory: ./workbench
+              run: |
+                yarn config set network-timeout 600000 -g
+                yarn install
+
+            - name: Build Workbench
+              working-directory: ./workbench
+              env:
+                GH_TOKEN: env.GITHUB_TOKEN
+                DEBUG: electron-builder
+                CSC_IDENTITY_AUTO_DISCOVERY: false  # disable electron-builder code signing
+              run: |
+                yarn run build
+                yarn run dist
+
+            - name: Test electron app with puppeteer
+              working-directory: ./workbench
+              run: npx cross-env CI=true yarn run test-electron-app
+
+            - name: Authenticate GCP
+              # Secrets not available in PR so don't use GCP.
+              if: github.event_name != 'pull_request'
+              uses: google-github-actions/auth@v0
+              with:
+                credentials_json: ${{ secrets.GOOGLE_SERVICE_ACC_KEY }}
+
+            - name: Set up GCP
+              # Secrets not available in PR so don't use GCP.
+              if: github.event_name != 'pull_request'
+              uses: google-github-actions/setup-gcloud@v0
+
+            - name: Sign binaries
+              # Secrets not available in PR so don't use GCP.
+              if: github.event_name != 'pull_request'
+              env:
+                CERT_FILE: Stanford-natcap-code-signing-cert-expires-2024-01-26.p12
+                CERT_PASS: ${{ secrets.WINDOWS_CODESIGN_CERT_PASS }}
+              run: |
+                # figure out the path to signtool.exe (it keeps changing with SDK updates)
+                SIGNTOOL_PATH=$(find 'C:\\Program Files (x86)\\Windows Kits\\10' -type f -name 'signtool.exe*' | head -n 1)
+                INSTALLER_BINARY=$(find "$(pwd)/dist" -type f -name 'InVEST_*.exe' | head -n 1)
+                WORKBENCH_BINARY=$(find "$(pwd)/workbench/dist" -type f -name 'invest_*.exe' | head -n 1)
+
+                # setup-gcloud adds 'gsutil' to PATH
+                make BIN_TO_SIGN="$INSTALLER_BINARY" WORKBENCH_BIN_TO_SIGN="$WORKBENCH_BINARY" SIGNTOOL="$SIGNTOOL_PATH" codesign_windows
+
+            - name: Deploy artifacts to GCS
+              # Secrets not available in PR so don't use GCP.
+              if: github.event_name != 'pull_request'
+              run: |
+                  # setup-gcloud adds 'gsutil' to PATH
+                  make GSUTIL="gsutil" deploy
+
+            - name: Upload installer artifact
+              if: always()
+              uses: actions/upload-artifact@v2
+              with:
+                  name: InVEST-windows-installer
+                  path: dist/*.exe
+
+            - name: Upload workbench installer artifact
+              if: always()
+              uses: actions/upload-artifact@v2
+              with:
+                  name: Workbench-windows-installer
+                  path: workbench/dist/*.exe
+
+            - name: Upload user's guide artifact
+              uses: actions/upload-artifact@v2
+              with:
+                  name: InVEST-user-guide
+                  path: dist/InVEST_*_userguide.zip
+
+            - name: Upload app logging from puppeteer
+              uses: actions/upload-artifact@v2.2.4
+              if: always()
+              with:
+                name: 'windows_puppeteer_log.zip'
+                path: '~/AppData/Roaming/invest-workbench/logs/'
+
+            - name: Upload workspace on failure
+              if: ${{ failure() }}
+              uses: actions/upload-artifact@v2
+              with:
+                  name: InVEST-failed-windows-workspace
+                  path: ${{ github.workspace }}
+
+    build-mac-binaries:
+        name: Build mac binaries
+        needs: check-syntax-errors
+        runs-on: macos-10.15
+        steps:
+            - uses: actions/checkout@v2
+              with:
+                  fetch-depth: 0  # fetch complete history
+
+            - name: Fetch git tags
+              run: git fetch origin +refs/tags/*:refs/tags/*
+
+            - name: Install homebrew dependencies
+              run: |
+                  brew update
+                  brew install pandoc
+
+            - name: Set up conda environment
+              uses: ./.github/actions/setup_env
+              with:
+                  cache-id: py${{ env.PYTHON_VERSION }}-macos-binaries
+              id: condacache
+
+            - name: Build conda env with python dependencies
+              if: steps.condacache.outputs.cache-hit != 'true'
+              run: |
+                  conda install python=${{ env.PYTHON_VERSION }}
+                  conda upgrade -y pip setuptools
+                  conda install requests
+                  python ./scripts/convert-requirements-to-conda-yml.py \
+                        requirements.txt \
+                        requirements-dev.txt \
+                        requirements-gui.txt > requirements-all.yml
+                  conda env update --file requirements-all.yml
+
+                  # Libtiff from conda defaults channel gets around issue with missing libwebp
+                  conda install --yes libtiff
+                  make install
+
+            - name: Build binaries
+              run: make mac_dmg
+
+            - name: Install Node.js
+              uses: actions/setup-node@v2
+              with:
+                node-version: 14.x
+
+            - name: Install Workbench Dependencies
+              working-directory: ./workbench
+              run: |
+                yarn config set network-timeout 600000 -g
+                yarn install
+
+            - name: Build Workbench
+              working-directory: ./workbench
+              env:
+                GH_TOKEN: env.GITHUB_TOKEN
+                DEBUG: electron-builder
+                CSC_IDENTITY_AUTO_DISCOVERY: false  # disable electron-builder code signing
+              run: |
+                yarn run build
+                yarn run dist
+
+            - name: Test electron app with puppeteer
+              working-directory: ./workbench
+              run: npx cross-env CI=true yarn run test-electron-app
+
+            - name: Authenticate GCP
+              # Secrets not available in PR so don't use GCP.
+              if: github.event_name != 'pull_request'
+              uses: google-github-actions/auth@v0
+              with:
+                credentials_json: ${{ secrets.GOOGLE_SERVICE_ACC_KEY }}
+
+            - name: Set up GCP
+              # Secrets not available in PR so don't use GCP.
+              # We only want to upload artifacts to a release object in a release.
+              if: github.event_name != 'pull_request'
+              uses: google-github-actions/setup-gcloud@v0
+
+            - name: Sign DMG
+              if: github.event_name != 'pull_request'
+              env:
+                CERT_FILE: 2025-01-16-Expiry-AppStore-App.p12
+                CERT_PASS: ${{ secrets.MACOS_CODESIGN_CERT_PASS }}
+              run: |
+                INSTALLER_BINARY=$(find "$(pwd)/dist" -type f -name 'InVEST_*.dmg' | head -n 1)
+                WORKBENCH_BINARY=$(find "$(pwd)/workbench/dist" -type f -name 'invest_*.dmg' | head -n 1)
+                make BIN_TO_SIGN="$INSTALLER_BINARY" WORKBENCH_BIN_TO_SIGN="$WORKBENCH_BINARY" codesign_mac
+
+            - name: Deploy artifacts to GCS
+              # Secrets not available in PR so don't use GCP.
+              if: github.event_name != 'pull_request'
+              run: make deploy
+
+            - name: Upload DMG artifact
+              uses: actions/upload-artifact@v2
+              with:
+                  name: InVEST-dmg
+                  path: dist/InVEST*.dmg
+
+            - name: Upload workbench DMG artifact
+              if: always()
+              uses: actions/upload-artifact@v2
+              with:
+                  name: Workbench-mac-installer
+                  path: workbench/dist/*.dmg
+
+            - name: Upload workbench logging from puppeteer
+              uses: actions/upload-artifact@v2.2.4
+              if: always()
+              with:
+                name: 'macos_puppeteer_log.zip'
+                path: '~/Library/Logs/invest-workbench/'
+
+            - name: Tar the workspace to preserve permissions
+              if: ${{ failure() }}
+              run: tar -cvf InVEST-failed-mac-workspace.tar ${{ github.workspace }}
+
+            - name: Upload workspace on failure
+              if: ${{ failure() }}
+              uses: actions/upload-artifact@v2
+              with:
+                  name: InVEST-failed-mac-workspace
+                  path: InVEST-failed-mac-workspace.tar
+
+    build-sampledata:
+        name: Build sampledata archives
+        needs: check-syntax-errors
+        runs-on: ubuntu-latest
+        steps:
+            - uses: actions/checkout@v2
+              with:
+                  fetch-depth: 0  # Fetch complete history
+            - run: git fetch origin +refs/tags/*:refs/tags/*
+
+            - uses: actions/setup-python@v1
+              with:
+                  python-version: 3.8
+
+            - name: Install dependencies
+              # dependencies of setup.py, needed to get the version string
+              run: pip install babel cython numpy setuptools setuptools_scm wheel
+
+            - run: make sampledata sampledata_single
+
+            - name: Authenticate GCP
+              # Secrets not available in PR so don't use GCP.
+              if: github.event_name != 'pull_request'
+              uses: google-github-actions/auth@v0
+              with:
+                credentials_json: ${{ secrets.GOOGLE_SERVICE_ACC_KEY }}
+
+            - name: Set up GCP
+              # Secrets not available in PR so don't use GCP.
+              if: github.event_name != 'pull_request'
+              uses: google-github-actions/setup-gcloud@v0
+
+            - name: Deploy artifacts to GCS
+              # Secrets not available in PR so don't use GCP.
+              if: github.event_name != 'pull_request'
+              run: make deploy
+
+            - name: Install Node.js
+              uses: actions/setup-node@v2
+              with:
+                node-version: 14.x
+
+            - name: Check sampledata registry links
+              # no artifacts were deployed in a PR
+              if: github.event_name != 'pull_request'
+              working-directory: ./workbench
+              run: |
+                yarn add jest
+                yarn run test-sampledata-registry
+
+            - name: Upload sample data artifact
+              uses: actions/upload-artifact@v2
+              with:
+                  name: InVEST-sample-data
+                  path: dist/*.zip