name: Build InVEST App Binaries

on:
    push:
    pull_request:

jobs:
    check-syntax-errors:
        name: "Check for syntax errors"
        runs-on: ubuntu-latest
        steps:
            - uses: actions/checkout@v2

            - name: Set up python 3.7
              uses: actions/setup-python@v1
              with:
                  python-version: 3.7

            - name: Set up environment
              run: python -m pip install --upgrade flake8

            - name: Lint with flake8
              run: |
                # stop the build if there are Python syntax errors or undefined names
                python -m flake8 src --count --select=E9,F63,F7,F82 --show-source --statistics
                # exit-zero treats all errors as warnings. The GitHub editor is 127 chars wide
                python -m flake8 src --count --exit-zero --max-complexity=10 --max-line-length=127 --statistics

    build-windows-binaries:
        name: "Build windows binaries"
        needs: check-syntax-errors
        runs-on: windows-latest
        env:
            PYTHON_VERSION: 3.7
            PYTHON_ARCH: x86
        steps:
            - uses: actions/checkout@v2
              with:
                  fetch-depth: 0  # fetch complete history

            - name: Fetch git tags
              run: git fetch origin +refs/tags/*:refs/tags/*

            - name: Restore pip cache
              uses: actions/cache@v1
              with:
                  path: ~\AppData\Local\pip\Cache
                  key: windows-py${{ env.PYTHON_VERSION }}-${{ env.PYTHON_ARCH}}-pip-${{ hashFiles('**/requirements*.txt') }}-exe

            - name: Set up python
              uses: actions/setup-python@v1
              with:
                  python-version: ${{ env.PYTHON_VERSION }}
                  architecture: ${{ env.PYTHON_ARCH }}

            - name: Install python dependencies
              shell: powershell
              env:
                  PIP_EXTRA_INDEX_URL: "http://pypi.naturalcapitalproject.org/simple/"
                  PIP_TRUSTED_HOST: "pypi.naturalcapitalproject.org"
                  PIP_PREFER_BINARY: 1
              run: |
                  python -m pip install --upgrade pip nose setuptools
                  python -m pip install -r requirements.txt -r requirements-dev.txt -r requirements-gui.txt
                  python -m pip install .

            - name: Install build dependencies
              shell: powershell
              run: |
                  # Appveyor build scripts expects PYTHON to point to the dir containing python.
                  $env:PYTHON = python -c "import sys, os; print(os.path.dirname(sys.executable))"
                  ./ci/windows-ci-binary-install.ps1

            - name: Clone sample data repo (non-lfs)
              shell: bash
              run: |
                  GIT_URL=$(make jprint-GIT_SAMPLE_DATA_REPO)
                  LOCALPATH=$(make jprint-GIT_SAMPLE_DATA_REPO_PATH)
                  GIT_REV=$(make jprint-GIT_SAMPLE_DATA_REPO_REV)

                  # Only clone the files ... deliberately not cloning LFS data
                  # Installer needs .invest.json files only, and these are not
                  # stored in LFS.
                  GIT_LFS_SKIP_SMUDGE=1 git clone $GIT_URL $LOCALPATH
                  git -C $LOCALPATH checkout $GIT_REV

            - name: Build user's Guide
              run: make userguide

            - name: Build windows binaries
              run: make binaries

            - name: Build installer
              run: make windows_installer

            - name: Set up GCP
              # Secrets not available in PR so don't use GCP.
              if: github.event_name != 'pull_request'
              uses: GoogleCloudPlatform/github-actions/setup-gcloud@master
              with:
                  version: '281.0.0'
                  service_account_key: ${{ secrets.GOOGLE_SERVICE_ACC_KEY }}

            - name: Sign binaries
              # Secrets not available in PR so don't use GCP.
              if: github.event_name != 'pull_request'
              shell: powershell
              run: |
                # figure out the path to signtool.exe (it keeps changing with SDK updates)
                $env:SIGNTOOL_PATH = @(Get-ChildItem -Path 'C:\Program Files (x86)\\Windows Kits\\10' `
                    -Include 'signtool.exe' -File -Recurse `
                    -ErrorAction SilentlyContinue)[0] | Select-Object -ExpandProperty FullName
                $env:INSTALLER_BINARY = @(gci 'dist/*.exe')[0] | Select-Object -ExpandProperty FullName
                $env:GSUTIL_PATH = (Get-Command gsutil).path

                # Specify which python version we want to use (it's the one we're using
                # in actions/setup-python.
                $env:CLOUDSDK_PYTHON = (Get-Command python).path
                $env:CLOUDSDK_GSUTIL_PYTHON = (Get-Command python).path

                make CERT_KEY_PASS=${{ secrets.STANFORD_CERT_KEY_PASS }} `
                        GSUTIL=$env:GSUTIL_PATH `
                        BIN_TO_SIGN=$env:INSTALLER_BINARY `
                        SIGNTOOL=$env:SIGNTOOL_PATH `
                    signcode_windows

            - name: Deploy artifacts to GCS
              # Secrets not available in PR so don't use GCP.
              if: github.event_name != 'pull_request'
              run: |
                  $env:GSUTIL_PATH = (Get-Command gsutil).path

                  # Specify which python version we want to use (it's the one we're using
                  # in actions/setup-python.
                  $env:CLOUDSDK_PYTHON = (Get-Command python).path
                  $env:CLOUDSDK_GSUTIL_PYTHON = (Get-Command python).path

                  make GSUTIL=$env:GSUTIL_PATH deploy

            - name: Upload installer artifact
              if: always()
              uses: actions/upload-artifact@v2-preview
              with:
                  name: InVEST-windows-installer
                  path: dist/*.exe

            - name: Upload user's guide artifact
              uses: actions/upload-artifact@v2-preview
              with:
                  name: InVEST-user-guide
                  path: dist/InVEST_*_userguide.zip

    build-mac-binaries:
        name: "Build mac binaries"
        needs: check-syntax-errors
        runs-on: macos-10.15
        env:
            PYTHON_VERSION: 3.7
            PYTHON_ARCH: x86
        steps:
            - uses: actions/checkout@v2
              with:
                  fetch-depth: 0  # fetch complete history

            - name: Fetch git tags
              run: git fetch origin +refs/tags/*:refs/tags/*

            - name: Install homebrew dependencies
              run: |
                  brew update
                  brew install mercurial pandoc

            - name: Restore conda cache
              uses: actions/cache@v1
              with:
                  path: ~/opt/anaconda3
                  key: mac-py${{ env.PYTHON_VERSION }}-${{ env.PYTHON_ARCH}}-conda-${{ hashFiles('**/requirements*.txt') }}-exe

            - name: Set up conda
              uses: goanpeca/setup-miniconda@v1.1.2
              with:
                  activate-environment: mac-env  # This is also hardcoded in Pyinstaller's invest.spec
                  auto-update-conda: true
                  python-version: 3.7
                  channels: conda-forge

<<<<<<< HEAD
            - name: Install python dependencies
              run: |
                  pip install toml requests
                  pip install $(python -c "import toml;print(' '.join(toml.load('pyproject.toml')['build-system']['requires']))")

            - name: Build conda env
              shell: bash
=======
            - name: Build conda env with python dependencies
              shell: bash -l {0}
>>>>>>> 1e35ede8
              run: |
                  conda upgrade -y pip setuptools
                  conda install Cython requests numpy setuptools_scm
                  python ./scripts/convert-requirements-to-conda-yml.py \
                        requirements.txt \
                        requirements-dev.txt \
                        requirements-gui.txt > requirements-all.yml
                  conda env update --file requirements-all.yml

                  # Libtiff from conda defaults channel gets around issue with missing libwebp
                  conda install --yes libtiff

            - name: Build binaries
              shell: bash -l {0}
              run: |
                  make install
                  make mac_zipfile userguide

            - name: Set up GCP
              # Secrets not available in PR so don't use GCP.
              # We only want to upload artifacts to a release object in a release.
              if: github.event_name != 'pull_request'
              uses: GoogleCloudPlatform/github-actions/setup-gcloud@master
              with:
                  version: '281.0.0'
                  service_account_key: ${{ secrets.GOOGLE_SERVICE_ACC_KEY }}

            - name: Deploy artifacts to GCS
              # Secrets not available in PR so don't use GCP.
              if: github.event_name != 'pull_request'
              run: make deploy

            - name: Upload binaries artifact
              uses: actions/upload-artifact@v2-preview
              with:
                  name: InVEST-mac-binaries
                  path: dist/InVEST-*-mac.zip

    build-sampledata:
        name: Build sampledata archives
        needs: check-syntax-errors
        runs-on: ubuntu-latest
        steps:
            - uses: actions/checkout@v2
              with:
                  fetch-depth: 0  # Fetch complete history
            - run: git fetch origin +refs/tags/*:refs/tags/*

            - uses: actions/setup-python@v1
              with:
                  python-version: 3.7

            - run: |
                pip install toml
                pip install $(python -c "import toml;print(' '.join(toml.load('pyproject.toml')['build-system']['requires']))")

            - run: make sampledata sampledata_single

            - name: Set up GCP
              # Secrets not available in PR so don't use GCP.
              if: github.event_name != 'pull_request'
              uses: GoogleCloudPlatform/github-actions/setup-gcloud@master
              with:
                  version: '281.0.0'
                  service_account_key: ${{ secrets.GOOGLE_SERVICE_ACC_KEY }}

            - name: Deploy artifacts to GCS
              # Secrets not available in PR so don't use GCP.
              # We only want to upload artifacts to a release object in a release.
              if: github.event_name != 'pull_request'
              run: make deploy

            - name: Upload sample data artifact
              uses: actions/upload-artifact@v2-preview
              with:
                  name: InVEST-sample-data
                  path: dist/*.zip

    upload-binaries-to-release:
        name: Upload binaries to a release
        needs: [build-mac-binaries,
                build-windows-binaries,
                build-sampledata]
        runs-on: ubuntu-latest
        steps:
            - uses: actions/checkout@v2
              with:
                  fetch-depth: 0  # fetch complete history
            - run: git fetch origin +refs/tags/*:refs/tags/*

            - name: Download windows installer artifact
              uses: actions/download-artifact@v2-preview
              with:
                  name: InVEST-windows-installer
                  path: dist

            - name: Download mac binaries artifact
              uses: actions/download-artifact@v2-preview
              with:
                  name: InVEST-mac-binaries
                  path: dist

            - name: Download sample data artifact
              uses: actions/download-artifact@v2-preview
              with:
                  name: InVEST-sample-data
                  path: dist

            - name: Download user's guide artifact
              uses: actions/download-artifact@v2-preview
              with:
                  name: InVEST-user-guide
                  path: dist

            - uses: actions/setup-python@v1
              with:
                  python-version: 3.7

            - run: |
                pip install toml
                pip install $(python -c "import toml;print(' '.join(toml.load('pyproject.toml')['build-system']['requires']))")

            - name: Upload distributions to release
              env:
                  GITHUB_TOKEN: ${{ secrets.GITHUB_TOKEN }}
              shell: bash
              run: |
                if hub release show ${GITHUB_REF:10}
                then
                    ls -la dist
                    FILELIST=release_file_list.txt
                    make jprint-USERGUIDE_ZIP_FILE >> $FILELIST
                    make jprint-MAC_BINARIES_ZIP_FILE >> $FILELIST
                    make PYTHON_ARCH=x86 jprint-WINDOWS_INSTALLER_FILE >> $FILELIST
                    make jprint-SAMPLEDATA_SINGLE_ARCHIVE >> $FILELIST

                    # Make sure the file contains what it should
                    cat $FILELIST

                    set -x  # for debugging
                    for FILE in `cat $FILELIST`
                    do
                        hub release edit -a $FILE -m "" ${GITHUB_REF:10}
                    done
                    set +x
                else:
                    echo "Release for ${GITHUB_REF:10} not found; skipping binary upload"
                fi
<|MERGE_RESOLUTION|>--- conflicted
+++ resolved
@@ -1,346 +1,337 @@
-name: Build InVEST App Binaries
-
-on:
-    push:
-    pull_request:
-
-jobs:
-    check-syntax-errors:
-        name: "Check for syntax errors"
-        runs-on: ubuntu-latest
-        steps:
-            - uses: actions/checkout@v2
-
-            - name: Set up python 3.7
-              uses: actions/setup-python@v1
-              with:
-                  python-version: 3.7
-
-            - name: Set up environment
-              run: python -m pip install --upgrade flake8
-
-            - name: Lint with flake8
-              run: |
-                # stop the build if there are Python syntax errors or undefined names
-                python -m flake8 src --count --select=E9,F63,F7,F82 --show-source --statistics
-                # exit-zero treats all errors as warnings. The GitHub editor is 127 chars wide
-                python -m flake8 src --count --exit-zero --max-complexity=10 --max-line-length=127 --statistics
-
-    build-windows-binaries:
-        name: "Build windows binaries"
-        needs: check-syntax-errors
-        runs-on: windows-latest
-        env:
-            PYTHON_VERSION: 3.7
-            PYTHON_ARCH: x86
-        steps:
-            - uses: actions/checkout@v2
-              with:
-                  fetch-depth: 0  # fetch complete history
-
-            - name: Fetch git tags
-              run: git fetch origin +refs/tags/*:refs/tags/*
-
-            - name: Restore pip cache
-              uses: actions/cache@v1
-              with:
-                  path: ~\AppData\Local\pip\Cache
-                  key: windows-py${{ env.PYTHON_VERSION }}-${{ env.PYTHON_ARCH}}-pip-${{ hashFiles('**/requirements*.txt') }}-exe
-
-            - name: Set up python
-              uses: actions/setup-python@v1
-              with:
-                  python-version: ${{ env.PYTHON_VERSION }}
-                  architecture: ${{ env.PYTHON_ARCH }}
-
-            - name: Install python dependencies
-              shell: powershell
-              env:
-                  PIP_EXTRA_INDEX_URL: "http://pypi.naturalcapitalproject.org/simple/"
-                  PIP_TRUSTED_HOST: "pypi.naturalcapitalproject.org"
-                  PIP_PREFER_BINARY: 1
-              run: |
-                  python -m pip install --upgrade pip nose setuptools
-                  python -m pip install -r requirements.txt -r requirements-dev.txt -r requirements-gui.txt
-                  python -m pip install .
-
-            - name: Install build dependencies
-              shell: powershell
-              run: |
-                  # Appveyor build scripts expects PYTHON to point to the dir containing python.
-                  $env:PYTHON = python -c "import sys, os; print(os.path.dirname(sys.executable))"
-                  ./ci/windows-ci-binary-install.ps1
-
-            - name: Clone sample data repo (non-lfs)
-              shell: bash
-              run: |
-                  GIT_URL=$(make jprint-GIT_SAMPLE_DATA_REPO)
-                  LOCALPATH=$(make jprint-GIT_SAMPLE_DATA_REPO_PATH)
-                  GIT_REV=$(make jprint-GIT_SAMPLE_DATA_REPO_REV)
-
-                  # Only clone the files ... deliberately not cloning LFS data
-                  # Installer needs .invest.json files only, and these are not
-                  # stored in LFS.
-                  GIT_LFS_SKIP_SMUDGE=1 git clone $GIT_URL $LOCALPATH
-                  git -C $LOCALPATH checkout $GIT_REV
-
-            - name: Build user's Guide
-              run: make userguide
-
-            - name: Build windows binaries
-              run: make binaries
-
-            - name: Build installer
-              run: make windows_installer
-
-            - name: Set up GCP
-              # Secrets not available in PR so don't use GCP.
-              if: github.event_name != 'pull_request'
-              uses: GoogleCloudPlatform/github-actions/setup-gcloud@master
-              with:
-                  version: '281.0.0'
-                  service_account_key: ${{ secrets.GOOGLE_SERVICE_ACC_KEY }}
-
-            - name: Sign binaries
-              # Secrets not available in PR so don't use GCP.
-              if: github.event_name != 'pull_request'
-              shell: powershell
-              run: |
-                # figure out the path to signtool.exe (it keeps changing with SDK updates)
-                $env:SIGNTOOL_PATH = @(Get-ChildItem -Path 'C:\Program Files (x86)\\Windows Kits\\10' `
-                    -Include 'signtool.exe' -File -Recurse `
-                    -ErrorAction SilentlyContinue)[0] | Select-Object -ExpandProperty FullName
-                $env:INSTALLER_BINARY = @(gci 'dist/*.exe')[0] | Select-Object -ExpandProperty FullName
-                $env:GSUTIL_PATH = (Get-Command gsutil).path
-
-                # Specify which python version we want to use (it's the one we're using
-                # in actions/setup-python.
-                $env:CLOUDSDK_PYTHON = (Get-Command python).path
-                $env:CLOUDSDK_GSUTIL_PYTHON = (Get-Command python).path
-
-                make CERT_KEY_PASS=${{ secrets.STANFORD_CERT_KEY_PASS }} `
-                        GSUTIL=$env:GSUTIL_PATH `
-                        BIN_TO_SIGN=$env:INSTALLER_BINARY `
-                        SIGNTOOL=$env:SIGNTOOL_PATH `
-                    signcode_windows
-
-            - name: Deploy artifacts to GCS
-              # Secrets not available in PR so don't use GCP.
-              if: github.event_name != 'pull_request'
-              run: |
-                  $env:GSUTIL_PATH = (Get-Command gsutil).path
-
-                  # Specify which python version we want to use (it's the one we're using
-                  # in actions/setup-python.
-                  $env:CLOUDSDK_PYTHON = (Get-Command python).path
-                  $env:CLOUDSDK_GSUTIL_PYTHON = (Get-Command python).path
-
-                  make GSUTIL=$env:GSUTIL_PATH deploy
-
-            - name: Upload installer artifact
-              if: always()
-              uses: actions/upload-artifact@v2-preview
-              with:
-                  name: InVEST-windows-installer
-                  path: dist/*.exe
-
-            - name: Upload user's guide artifact
-              uses: actions/upload-artifact@v2-preview
-              with:
-                  name: InVEST-user-guide
-                  path: dist/InVEST_*_userguide.zip
-
-    build-mac-binaries:
-        name: "Build mac binaries"
-        needs: check-syntax-errors
-        runs-on: macos-10.15
-        env:
-            PYTHON_VERSION: 3.7
-            PYTHON_ARCH: x86
-        steps:
-            - uses: actions/checkout@v2
-              with:
-                  fetch-depth: 0  # fetch complete history
-
-            - name: Fetch git tags
-              run: git fetch origin +refs/tags/*:refs/tags/*
-
-            - name: Install homebrew dependencies
-              run: |
-                  brew update
-                  brew install mercurial pandoc
-
-            - name: Restore conda cache
-              uses: actions/cache@v1
-              with:
-                  path: ~/opt/anaconda3
-                  key: mac-py${{ env.PYTHON_VERSION }}-${{ env.PYTHON_ARCH}}-conda-${{ hashFiles('**/requirements*.txt') }}-exe
-
-            - name: Set up conda
-              uses: goanpeca/setup-miniconda@v1.1.2
-              with:
-                  activate-environment: mac-env  # This is also hardcoded in Pyinstaller's invest.spec
-                  auto-update-conda: true
-                  python-version: 3.7
-                  channels: conda-forge
-
-<<<<<<< HEAD
-            - name: Install python dependencies
-              run: |
-                  pip install toml requests
-                  pip install $(python -c "import toml;print(' '.join(toml.load('pyproject.toml')['build-system']['requires']))")
-
-            - name: Build conda env
-              shell: bash
-=======
-            - name: Build conda env with python dependencies
-              shell: bash -l {0}
->>>>>>> 1e35ede8
-              run: |
-                  conda upgrade -y pip setuptools
-                  conda install Cython requests numpy setuptools_scm
-                  python ./scripts/convert-requirements-to-conda-yml.py \
-                        requirements.txt \
-                        requirements-dev.txt \
-                        requirements-gui.txt > requirements-all.yml
-                  conda env update --file requirements-all.yml
-
-                  # Libtiff from conda defaults channel gets around issue with missing libwebp
-                  conda install --yes libtiff
-
-            - name: Build binaries
-              shell: bash -l {0}
-              run: |
-                  make install
-                  make mac_zipfile userguide
-
-            - name: Set up GCP
-              # Secrets not available in PR so don't use GCP.
-              # We only want to upload artifacts to a release object in a release.
-              if: github.event_name != 'pull_request'
-              uses: GoogleCloudPlatform/github-actions/setup-gcloud@master
-              with:
-                  version: '281.0.0'
-                  service_account_key: ${{ secrets.GOOGLE_SERVICE_ACC_KEY }}
-
-            - name: Deploy artifacts to GCS
-              # Secrets not available in PR so don't use GCP.
-              if: github.event_name != 'pull_request'
-              run: make deploy
-
-            - name: Upload binaries artifact
-              uses: actions/upload-artifact@v2-preview
-              with:
-                  name: InVEST-mac-binaries
-                  path: dist/InVEST-*-mac.zip
-
-    build-sampledata:
-        name: Build sampledata archives
-        needs: check-syntax-errors
-        runs-on: ubuntu-latest
-        steps:
-            - uses: actions/checkout@v2
-              with:
-                  fetch-depth: 0  # Fetch complete history
-            - run: git fetch origin +refs/tags/*:refs/tags/*
-
-            - uses: actions/setup-python@v1
-              with:
-                  python-version: 3.7
-
-            - run: |
-                pip install toml
-                pip install $(python -c "import toml;print(' '.join(toml.load('pyproject.toml')['build-system']['requires']))")
-
-            - run: make sampledata sampledata_single
-
-            - name: Set up GCP
-              # Secrets not available in PR so don't use GCP.
-              if: github.event_name != 'pull_request'
-              uses: GoogleCloudPlatform/github-actions/setup-gcloud@master
-              with:
-                  version: '281.0.0'
-                  service_account_key: ${{ secrets.GOOGLE_SERVICE_ACC_KEY }}
-
-            - name: Deploy artifacts to GCS
-              # Secrets not available in PR so don't use GCP.
-              # We only want to upload artifacts to a release object in a release.
-              if: github.event_name != 'pull_request'
-              run: make deploy
-
-            - name: Upload sample data artifact
-              uses: actions/upload-artifact@v2-preview
-              with:
-                  name: InVEST-sample-data
-                  path: dist/*.zip
-
-    upload-binaries-to-release:
-        name: Upload binaries to a release
-        needs: [build-mac-binaries,
-                build-windows-binaries,
-                build-sampledata]
-        runs-on: ubuntu-latest
-        steps:
-            - uses: actions/checkout@v2
-              with:
-                  fetch-depth: 0  # fetch complete history
-            - run: git fetch origin +refs/tags/*:refs/tags/*
-
-            - name: Download windows installer artifact
-              uses: actions/download-artifact@v2-preview
-              with:
-                  name: InVEST-windows-installer
-                  path: dist
-
-            - name: Download mac binaries artifact
-              uses: actions/download-artifact@v2-preview
-              with:
-                  name: InVEST-mac-binaries
-                  path: dist
-
-            - name: Download sample data artifact
-              uses: actions/download-artifact@v2-preview
-              with:
-                  name: InVEST-sample-data
-                  path: dist
-
-            - name: Download user's guide artifact
-              uses: actions/download-artifact@v2-preview
-              with:
-                  name: InVEST-user-guide
-                  path: dist
-
-            - uses: actions/setup-python@v1
-              with:
-                  python-version: 3.7
-
-            - run: |
-                pip install toml
-                pip install $(python -c "import toml;print(' '.join(toml.load('pyproject.toml')['build-system']['requires']))")
-
-            - name: Upload distributions to release
-              env:
-                  GITHUB_TOKEN: ${{ secrets.GITHUB_TOKEN }}
-              shell: bash
-              run: |
-                if hub release show ${GITHUB_REF:10}
-                then
-                    ls -la dist
-                    FILELIST=release_file_list.txt
-                    make jprint-USERGUIDE_ZIP_FILE >> $FILELIST
-                    make jprint-MAC_BINARIES_ZIP_FILE >> $FILELIST
-                    make PYTHON_ARCH=x86 jprint-WINDOWS_INSTALLER_FILE >> $FILELIST
-                    make jprint-SAMPLEDATA_SINGLE_ARCHIVE >> $FILELIST
-
-                    # Make sure the file contains what it should
-                    cat $FILELIST
-
-                    set -x  # for debugging
-                    for FILE in `cat $FILELIST`
-                    do
-                        hub release edit -a $FILE -m "" ${GITHUB_REF:10}
-                    done
-                    set +x
-                else:
-                    echo "Release for ${GITHUB_REF:10} not found; skipping binary upload"
-                fi
+name: Build InVEST App Binaries
+
+on:
+    push:
+    pull_request:
+
+jobs:
+    check-syntax-errors:
+        name: "Check for syntax errors"
+        runs-on: ubuntu-latest
+        steps:
+            - uses: actions/checkout@v2
+
+            - name: Set up python 3.7
+              uses: actions/setup-python@v1
+              with:
+                  python-version: 3.7
+
+            - name: Set up environment
+              run: python -m pip install --upgrade flake8
+
+            - name: Lint with flake8
+              run: |
+                # stop the build if there are Python syntax errors or undefined names
+                python -m flake8 src --count --select=E9,F63,F7,F82 --show-source --statistics
+                # exit-zero treats all errors as warnings. The GitHub editor is 127 chars wide
+                python -m flake8 src --count --exit-zero --max-complexity=10 --max-line-length=127 --statistics
+
+    build-windows-binaries:
+        name: "Build windows binaries"
+        needs: check-syntax-errors
+        runs-on: windows-latest
+        env:
+            PYTHON_VERSION: 3.7
+            PYTHON_ARCH: x86
+        steps:
+            - uses: actions/checkout@v2
+              with:
+                  fetch-depth: 0  # fetch complete history
+
+            - name: Fetch git tags
+              run: git fetch origin +refs/tags/*:refs/tags/*
+
+            - name: Restore pip cache
+              uses: actions/cache@v1
+              with:
+                  path: ~\AppData\Local\pip\Cache
+                  key: windows-py${{ env.PYTHON_VERSION }}-${{ env.PYTHON_ARCH}}-pip-${{ hashFiles('**/requirements*.txt') }}-exe
+
+            - name: Set up python
+              uses: actions/setup-python@v1
+              with:
+                  python-version: ${{ env.PYTHON_VERSION }}
+                  architecture: ${{ env.PYTHON_ARCH }}
+
+            - name: Install python dependencies
+              shell: powershell
+              env:
+                  PIP_EXTRA_INDEX_URL: "http://pypi.naturalcapitalproject.org/simple/"
+                  PIP_TRUSTED_HOST: "pypi.naturalcapitalproject.org"
+                  PIP_PREFER_BINARY: 1
+              run: |
+                  python -m pip install --upgrade pip nose setuptools
+                  python -m pip install -r requirements.txt -r requirements-dev.txt -r requirements-gui.txt
+                  python -m pip install .
+
+            - name: Install build dependencies
+              shell: powershell
+              run: |
+                  # Appveyor build scripts expects PYTHON to point to the dir containing python.
+                  $env:PYTHON = python -c "import sys, os; print(os.path.dirname(sys.executable))"
+                  ./ci/windows-ci-binary-install.ps1
+
+            - name: Clone sample data repo (non-lfs)
+              shell: bash
+              run: |
+                  GIT_URL=$(make jprint-GIT_SAMPLE_DATA_REPO)
+                  LOCALPATH=$(make jprint-GIT_SAMPLE_DATA_REPO_PATH)
+                  GIT_REV=$(make jprint-GIT_SAMPLE_DATA_REPO_REV)
+
+                  # Only clone the files ... deliberately not cloning LFS data
+                  # Installer needs .invest.json files only, and these are not
+                  # stored in LFS.
+                  GIT_LFS_SKIP_SMUDGE=1 git clone $GIT_URL $LOCALPATH
+                  git -C $LOCALPATH checkout $GIT_REV
+
+            - name: Build user's Guide
+              run: make userguide
+
+            - name: Build windows binaries
+              run: make binaries
+
+            - name: Build installer
+              run: make windows_installer
+
+            - name: Set up GCP
+              # Secrets not available in PR so don't use GCP.
+              if: github.event_name != 'pull_request'
+              uses: GoogleCloudPlatform/github-actions/setup-gcloud@master
+              with:
+                  version: '281.0.0'
+                  service_account_key: ${{ secrets.GOOGLE_SERVICE_ACC_KEY }}
+
+            - name: Sign binaries
+              # Secrets not available in PR so don't use GCP.
+              if: github.event_name != 'pull_request'
+              shell: powershell
+              run: |
+                # figure out the path to signtool.exe (it keeps changing with SDK updates)
+                $env:SIGNTOOL_PATH = @(Get-ChildItem -Path 'C:\Program Files (x86)\\Windows Kits\\10' `
+                    -Include 'signtool.exe' -File -Recurse `
+                    -ErrorAction SilentlyContinue)[0] | Select-Object -ExpandProperty FullName
+                $env:INSTALLER_BINARY = @(gci 'dist/*.exe')[0] | Select-Object -ExpandProperty FullName
+                $env:GSUTIL_PATH = (Get-Command gsutil).path
+
+                # Specify which python version we want to use (it's the one we're using
+                # in actions/setup-python.
+                $env:CLOUDSDK_PYTHON = (Get-Command python).path
+                $env:CLOUDSDK_GSUTIL_PYTHON = (Get-Command python).path
+
+                make CERT_KEY_PASS=${{ secrets.STANFORD_CERT_KEY_PASS }} `
+                        GSUTIL=$env:GSUTIL_PATH `
+                        BIN_TO_SIGN=$env:INSTALLER_BINARY `
+                        SIGNTOOL=$env:SIGNTOOL_PATH `
+                    signcode_windows
+
+            - name: Deploy artifacts to GCS
+              # Secrets not available in PR so don't use GCP.
+              if: github.event_name != 'pull_request'
+              run: |
+                  $env:GSUTIL_PATH = (Get-Command gsutil).path
+
+                  # Specify which python version we want to use (it's the one we're using
+                  # in actions/setup-python.
+                  $env:CLOUDSDK_PYTHON = (Get-Command python).path
+                  $env:CLOUDSDK_GSUTIL_PYTHON = (Get-Command python).path
+
+                  make GSUTIL=$env:GSUTIL_PATH deploy
+
+            - name: Upload installer artifact
+              if: always()
+              uses: actions/upload-artifact@v2-preview
+              with:
+                  name: InVEST-windows-installer
+                  path: dist/*.exe
+
+            - name: Upload user's guide artifact
+              uses: actions/upload-artifact@v2-preview
+              with:
+                  name: InVEST-user-guide
+                  path: dist/InVEST_*_userguide.zip
+
+    build-mac-binaries:
+        name: "Build mac binaries"
+        needs: check-syntax-errors
+        runs-on: macos-10.15
+        env:
+            PYTHON_VERSION: 3.7
+            PYTHON_ARCH: x86
+        steps:
+            - uses: actions/checkout@v2
+              with:
+                  fetch-depth: 0  # fetch complete history
+
+            - name: Fetch git tags
+              run: git fetch origin +refs/tags/*:refs/tags/*
+
+            - name: Install homebrew dependencies
+              run: |
+                  brew update
+                  brew install mercurial pandoc
+
+            - name: Restore conda cache
+              uses: actions/cache@v1
+              with:
+                  path: ~/opt/anaconda3
+                  key: mac-py${{ env.PYTHON_VERSION }}-${{ env.PYTHON_ARCH}}-conda-${{ hashFiles('**/requirements*.txt') }}-exe
+
+            - name: Set up conda
+              uses: goanpeca/setup-miniconda@v1.1.2
+              with:
+                  activate-environment: mac-env  # This is also hardcoded in Pyinstaller's invest.spec
+                  auto-update-conda: true
+                  python-version: 3.7
+                  channels: conda-forge
+
+            - name: Build conda env with python dependencies
+              shell: bash -l {0}
+              run: |
+                  conda upgrade -y pip setuptools
+                  conda install toml requests
+                  conda install $(python -c "import toml;print(' '.join(toml.load('pyproject.toml')['build-system']['requires']))")
+                  python ./scripts/convert-requirements-to-conda-yml.py \
+                        requirements.txt \
+                        requirements-dev.txt \
+                        requirements-gui.txt > requirements-all.yml
+                  conda env update --file requirements-all.yml
+
+                  # Libtiff from conda defaults channel gets around issue with missing libwebp
+                  conda install --yes libtiff
+
+            - name: Build binaries
+              shell: bash -l {0}
+              run: |
+                  make install
+                  make mac_zipfile userguide
+
+            - name: Set up GCP
+              # Secrets not available in PR so don't use GCP.
+              # We only want to upload artifacts to a release object in a release.
+              if: github.event_name != 'pull_request'
+              uses: GoogleCloudPlatform/github-actions/setup-gcloud@master
+              with:
+                  version: '281.0.0'
+                  service_account_key: ${{ secrets.GOOGLE_SERVICE_ACC_KEY }}
+
+            - name: Deploy artifacts to GCS
+              # Secrets not available in PR so don't use GCP.
+              if: github.event_name != 'pull_request'
+              run: make deploy
+
+            - name: Upload binaries artifact
+              uses: actions/upload-artifact@v2-preview
+              with:
+                  name: InVEST-mac-binaries
+                  path: dist/InVEST-*-mac.zip
+
+    build-sampledata:
+        name: Build sampledata archives
+        needs: check-syntax-errors
+        runs-on: ubuntu-latest
+        steps:
+            - uses: actions/checkout@v2
+              with:
+                  fetch-depth: 0  # Fetch complete history
+            - run: git fetch origin +refs/tags/*:refs/tags/*
+
+            - uses: actions/setup-python@v1
+              with:
+                  python-version: 3.7
+
+            - run: |
+                pip install toml
+                pip install $(python -c "import toml;print(' '.join(toml.load('pyproject.toml')['build-system']['requires']))")
+
+            - run: make sampledata sampledata_single
+
+            - name: Set up GCP
+              # Secrets not available in PR so don't use GCP.
+              if: github.event_name != 'pull_request'
+              uses: GoogleCloudPlatform/github-actions/setup-gcloud@master
+              with:
+                  version: '281.0.0'
+                  service_account_key: ${{ secrets.GOOGLE_SERVICE_ACC_KEY }}
+
+            - name: Deploy artifacts to GCS
+              # Secrets not available in PR so don't use GCP.
+              # We only want to upload artifacts to a release object in a release.
+              if: github.event_name != 'pull_request'
+              run: make deploy
+
+            - name: Upload sample data artifact
+              uses: actions/upload-artifact@v2-preview
+              with:
+                  name: InVEST-sample-data
+                  path: dist/*.zip
+
+    upload-binaries-to-release:
+        name: Upload binaries to a release
+        needs: [build-mac-binaries,
+                build-windows-binaries,
+                build-sampledata]
+        runs-on: ubuntu-latest
+        steps:
+            - uses: actions/checkout@v2
+              with:
+                  fetch-depth: 0  # fetch complete history
+            - run: git fetch origin +refs/tags/*:refs/tags/*
+
+            - name: Download windows installer artifact
+              uses: actions/download-artifact@v2-preview
+              with:
+                  name: InVEST-windows-installer
+                  path: dist
+
+            - name: Download mac binaries artifact
+              uses: actions/download-artifact@v2-preview
+              with:
+                  name: InVEST-mac-binaries
+                  path: dist
+
+            - name: Download sample data artifact
+              uses: actions/download-artifact@v2-preview
+              with:
+                  name: InVEST-sample-data
+                  path: dist
+
+            - name: Download user's guide artifact
+              uses: actions/download-artifact@v2-preview
+              with:
+                  name: InVEST-user-guide
+                  path: dist
+
+            - uses: actions/setup-python@v1
+              with:
+                  python-version: 3.7
+
+            - run: |
+                pip install toml
+                pip install $(python -c "import toml;print(' '.join(toml.load('pyproject.toml')['build-system']['requires']))")
+
+            - name: Upload distributions to release
+              env:
+                  GITHUB_TOKEN: ${{ secrets.GITHUB_TOKEN }}
+              shell: bash
+              run: |
+                if hub release show ${GITHUB_REF:10}
+                then
+                    ls -la dist
+                    FILELIST=release_file_list.txt
+                    make jprint-USERGUIDE_ZIP_FILE >> $FILELIST
+                    make jprint-MAC_BINARIES_ZIP_FILE >> $FILELIST
+                    make PYTHON_ARCH=x86 jprint-WINDOWS_INSTALLER_FILE >> $FILELIST
+                    make jprint-SAMPLEDATA_SINGLE_ARCHIVE >> $FILELIST
+
+                    # Make sure the file contains what it should
+                    cat $FILELIST
+
+                    set -x  # for debugging
+                    for FILE in `cat $FILELIST`
+                    do
+                        hub release edit -a $FILE -m "" ${GITHUB_REF:10}
+                    done
+                    set +x
+                else:
+                    echo "Release for ${GITHUB_REF:10} not found; skipping binary upload"
+                fi