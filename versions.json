--- conflicted
+++ resolved
@@ -1,12 +1,7 @@
 {
     "data/invest-data": "78",
-<<<<<<< HEAD
     "data/invest-test-data": "28",
-    "doc/users-guide": "a24fe291fda5e6e59fa7c0a5125ef8be3052be3b",
-=======
-    "data/invest-test-data": "25",
     "doc/users-guide": "c08f8a3f275f08fd589938bb8215e63888faa69a",
->>>>>>> a69bf9c2
     "src/invest-natcap.default": "f18244edcff0f68871b9f839a904bc98b5a50b82",
     "src/pygeoprocessing": "REQUIREMENTS_TXT:pygeoprocessing",
     "src/pyinstaller": {
