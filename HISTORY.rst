--- conflicted
+++ resolved
@@ -61,23 +61,14 @@
       'missing_geomorphology' to be the same as the file name
       (including suffix).
 * Delineateit
-<<<<<<< HEAD
-  * The layer in the 'preprocessed_geometries.gpkg' output is renamed from
-    'verified_geometries' to be the same as the file name (including suffix).
-  * The layer in the 'snapped_outlets.gpkg' output is renamed from
-    'snapped' to be the same as the file name (including suffix).
-  * The layer in the 'watersheds.gpkg' output has been renamed from
-    'watersheds' to match the name of the vector file (including the suffix).
-  * Added pour point detection option as an alternative to providing an 
-    outlet features vector.
-=======
     * The layer in the 'preprocessed_geometries.gpkg' output is renamed from
       'verified_geometries' to be the same as the file name (including suffix).
     * The layer in the 'snapped_outlets.gpkg' output is renamed from
       'snapped' to be the same as the file name (including suffix).
     * The layer in the 'watersheds.gpkg' output has been renamed from
       'watersheds' to match the name of the vector file (including the suffix).
->>>>>>> 0b694c4f
+    * Added pour point detection option as an alternative to providing an 
+      outlet features vector.
 * Habitat Quality:
     * Refactor of Habitat Quality that implements TaskGraph
     * Threat files are now indicated in the Threat Table csv input under
