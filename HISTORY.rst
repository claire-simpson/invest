--- conflicted
+++ resolved
@@ -96,7 +96,6 @@
       set to 0. The old behavior was not well documented and caused some
       confusion when nodata pixels did not line up. It's safer not to fill in
       unknown data. (`#1317 <https://github.com/natcap/invest/issues/1317>`_)
-<<<<<<< HEAD
     * Negative monthly quickflow values will now be set to 0. This is because
       very small negative values occasionally result from valid data, but they
       should be interpreted as 0.
@@ -105,12 +104,10 @@
       where s_i / a_im > 100. This is done to avoid overflow errors when
       calculating edge cases where the result would round down to 0 anyway.
       (`#1318 <https://github.com/natcap/invest/issues/1318>`_)
-=======
 * Urban Flood Risk
     * Fixed a bug where the model incorrectly raised an error if the
       biophysical table contained a row of all 0s.
       (`#1123 <https://github.com/natcap/invest/issues/1123>`_)
->>>>>>> e3ac8611
 * Visitation: Recreation and Tourism
     * Fixed a bug where overlapping predictor polygons would be double-counted
       in ``polygon_area_coverage`` and ``polygon_percent_coverage`` calculations.
