..
  Changes should be grouped for readability.

  InVEST model names:
  - Annual Water Yield
  - Carbon Storage and Sequestration
  - Coastal Blue Carbon
  - Coastal Vulnerability
  - Crop Pollination
  - Crop Production
  - DelineateIt
  - Forest Carbon Edge Effects
  - Globio
  - Habitat Quality
  - HRA
  - NDR
  - RouteDEM
  - Scenario Generator
  - Scenic Quality
  - SDR
  - Seasonal Water Yield
  - Urban Cooling
  - Urban Flood Risk
  - Urban Nature Access
  - Urban Stormwater Retention
  - Wave Energy
  - Wind Energy
  - Visitation: Recreation and Tourism

  Workbench fixes/enhancements:
  - Workbench

  Everything else:
  - General

.. :changelog:


Unreleased Changes
------------------
* Urban Nature Access
    * Fixed a ``NameError`` that occurred when running the model using
      search radii defined per population group with an exponential search
      kernel. https://github.com/natcap/invest/issues/1502
    * Fixed an issue where Urban Nature Access would crash if an administrative
      boundary geometry did not overlap any people in the population raster.
      https://github.com/natcap/invest/issues/1503
    * Fixed an issue where the output administrative units vector's
      ``Pund_adm`` and ``Povr_adm`` fields representing undersupplied and
      oversupplied populations, respectively, had values of 0 when running the
      model with search radii defined per population group.  The output
      administrative units vector now has the correct values for these fields,
      consistent with the user's guide chapter.
      https://github.com/natcap/invest/issues/1512
<<<<<<< HEAD
* SDR
    * Fixed an issue encountered in the sediment deposition function where
      rasters with more than 2^32 pixels would raise a cryptic error relating
      to negative dimensions. https://github.com/natcap/invest/issues/1431
    * Optimized the creation of the summary vector by minimizing the number of
      times the target vector needs to be rasterized.
=======
    * Fixed an issue where certain nodata values were not being handled
      correctly, leading to pixel values of +/- infinity in the urban nature
      balance output raster.  https://github.com/natcap/invest/issues/1519
>>>>>>> 9e9b4a4f

3.14.1 (2023-12-18)
-------------------
* General
    * In advance of the numpy 2.0 release, function calls to ``numpy.product``
      have been replaced with ``numpy.prod``.
      https://github.com/natcap/invest/issues/1410
    * Add support for python 3.11 (`#1103 <https://github.com/natcap/invest/issues/1103>`_)
    * Adding a docker container that is built on each commit where a change to
      model code, requirements, or the docker configuration has been made.
      https://github.com/natcap/invest/issues/1115
    * Vector geometry types will now be validated for all models
      (`#1374 <https://github.com/natcap/invest/issues/1374>`_)
    * Datastack archives will now be correctly extracted
      (`#1308 <https://github.com/natcap/invest/issues/1308>`_)
    * Validation of tables has been improved and standardized, which should
      result in more readable validation errors.
      (`#1379 <https://github.com/natcap/invest/issues/1379>`_)
    * Updated to ``pygeoprocessing`` 2.4.2. This includes an update to
      ``pygeoprocessing.zonal_statistics``, which is now more correct on certain
      edge cases. Aggregated model results may change slightly.
    * Removed the ``utils`` functions ``array_equals_nodata``,
      ``exponential_decay_kernel_raster``, and ``gaussian_decay_kernel_raster``,
      which were obsoleted by new ``pygeoprocessing`` features.
    * Version metadata at import time is now fetched with
      ``importlib.metadata`` instead of ``pkg_resources``.
      (`#1442 <https://github.com/natcap/invest/issues/1442>`_)
    * The API docs logo has been updated to use the latest version of the
      InVEST logo. (`#1463 <https://github.com/natcap/invest/issues/1463>`_)
* Workbench
    * Fixed a broken "Find my logfiles" button on MacOS.
      https://github.com/natcap/invest/issues/1452
* Coastal Vulnerability
    * Fixed a bug where the model would crash when processing a float type
      bathymetry raster with no nodata value.
      https://github.com/natcap/invest/issues/992
* Habitat Quality
    * Updated the threat table column description to clarify that the threat
      table columns: ``cur_path``, ``fut_path``, and ``base_path`` are meant
      to be file system path strings.
      https://github.com/natcap/invest/issues/1455
* HRA
    * Fixed an issue preventing the HRA criteria table from loading when the
      table was UTF-8 encoded with a Byte-Order Marker.
      https://github.com/natcap/invest/issues/1460
    * Fixed an issue with the cross-OS loading of InVEST datastack files.
      https://github.com/natcap/invest/issues/1065
    * Fixed an issue where habitats and stressors in the criteria table were
      not being lowercased causing a comparison issue against values from the
      info table that were being lowercased.
      https://github.com/natcap/invest/issues/1467
* NDR
    * Fixing an issue where minor geometric issues in the watersheds input
      (such as a ring self-intersection) would raise an error in the model.
      https://github.com/natcap/invest/issues/1412
    * Fixed a task dependency issue where NDR would crash because of a race
      condition when run with ``n_workers > 0``.
      https://github.com/natcap/invest/issues/1426
    * Fixed an issue in NDR's effective retention where, on rasters with more
      than 2^31 pixels, the model would crash with an error relating to a
      negative (overflowed) index. https://github.com/natcap/invest/issues/1431
* Pollination
    * Fixed a regression where nodata values were not being properly compared.
      This was only an issue in some development builds after 3.14.0.
      (`#1458 <https://github.com/natcap/invest/issues/1458>`_)
    * Replaced custom kernel implementation with ``pygeoprocessing.kernels``.
      Convolution results may be slightly different (more accurate).
* SDR
    * Fixed an issue with SDR's sediment deposition where large regions would
      become nodata in cases where the DEM has valid data but other inputs
      (LULC, erosivity, erodibility) did not have valid pixels.  Now, all
      raster inputs are mutually masked so that only those pixel stacks
      continue through to the model where all pixels in the stack are
      non-nodata. (`#911 <https://github.com/natcap/invest/issues/911>`_)
    * RKLS, USLE, avoided erosion, and avoided export rasters will now have
      nodata in streams (`#1415 <https://github.com/natcap/invest/issues/1415>`_)
    * Fixed an issue in SDR's sediment deposition where, on rasters with more
      than 2^31 pixels, the model would crash with an error relating to a
      negative (overflowed) index. https://github.com/natcap/invest/issues/1431
* Seasonal Water Yield
    * Fixed an issue in Seasonal Water Yield's baseflow routing and local
      recharge functions where, on rasters with more than 2^31 pixels, the
      model would crash with an error relating to a negative (overflowed)
      index. https://github.com/natcap/invest/issues/1431
* Urban Cooling
    * Fixed a bug where model would error out if any feature in the buildings
      vector was missing a geometry; now they will be skipped
      (`#1401 <https://github.com/natcap/invest/issues/1401>`_)
* Wind Energy
    * Fixed a bug where model would error when the grid points path was empty
      (`#1417 <https://github.com/natcap/invest/issues/1417>`_)


3.14.0 (2023-09-08)
-------------------
* General
    * Fixed a bug in the CLI where ``invest getspec --json`` failed on
      non-json-serializable objects such as ``pint.Unit``.
      https://github.com/natcap/invest/issues/1280
    * A new directory at `./doc/decision-records` has been created for
      "Architecture/Any Decision Records", which will serve as a record of
      nontrivial decisions that were made to InVEST and why.  This is
      intended for reference by our science and software teams, and also by
      the community at large when inquiring about a nontrivial change.
      https://github.com/natcap/invest/issues/1079
    * Updated the package installation instructions in the API docs for clarity
      and also to highlight the ease of installation through ``conda-forge``.
      https://github.com/natcap/invest/issues/1256
    * ``utils.build_lookup_from_csv`` has been deprecated and its functionality
      has been merged into ``utils.read_csv_to_dataframe``
      (`#1319 <https://github.com/natcap/invest/issues/1319>`_),
      (`#1327 <https://github.com/natcap/invest/issues/1327>`_)
    * Standardized on keeping the ``execute`` and ``validate`` functions
      orthogonal. Now no models call ``validate`` from ``execute``. This
      affected AWY, CV, UFRM, Wave Energy, and Wind Energy.
      (`#1373 <https://github.com/natcap/invest/issues/1373>`_)
    * Improved the validation message that is returned when not all spatial
      inputs overlap (`#502 <https://github.com/natcap/invest/issues/502>`_)
    * Standardized the name and location of the taskgraph cache directory for
      all models. It is now called ``taskgraph_cache`` and located in the top
      level of the workspace directory.
      (`#1230 <https://github.com/natcap/invest/issues/1230>`_)
    * InVEST is now distributed under the Apache 2.0 License.
* Workbench
    * Fixed a bug where sampledata downloads failed silently (and progress bar
      became innacurate) if the Workbench did not have write permission to
      the download location. https://github.com/natcap/invest/issues/1070
    * The workbench app is now distributed with a valid code signature
      (`#727 <https://github.com/natcap/invest/issues/727>`_)
    * Changing the language setting will now cause the app to relaunch
      (`#1168 <https://github.com/natcap/invest/issues/1168>`_)
    * Closing the main window will now close any user's guide windows that are
      open. Fixed a bug where the app could not be reopened after closing.
      (`#1258 <https://github.com/natcap/invest/issues/1258>`_)
    * Fixed a bug where invalid metadata for a recent run would result
      in an uncaught exception.
      (`#1286 <https://github.com/natcap/invest/issues/1286>`_)
    * Middle clicking an InVEST model tab was opening a blank window. Now
      middle clicking will close that tab as expected.
      (`#1261 <https://github.com/natcap/invest/issues/1261>`_)
    * Updated InVEST logo to use new version with registered trademark symbol.
      (`InVEST TM and Logo Use Policy
      <https://naturalcapitalproject.stanford.edu/invest-trademark-and-logo-use-policy>`_)
    * InVEST is licensed using a permissive open source license. But we have
      decided to add back the license and agreement step to the installer to
      be upfront and explicit about how InVEST is licensed.
* Coastal Blue Carbon
    * Added validation for the transition table, raising a validation error if
      unexpected values are encountered.
      (`#729 <https://github.com/natcap/invest/issues/729>`_)
* Forest Carbon
    * The biophysical table is now case-insensitive.
* HRA
    * Fixed a bug in HRA where the model would error when all exposure and
      consequence criteria were skipped for a single habitat. The model now
      correctly handles this case. https://github.com/natcap/invest/issues/1250
    * Tables in the .xls format are no longer supported. This format was
      deprecated by ``pandas``.
      (`#1271 <https://github.com/natcap/invest/issues/1271>`_)
    * Fixed a bug where vector inputs could be rasterized onto a grid that is
      not exactly aligned with other raster inputs.
      (`#1312 <https://github.com/natcap/invest/issues/1312>`_)
    * Dropped support for Excel (.xlsx) files
      (`#1391 <https://github.com/natcap/invest/issues/1391>`_)
* NDR
    * The contents of the output ``cache_dir`` have been consolidated into
      ``intermediate_outputs``.
    * Fixed a bug where results were calculated incorrectly if the runoff proxy
      raster (or the DEM or LULC) had no nodata value
      (`#1005 <https://github.com/natcap/invest/issues/1005>`_)
* Pollination
    * Several exceptions have been tidied up so that only fieldnames are
      printed instead of the python data structures representing the whole
      table.  https://github.com/natcap/invest/issues/1283
* RouteDEM
    * RouteDEM now allows the user to calculate Strahler Stream Orders, which
      will be written to a new vector in the user's workspace. This stream
      order vector is dependent on the user's Threshold Flow Accumulation value
      and is only available for the D8 routing model.
      https://github.com/natcap/invest/issues/884
    * RouteDEM now allows the user to create a vector of subwatersheds, which
      are written to a new vector in the user's workspace.  This vector is
      dependent on the calculation of Strahler Stream Orders and is only
      available for the D8 routing model. https://github.com/natcap/invest/issues/349
* Scenic Quality
    * The Scenic Quality model will now raise an error when it encounters a
      geometry that is not a simple Point.  This is in line with the user's
      guide chapter.  https://github.com/natcap/invest/issues/1245
    * The Scenic Quality model now supports both uppercase and lowercase
      fieldnames. Leading and trailing spaces are now also stripped for the
      user's convenience. https://github.com/natcap/invest/issues/1276
* SDR
    * Fixed an issue with sediment deposition progress logging that was
      causing the "percent complete" indicator to not progress linearly.
      https://github.com/natcap/invest/issues/1262
    * The contents of the output ``churn_dir_not_for_humans`` have been
      consolidated into ``intermediate_outputs``.
    * We implemented two major functional changes to the InVEST LS Factor
      that significantly affect most outputs of SDR and will bring the LS
      factor output more in line with the outputs of SAGA-GIS's LS Factor.
      A discussion of differences between these two implementations can be
      viewed at https://github.com/natcap/invest/tree/main/doc/decision-records/ADR-0001-Update-SDR-LS-Factor.md.
      The two specific changes implemented are:

        * The LS Factor's on-pixel aspect length is now calculated as
          ``abs(sin(slope)) + abs(cos(slope))``.
        * The LS Factor's upstream contributing area is now calculated as
          an estimate for the specific catchment area, calculated by
          ``sqrt(n_pixels_upstream * pixel_area)``.
* Seasonal Water Yield
    * Fixed a bug where monthy quickflow nodata pixels were not being passed
      on to the total quickflow raster, which could result in negative values
      on the edges (`#1105 <https://github.com/natcap/invest/issues/1105>`_)
    * Removed the GDAL cache size limit on this model, which means that, by
      default, the model will use up to 5% of installed memory.
      https://github.com/natcap/invest/issues/1320
    * Monthly quick flow nodata values will now be preserved instead of being
      set to 0. The old behavior was not well documented and caused some
      confusion when nodata pixels did not line up. It's safer not to fill in
      unknown data. (`#1317 <https://github.com/natcap/invest/issues/1317>`_)
    * Negative monthly quickflow values will now be set to 0. This is because
      very small negative values occasionally result from valid data, but they
      should be interpreted as 0.
      (`#1318 <https://github.com/natcap/invest/issues/1318>`_)
    * In the monthly quickflow calculation, QF_im will be set to 0 on any pixel
      where s_i / a_im > 100. This is done to avoid overflow errors when
      calculating edge cases where the result would round down to 0 anyway.
      (`#1318 <https://github.com/natcap/invest/issues/1318>`_)
    * The contents of the output ``cache_dir`` have been consolidated into
      ``intermediate_outputs``.
* Urban Flood Risk
    * Fixed a bug where the model incorrectly raised an error if the
      biophysical table contained a row of all 0s.
      (`#1123 <https://github.com/natcap/invest/issues/1123>`_)
    * The contents of the output ``temp_working_dir_not_for_humans`` have been
      consolidated into ``intermediate_files``.
    * Biophysical table Workbench validation now warns if there is a missing
      curve number value.
      (`#1346 <https://github.com/natcap/invest/issues/1346>`_)
* Urban Nature Access
    * Urban nature supply outputs have been renamed to add ``percapita`` to the
      filename.

        * In uniform search radius mode, ``urban_nature_supply.tif`` has been
          renamed to ``urban_nature_supply_percapita.tif``.
        * When defining search radii by urban nature class,
          ``urban_nature_supply_lucode_[LUCODE].tif`` has been renamed to
          ``urban_nature_supply_percapita_lucode_[LUCODE].tif``.
        * When defining search radii by population groups,
          ``urban_nature_supply_to_[POP_GROUP].tif`` has been renamed to
          ``urban_nature_supply_percapita_to_[POP_GROUP].tif``.

    * A new output for "Accessible Urban Nature" is created, indicating the
      area of accessible greenspace available to people within the search
      radius, weighted by the selected decay function.  The outputs vary
      slightly depending on the selected execution mode.

        * In uniform search radius mode, a single new output is created,
          ``accessible_urban_nature.tif``.
        * When defining search radii by urban nature class, one new
          output raster is created for each class of urban nature.  These files
          are named ``accessible_urban_nature_lucode_[LUCODE].tif``.
        * When defining search radii for population groups, one new output
          raster is created for each population group.  These files are named
          ``accessible_urban_nature_to_[POP_GROUP].tif``.

    * Urban nature classes can now be defined to occupy a proportion of a
      pixel, such as a park that is semi-developed. This proportion is
      provided through user input as a proportion (0-1) in the
      ``urban_nature`` column of the LULC Attribute Table.  A value of ``0``
      indicates that there is no urban nature in this class, ``0.333``
      indicates that a third of the area of this LULC class is urban nature,
      and ``1`` would indicate that the entire LULC class's area is urban
      nature.  https://github.com/natcap/invest/issues/1180
    * Fixed an issue where, under certain circumstances, the model would raise
      a cryptic ``TypeError`` when creating the summary vector.
      https://github.com/natcap/invest/issues/1350
* Visitation: Recreation and Tourism
    * Fixed a bug where overlapping predictor polygons would be double-counted
      in ``polygon_area_coverage`` and ``polygon_percent_coverage``
      calculations. (`#1310 <https://github.com/natcap/invest/issues/1310>`_)
    * Changed the calculation of ``point_nearest_distance`` metric to match
      the description in the User's Guide. Values are now the distance to the
      centroid of the AOI polygon instead of the distance to the nearest
      edge of the AOI polygon.
      (`#1347 <https://github.com/natcap/invest/issues/1347>`_)
* Wind Energy
    * Updated a misleading error message that is raised when the AOI does
      not spatially overlap another input.
      (`#1054 <https://github.com/natcap/invest/issues/1054>`_)

3.13.0 (2023-03-17)
-------------------
* General
    * During builds of the InVEST documentation, the packages
      ``sphinx-rtd-theme`` and ``sphinx-reredirects`` will be pulled from
      conda-forge instead of PyPI.
      (`#1151 <https://github.com/natcap/invest/issues/1151>`_)
    * The ``invest`` command-line-interface no longer opens a graphical
      interface to InVEST. (`#755 <https://github.com/natcap/invest/issues/755>`_)
    * The classic InVEST user-interface has been removed in favor of the Workbench.
    * Replace the ``ARGS_SPEC`` with ``MODEL_SPEC`` which describes all model
      outputs as well as inputs in a structured format
      (`#596 <https://github.com/natcap/invest/issues/596>`_)
* Workbench
    * Added tooltips to the model tabs so that they can be identified even when
      several tabs are open (`#1071 <https://github.com/natcap/invest/issues/1088>`_)
    * Options' display names will now be shown in dropdown menus
      (`#1217 <https://github.com/natcap/invest/issues/1217>`_)
    * Represent boolean inputs with a toggle switch rather than radio buttons.
    * Includes local versions of the User Guide in English, Spanish, & Chinese.
      https://github.com/natcap/invest/issues/851
* DelineateIt
    * DelineateIt now uses ``pygeoprocessing.routing.extract_streams_d8`` for D8
      stream thresholding. https://github.com/natcap/invest/issues/1143
* Habitat Quality
    * The model now uses an euclidean distance implementation for decaying
      threat rasters both linearly and exponentially. Since InVEST 3.3.0 a
      convolution implementation has been used, which reflected how
      the density of a threat or surrounding threat pixels could have an
      even greater, cumulative impact and degradation over space. However, this
      was never properly documented in the User's Guide and is not the approach
      taken in the publication. The convolution implementation also produced
      degradation and quality outputs that were difficult to interpret.
    * There should be a noticeable runtime improvement from calculating
      euclidean distances vs convolutions.
* HRA
    * Fixed an issue where a cryptic exception was being thrown if the criteria
      table's sections were not spelled exactly as expected.  There is now a
      much more readable error if a section is obviously missing.  Leading and
      trailing whitespace is also now removed from all string fields in the
      criteria table, which should also help reduce the chance of errors.
      https://github.com/natcap/invest/issues/1191
* GLOBIO
    * Deprecated the GLOBIO model
      (`#1131 <https://github.com/natcap/invest/issues/1131>`_)
* RouteDEM
    * RouteDEM now uses ``pygeoprocessing.routing.extract_streams_d8`` for D8
      stream thresholding. https://github.com/natcap/invest/issues/1143
* Scenic Quality
    * Any points over nodata (and therefore excluded from the viewshed
      analysis) will now correctly have their FID reported in the logging.
      https://github.com/natcap/invest/issues/1188
    * Clarifying where the visual quality calculations' disk-based sorting
      cache should be located, which addresses an interesting crash experienced
      by some users on Windows. https://github.com/natcap/invest/issues/1189
* SDR
    * The ``ws_id`` field is no longer a required field in the watershed vector.
      https://github.com/natcap/invest/issues/1201
* Seasonal Water Yield
    * If a soil group raster contains any pixels that are not in the set of
      allowed soil groups (anything other than 1, 2, 3 or 4), a human readable
      exception will now be raised. https://github.com/natcap/invest/issues/1193
* Urban Nature Access
    * Added the Urban Nature Access model to InVEST. The model for urban
      nature access provides a measure of both the supply of urban nature
      and the demand for nature by the urban population, ultimately
      calculating the balance between supply and demand. See the corresponding
      User's Guide chapter for documentation.
* Visitation: Recreation and Tourism
    * Fixed a ``FutureWarning`` when reading in CSVs. This fix does not
      otherwise affect model behavior. https://github.com/natcap/invest/issues/1202


3.12.1 (2022-12-16)
-------------------
* General
    * Fixed a possible path traversal vulnerability when working with datastack
      archives.  This patches CVE-2007-4559, reported to us by Trellix.
      https://github.com/natcap/invest/issues/1113
    * Added Spanish and Chinese translations of user-facing text and an interface
      to switch languages in the workbench UI.
    * Updating descriptions for LULC about text and biophysical table for
      clarity in model specs. https://github.com/natcap/invest/issues/1077
* Workbench
    * Fixed a bug where the Workbench would become unresponsive during an
      InVEST model run if the model emitted a very high volume of log messages.
    * Fixed a bug where the Workbench could crash if there was too much
      standard error emitted from an invest model.
    * Added a new "Save as" dialog window to handle different save options, and
      allow the option to use relative paths in a JSON datastack
      (`#1088 <https://github.com/natcap/invest/issues/1088>`_)
    * Fixed a bug where uncaught exceptions in the React tree would result in
      a blank browser window.
      (`#1119 <https://github.com/natcap/invest/issues/1119>`_)
* Habitat Quality
    * All spatial inputs including the access vector and threat rasters are
      now reprojected to the ``lulc_cur_path`` raster. This fixes a bug where
      rasters with a different SRS would appear to not intersect the
      ``lulc_cur_path`` even if they did. (https://github.com/natcap/invest/issues/1093)
    * Paths in the threats table may now be either absolute or relative to the
      threats table.
* HRA
    * Fixed a regression relative to InVEST 3.9.0 outputs where spatial
      criteria vectors were being rasterized with the ``ALL_TOUCHED=TRUE``
      flag, leading to a perceived buffering of spatial criteria in certain
      cases.  In InVEST 3.9.0, these were rasterized with ``ALL_TOUCHED=FALSE``.
      https://github.com/natcap/invest/issues/1120
    * Fixed an issue with the results table, ``SUMMARY_STATISTICS.csv`` where
      the percentages of high, medium and low risk classifications were not
      correctly reported.
    * Added a column to the ``SUMMARY_STATISTICS.csv`` output table to also
      report the percentage of pixels within each subregion that have no risk
      classification (a risk classification of 0).
* Urban Stormwater Retention
    * Added validation to check that the input soil groups raster has an
      integer data type
* Urban Cooling
    * Updated the text for the ``building_intensity`` column in the biophysical
      table to clarify that the values of this column should be normalized
      relative to one another to be between 0 and 1.



3.12.0 (2022-08-31)
-------------------
* General
    * Update python packaging settings to exclude a few config files and the
      workbench from source distributions and wheels
    * Updating SDR test values due to an update in GDAL's mode resampling
      algorithm. See https://github.com/natcap/invest/issues/905
    * Updated our ``scipy`` requirement to fix a bug where invest crashed
      if a Windows user had a non-Latin character in their Windows username.
* Workbench
    * Fixed a bug where some model runs would not generate a new item
      in the list of recent runs.
    * Enhanced model input forms so that text boxes always show the
      rightmost end of the filepath when they overflow the box.
* Coastal Blue Carbon
    * Fixed a bug where using unaligned rasters in the preprocessor would cause
      an error.  The preprocessor will now correctly align input landcover
      rasters and determine transitions from the aligned rasters.
* Habitat Quality
    * Removed a warning about an undefined nodata value in threat rasters
      because it is okay for a threat raster to have an undefined nodata value.
* HRA
    * Fixed an issue with risk calculations where risk values would be much
      lower than they should be.  Risk values are now correctly calculated.
    * Fixed an issue with risk reclassifications where most pixels would end up
      classified as medium risk.
    * Added an input field to the model to indicate the number of overlapping
      stressors to use in risk reclassification calculations.  This input
      affects the numerical boundaries between high, medium and low risk
      classifications.
    * Various improvements to the model have resulted in a modest (~33%)
      speedup in runtime.
* Coastal Vulnerability
    * Fixed a bug where redundant vertices in the landmass polygon could
      raise an error during shore point creation.
* NDR
    * Added parameters to the sample data to support nitrogen calculations.
    * Effective retention calculations have been reworked so that the source
      code more closely matches the mathematical definition in the NDR User's
      Guide.  There should be no difference in outputs.
* SDR
    * We have made a significant update to the SDR model's outputs described
      here: https://github.com/natcap/peps/blob/main/pep-0010.md.

        * Legacy outputs ``sed_retention_index.tif`` and ``sed_retention.tif``
          have been removed from the model.
        * Two new output rasters have been added, specifically
            * ``avoided_export.tif``, indicating vegetation's contribution to
              reducing erosion on a pixel, as well as trapping of sediment
              originating upslope of the pixel, so that neither of these
              proceed downslope to enter a stream.
            * ``avoided_erosion.tif``, vegetation’s contribution to reducing
              erosion from a pixel.
        * The summary watersheds vector no longer includes the ``sed_retent``
          field and two fields have been added:

            * ``avoid_exp`` representing the sum of avoided export in the
              watershed.
            * ``avoid_eros`` representing the sum of avoided erosion in the
              watershed.
        * Sediment deposition, ``sed_deposition.tif``, has been clarified to
          indicate the sediment that erodes from a pixel goes into the next
          downstream pixel(s) where it is either trapped or exported.  This
          update removes a form of double-counting.
* Urban Flood Risk
    * Validation of the curve number table will now catch missing ``CN_*``
      columns and warn the user about the missing column.


3.11.0 (2022-05-24)
-------------------
* General
    * InVEST Workbench released! A new desktop interface for InVEST models.
    * Add support for python 3.10, and drop support for python 3.7.
    * Fixed a bug where the model window would fail to open when using the
      ``natcap.invest`` package with python 3.9.0 - 3.9.3.
    * ``spec_utils.ETO`` has been renamed to ``spec_utils.ET0`` (with a zero).
    * Updating the ``pyinstaller`` requirement to ``>=4.10`` to support the new
      ``universal2`` wheel architecture offered by ``scipy>=1.8.0``.
    * Now removing leading / trailing whitespaces from table input values as
      well as columns in most InVEST models.
    * Fixing a small bug where drag-and-drop events in the Qt UI were not being
      handled correctly and were being ignored by the UI.
    * Expose taskgraph logging level for the cli with
      ``--taskgraph-log-level``.
    * Fixed bug in validation of ``results_suffix`` so that special characters
      like path separators, etc, are not allowed.
    * Fixed a bug in validation where a warning about non-overlapping spatial
      layers was missing info about the offending bounding boxes.
    * Fixed an issue with usage logging that caused SSL errors to appear in the
      Qt interface logging window.
* Annual Water Yield
    * Fixed a bug where the model would error when the watersheds/subwatersheds
      input was in geopackage format.
* Crop Production
    * Fixed a bug in both crop production models where the model would error if
      an observed yield raster had no nodata value.
* Coastal Vulnerability
    * Fixed a bug that would cause an error if the user's bathymetry layer did
      not have a defined nodata value.  The user's bathymetry layer should now
      be correctly preprocessed with or without a nodata value.
* DelineateIt
    * Watersheds delineated with this tool will now always have a ``ws_id``
      column containing integer watershed IDs for easier use within the routed
      InVEST models.  Existing ``ws_id`` field values in the outlets vector
      will be overwritten if they are present.
* RouteDEM
    * Rename the arg ``calculate_downstream_distance`` to
      ``calculate_downslope_distance``. This is meant to clarify that it
      applies to pixels that are not part of a stream.
* SDR
    * Fixed an issue with SDR where ``f.tif`` might not be recalculated if the
      file is modified or deleted after execution.
    * Fixed an issue in ``sed_deposition.tif`` and ``f.tif`` where pixel values
      could have very small, negative values for ``r_i`` and ``f_i``.  These
      values are now clamped to 0.
    * Added basic type-checking for the ``lucode`` column of the biophysical
      table. This avoids cryptic numpy errors later in runtime.
* Seasonal Water Yield
    * Added an output to the model representing total annual precipitation.
    * Fixed an issue with the documentation for ET0 and Precip directories,
      where a module-specific informational string was being overridden by a
      default value.

3.10.2 (2022-02-08)
-------------------
* General
    * The minimum ``setuptools_scm`` version has been increased to 6.4.0 in
      order to bypass calling ``setup.py`` for version information.  The
      version of this project can now be retrieved by calling ``python -m
      setuptools_scm`` from the project root.
    * Fixed an issue where datastack archives would not include any spatial
      datasets that were linked to in CSV files.  This now works for all models
      except HRA.  If an HRA datastack archive is requested,
      ``NotImplementedError`` will be raised.  A fix for HRA is pending.
    * Pinned ``numpy`` versions in ``pyproject.toml`` to the lowest compatible
      version for each supported python version. This prevents issues when
      ``natcap.invest`` is used in an environment with a lower numpy version
      than it was built with (https://github.com/cython/cython/issues/4452).
* DelineateIt
    * When snapping points to streams, if a point is equally near to more than
      one stream pixel, it will now snap to the stream pixel with a higher
      flow accumulation value. Before, it would snap to the stream pixel
      encountered first in the raster (though this was not guaranteed).
* GLOBIO
    * Gaussian decay kernels are now always tiled, which should result in a
      minor improvement in model runtime when large decay distances are used.
* Habitat Quality:
    * Linear decay kernels are now always tiled, which should result in a minor
      improvement in model runtime, particularly with large decay distances.
* HRA
    * Fixed a bug with how a pandas dataframe was instantiated. This bug did
      not effect outputs though some might notice less trailing zeros in the
      ``SUMMARY_STATISTICS.csv`` output.
* NDR
    * Changed some model inputs and outputs to clarify that subsurface
      phosphorus is not modeled.

        * Removed the inputs ``subsurface_critical_length_p`` and
          ``subsurface_eff_p``
        * Removed the output ``sub_ndr_p.tif``. The model no longer calculates
          subsurface NDR for phosphorus.
        * Removed the output ``sub_load_p.tif``. All pixels in this raster were
          always 0, because the model assumed no subsurface phosphorus movement.
        * Renamed the output ``p_export.tif`` to ``p_surface_export.tif`` to
          clarify that it only models the surface export of phosphorus.
        * Renamed the output ``n_export.tif`` to ``n_total_export.tif`` to
          clarify that it is the total of surface and subsurface nitrogen export.
        * Added the new outputs ``n_surface_export.tif`` and
          ``n_subsurface_export.tif``, showing the surface and subsurface
          components of the total nitrogen export.
        * The aggregate vector output ``watershed_results_ndr.shp`` was changed to
          a geopackage ``watershed_results_ndr.gpkg``.
        * The aggregate vector fields were given more descriptive names, and
          updated corresponding to the changed raster outputs:

            * ``surf_p_ld`` was renamed to ``p_surface_load``
            * ``surf_n_ld`` was renamed to ``n_surface_load``
            * ``p_exp_tot`` was renamed to ``p_surface_export``
            * ``sub_n_ld`` was renamed to ``n_subsurface_load``
            * ``n_exp_tot`` was renamed to ``n_total_export``
            * Added a new field ``n_surface_export``, representing the sum of
              ``n_surface_export.tif``
            * Added a new field ``n_subsurface_export``, representing the sum
              of ``n_subsurface_export.tif``
            * Removed the field ``sub_p_ld``, since ``sub_load_p.tif`` was removed.
* Wind Energy
    * Fixed a bug where distance was masking by pixel distance instead of
      euclidean distance.
    * Renamed the foundation cost label and help info to reflect it is no
      longer measured in Millions of US dollars.
    * Fixed a bug where running valuation with TaskGraph in asynchronous mode
      would cause the model to error.

3.10.1 (2022-01-06)
-------------------
* Urban Stormwater Retention
    * Fixed a bug where this model's sample data was not available via the
      Windows installer.


3.10.0 (2022-01-04)
-------------------
* General
    * Add a ``--language`` argument to the command-line interface, which will
      translate model names, specs, and validation messages.
    * Accept a ``language`` query parameter at the UI server endpoints, which
      will translate model names, specs, and validation messages.
    * Added ``invest serve`` entry-point to the CLI. This launches a Flask app
      and server on the localhost, to support the workbench.
    * Major updates to each model's ``ARGS_SPEC`` (and some related validation)
      to facilitate re-use & display in the Workbench and User's Guide.
    * Standardized and de-duplicated text in ``ARGS_SPEC`` ``about`` and
      ``name`` strings.
    * Update to FontAwesome 5 icons in the QT interface.
    * In response to the deprecation of ``setup.py``-based commands in Python
      3.10, the recommended way to build python distributions of
      ``natcap.invest`` is now with the ``build`` package, and installation
      should be done via ``pip``.  The ``README`` has been updated to reflect
      this change, and this should only be noticeable for those installing
      ``natcap.invest`` from source.
    * A bug has been fixed in ``make install`` so that now the current version
      of ``natcap.invest`` is built and installed.  The former (buggy) version
      of ``make install`` would install whatever the latest version was in your
      ``dist`` folder.
    * Updating the ``taskgraph`` requirement to ``0.11.0`` to resolve an issue
      where modifying a file within a roughly 2-second window would fool
      ``taskgraph`` into believing that the file had not been modified.
    * Fixed a bug where some input rasters with NaN nodata values would go
      undetected as nodata and yield unexpected behavior.
* Annual Water Yield
    * Renamed the Windows start menu shortcut from "Water Yield" to
      "Annual Water Yield".
* Coastal Vulnerability
    * Fixed bug where shore points were created on interior landmass holes
      (i.e. lakes).
    * Added feature to accept raster (in addition to vector) habitat layers.
    * Changed one intermediate output (geomorphology) from SHP to GPKG.
    * Fixed bug where output vectors had coordinates with an unnecessary
      z-dimension. Output vectors now have 2D geometry.
* Crop Pollination
    * Renamed the Windows start menu shortcut from "Pollination" to
      "Crop Pollination".
* Fisheries and Fisheries HST
    * The Fisheries models were deprecated due to lack of use,
      lack of scientific support staff, and maintenance costs.
* Finfish
    * The Finfish model was deprecated due to lack of use,
      lack of scientific support staff, and maintenance costs.
* Habitat Quality
    * Changed how Habitat Rarity outputs are calculated to be less confusing.
      Values now represent a 0 to 1 index where before there could be
      negative values. Now values of 0 indicate current/future LULC not
      represented in baseline LULC; values 0 to 0.5 indicate more
      abundance in current/future LULC and therefore less rarity; values
      of 0.5 indicate same abundance between baseline and current/future
      LULC; values 0.5 to 1 indicate less abundance in current/future LULC
      and therefore higher rarity.
* NDR
    * Added a new raster to the model's workspace,
      ``intermediate_outputs/what_drains_to_stream[suffix].tif``.  This raster
      has pixel values of 1 where DEM pixels flow to an identified stream, and
      0 where they do not.
* Scenario Generator
    * Changed an args key from ``replacment_lucode`` to ``replacement_lucode``.
* Scenic Quality
    * Simplify the ``valuation_function`` arg options. The options are now:
      ``linear``, ``logarithmic``, ``exponential``. The names displayed in the
      UI dropdown will stay the same as before. Datastacks or scripts will need
      to be updated to use the new option values.
    * Renamed the model title from
      "Unobstructed Views: Scenic Quality Provision" to "Scenic Quality".
* SDR
    * Added a new raster to the model's workspace,
      ``intermediate_outputs/what_drains_to_stream[suffix].tif``.  This raster
      has pixel values of 1 where DEM pixels flow to an identified stream, and
      0 where they do not.
* Urban Flood Risk:
    * Fixed broken documentation link in the user interface.
* Urban Stormwater Retention
    * Added this new model
* Visitation: Recreation and Tourism
    * Renamed the Windows start menu shortcut from "Recreation" to
      "Visitation: Recreation and Tourism".
* Wave Energy
    * Rename the ``analysis_area_path`` arg to ``analysis_area``, since it is
      not a path but an option string.
    * Simplify the ``analysis_area`` arg options. The options are now:
      ``westcoast``, ``eastcoast``, ``northsea4``, ``northsea10``,
      ``australia``, ``global``. The names displayed in the UI dropdown will
      stay the same as before. Datastacks and scripts will need to be updated
      to use the new option values.
* Wind Energy
    * No model inputs or outputs are measured in "millions of" currency units
      any more. Specifically:
    * The ``mw_coef_ac`` and ``mw_coef_dc`` values in the Global Wind Energy
      Parameters table were in millions of currency units per MW; now they
      should be provided in currency units per MW.
    * The ``infield_cable_cost``, ``cable_coef_ac``, and ``cable_coef_dc``
      values in the Global Wind Energy Parameters table were in millions of
      currency units per km; now they should be provided in currency units per km.
    * The ``turbine_cost`` value in the Turbine Parameters table was in
      millions of currency units; now it should be provided in currency units.
    * The ``foundation_cost`` parameter was in millions of currency units; now
      it should be provided in currency units.
    * The NPV output, formerly ``npv_US_millions.tif``, is now ``npv.tif``.
      It is now in currency units, not millions of currency units.

3.9.2 (2021-10-29)
------------------
* General:
    * Improving our binary build by including a data file needed for the
      ``charset-normalizer`` python package.  This eliminates a warning that
      was printed to stdout on Windows.
    * The Annual Water Yield model name is now standardized throughout InVEST.
      This model has been known in different contexts as Hydropower, Hydropower
      Water Yield, or Annual Water Yield. This name was chosen to emphasize
      that the model can be used for purposes other than hydropower (though the
      valuation component is hydropower-specific) and to highlight its
      difference from the Seasonal Water Yield model. The corresponding python
      module, formerly ``natcap.invest.hydropower.hydropower_water_yield``, is
      now ``natcap.invest.annual_water_yield``.
    * Minor changes to some other models' display names.
    * Update and expand on the instructions in the API docs for installing
      the ``natcap.invest`` package.
    * The InVEST binaries on Windows now no longer inspect the ``%PATH%``
      when looking for GDAL DLLs.  This fixes an issue where InVEST would not
      launch on computers where the ``%PATH%`` either contained other
      environment variables or was malformed.
    * invest processes announce their logfile path at a very high logging level
      that cannot be filtered out by the user.
    * JSON sample data parameter sets are now included in the complete sample
      data archives.
* Seasonal Water Yield
    * Fixed a bug in validation where providing the monthly alpha table would
      cause a "Spatial file <monthly alpha table> has no projection" error.
      The montly alpha table was mistakenly being validated as a spatial file.
* Crop Production Regression
    * Corrected a misspelled column name. The fertilization rate table column
      must now be named ``phosphorus_rate``, not ``phosphorous_rate``.
* Habitat Quality
    * Fixed a bug where optional input Allow Accessibility to Threats could
      not be passed as an empty string argument. Now handles falsey values.
* Urban Flood Risk
    * Fixed a bug where lucodes present in the LULC raster but missing from
      the biophysical table would either raise a cryptic IndexError or silently
      apply invalid curve numbers. Now a helpful ValueError is raised.

3.9.1 (2021-09-22)
------------------
* General:
    * Added error-handling for when ``pandas`` fails to decode a non-utf8
      encoded CSV.
    * Moved the sample data JSON files out of the root sample_data folder and
      into their respective model folders.
    * Updated documentation on installing InVEST from source.
    * Restructured API reference docs and removed outdated and redundant pages.
    * Include logger name in the logging format. This is helpful for the cython
      modules, which can't log module, function, or line number info.
    * Fixed a bug in makefile that prevented ``make env`` from working properly.
    * Fixed an issue with the InVEST application launching on Mac OS X 11
      "Big Sur".  When launching the InVEST ``.app`` bundle, the environment
      variable ``QT_MAC_WANTS_LAYER`` is defined.  If running InVEST through
      python, this environment variable may need to be defined by hand like
      so: ``QT_MAC_WANTS_LAYER=1 python -m natcap.invest``.  A warning will
      be raised if this environment variable is not present on mac.
    * Fixing an issue on Mac OS X where saving the InVEST application to a
      filepath containing spaces would prevent the application from launching.
    * Fixed an issue on Mac OS when certain models would loop indefinitely and
      never complete.  This was addressed by bumping the ``taskgraph``
      requirement version to ``0.10.3``
    * Allow Windows users to install for all users or current user. This allows
      non-admin users to install InVEST locally.
    * Fixed a bug where saving a datastack parameter set with relative paths
      would not convert Windows separators to linux style.
    * Provide a better validation error message when an overview '.ovr' file
      is input instead of a valid raster.
    * Removed internal references to ``TaskGraph``
      ``copy_duplicate_artifact`` calls in anticipation from that feature
      being removed from ``TaskGraph``. User facing changes include
      slightly faster initial runtimes for the Coastal Vulnerability,
      Coastal Blue Carbon, SDR, DelineateIt, and Seasonal Water Yield models.
      These models will no longer attempt to copy intermediate artifacts that
      could have been computed by previous runs.
    * Validation now returns a more helpful message when a spatial input has
      no projection defined.
    * Updated to pygeoprocessing 2.3.2
    * Added support for GDAL 3.3.1 and above
    * Added some logging to ``natcap.invest.utils._log_gdal_errors`` to aid in
      debugging some hard-to-reproduce GDAL logging errors that occasionally
      cause InVEST models to crash.  If GDAL calls ``_log_gdal_errors`` with an
      incorrect set of arguments, this is now logged.
    * Improved the reliability and consistency of log messages across the
      various ways that InVEST models can be run.  Running InVEST in
      ``--headless`` mode, for example, will now have the same logging behavior,
      including with exceptions, as the UI would produce.
    * The default log level for the CLI has been lowered from
      ``logging.CRITICAL`` to ``logging.ERROR``.  This ensures that exceptions
      should always be written to the correct logging streams.
* Carbon
    * Fixed a bug where, if rate change and discount rate were set to 0, the
      valuation results were in $/year rather than $, too small by a factor of
      ``lulc_fut_year - lulc_cur_year``.
    * Improved UI to indicate that Calendar Year inputs are only required for
      valuation, not also for sequestration.
    * Increasing the precision of ``numpy.sum`` from Float32 to Float64 when
      aggregating raster values for the HTML report.
* DelineateIt:
    * The DelineateIt UI has been updated so that the point-snapping options
      will always be interactive.
    * DelineateIt's point-snapping routine has been updated to snap
      ``MULTIPOINT`` geometries with 1 component point as well as primitive
      ``POINT`` geometries.  All other geometric types will not be snapped.
      When a geometry cannot be snapped, a log message is now recorded with the
      feature ID, the geometry type and the number of component geometries.
      Features with empty geometries are now also skipped.
* Fisheries Habitat Scenario Tool
    * Fixed divide-by-zero bug that was causing a RuntimeWarning in the logs.
      This bug did not affect the output.
* HRA
    * Fixed bugs that allowed zeros in DQ & Weight columns of criteria
      table to raise DivideByZero errors.
* NDR
    * Fixed a bug that allowed SDR to be calculated in areas that don't drain
      to any stream. Now all outputs that depend on distance to stream (
      ``d_dn``, ``dist_to_channel``, ``ic``, ``ndr_n``, ``ndr_p``,
      ``sub_ndr_n``, ``sub_ndr_p``, ``n_export``, ``p_export``) are only
      defined for pixels that drain to a stream. They have nodata everywhere
      else.
* Pollination
    * Updated so that the ``total_pollinator_abundance_[season].tif`` outputs
      are always created. Before, they weren't created if a farm vector was
      not supplied, even though they are independent.
* Recreation
    * Fixed some incorrectly formatted log and error messages
* Seasonal Water Yield
    * Fixed a bug where ``qf.tif`` outputs weren't properly masking nodata
      values and could show negative numbers.
* SDR
    * Fixed a bug in validation that did not warn against different coordinate
      systems (all SDR inputs must share a common coordinate system).
    * Fixed a bug that was incorrectly using a factor of 0.0986 rather than
      0.0896. This would have a minor effect on end-user results.
    * Changed how SDR thresholds its L factor to allow direct thresholding
      rather than based off of upstream area. Exposed this parameter as
      ``l_max`` in the ``args`` input and in the user interface.
    * Fixed a bug that allowed SDR to be calculated in areas that don't drain
      to any stream. Now all outputs that depend on distance to stream (
      ``d_dn``, ``d_dn_bare``, ``ic``, ``ic_bare``, ``sdr``, ``sdr_bare``,
      ``e_prime``, ``sed_retention``, ``sed_retention_index``,
      ``sed_deposition``, ``sed_export``) are only defined for pixels that
      drain to a stream. They have nodata everywhere else.
* Urban Flood Risk
    * Fixed a bug where a String ``Type`` column in the infrastructure vector
      would cause the aggregation step of the model to crash, even with the
      correct integer value in the column.
* Wind Energy
    * Raising ValueError when AOI does not intersect Wind Data points.

3.9.0 (2020-12-11)
------------------
* General:
    * Deprecating GDAL 2 and adding support for GDAL 3.
    * Adding function in utils.py to handle InVEST coordindate transformations.
    * Making InVEST compatible with Pygeoprocessing 2.0 by updating:
        * ``convolve_2d()`` keyword ``ignore_nodata`` to
          ``ignore_nodata_and_edges``.
        * ``get_raster_info()`` / ``get_vector_info()`` keyword ``projection``
          to ``projection_wkt``.
    * Improve consistency and context for error messages related to raster
      reclassification across models by using ``utils.reclassify_raster``.
    * Fixed bug that was causing a TypeError when certain input rasters had an
      undefined nodata value. Undefined nodata values should now work
      everywhere.
    * Include logging in python script generated from
      "Save to python script..." in the "Development" menu. Now logging
      messages from the model execution will show up when you run the script.
    * InVEST is now a 64-bit binary built against Python 3.7.
    * Adding Python 3.8 support for InVEST testing.
    * Add warning message to installer for 32-bit computers about installing
      64-bit software.
    * Stop running validation extra times when model inputs autofill, saving
      a small but noticeable amount of time in launching a model.
    * The number of files included in the python source distribution has been
      reduced to just those needed to install the python package and run tests.
    * Code-sign the macOS distribution, and switch to a DMG distribution format.
    * No longer include the HTML docs or HISTORY.rst in the macOS distribution.
    * Bumped the ``shapely`` requirements to ``>=1.7.1`` to address a library
      import issue on Mac OS Big Sur.
    * Fixing model local documentation links for Windows and Mac binaries.
    * The InVEST binary builds now launch on Mac OS 11 "Big Sur".  This was
      addressed by defining the ``QT_MAC_WANTS_LAYER`` environment variable.
    * Fixed the alphabetical ordering of Windows Start Menu shortcuts.
* Annual Water Yield:
    * Fixing bug that limited ``rsupply`` result when ``wyield_mn`` or
      ``consump_mn`` was 0.
* Coastal Blue Carbon
    * Refactor of Coastal Blue Carbon that implements TaskGraph for task
      management across the model and fixes a wide range of issues with the model
      that were returning incorrect results in all cases.
    * Corrected an issue with the model where available memory would be exhausted
      on a large number of timesteps.
    * In addition to the ``execute`` entrypoint, another entrypoint,
      ``execute_transition_analysis`` has been added that allows access to the
      transition analysis timeseries loop at a lower level.  This will enable
      users comfortable with python to provide spatially-explicit maps of
      accumulation rates, half lives and other parameters that can only be
      provided via tables to ``execute``.
    * Snapshot years and rasters, including the baseline year/raster, are now all
      provided via a table mapping snapshot years to the path to a raster on
      disk.  The baseline year is the earliest year of these.
    * The model's "initial" and "lulc lookup" and "transient" tables have been
      combined into a single "biophysical" table, indexed by LULC code/LULC class
      name, that includes all of the columns from all of these former tables.
    * The "analysis year" is now a required input that must be >= the final
      snapshot year in the snapshots CSV.
    * Litter can now accumulate at an annual rate if desired.
    * The model now produces many more files, which allows for greater
      flexibility in post-processing of model outputs.
* Coastal Vulnerability
    * 'shore_points_missing_geomorphology.gpkg' output file name now includes
      the suffix if any, and its one layer now is renamed from
      'missing_geomorphology' to be the same as the file name
      (including suffix).
    * Fixed a memory bug that occurred during shore point interpolation when
      dealing with very large landmass vectors.
* Delineateit
    * The layer in the 'preprocessed_geometries.gpkg' output is renamed from
      'verified_geometries' to be the same as the file name (including suffix).
    * The layer in the 'snapped_outlets.gpkg' output is renamed from
      'snapped' to be the same as the file name (including suffix).
    * The layer in the 'watersheds.gpkg' output has been renamed from
      'watersheds' to match the name of the vector file (including the suffix).
    * Added pour point detection option as an alternative to providing an
      outlet features vector.
* Finfish
    * Fixed a bug where the suffix input was not being used for output paths.
* Forest Carbon Edge Effect
    * Fixed a broken link to the local User's Guide
    * Fixed bug that was causing overflow errors to appear in the logs when
      running with the sample data.
    * Mask out nodata areas of the carbon map output. Now there should be no
      output data outside of the input LULC rasater area.
* GLOBIO
    * Fixing a bug with how the ``msa`` results were masked and operated on
      that could cause bad results in the ``msa`` outputs.
* Habitat Quality:
    * Refactor of Habitat Quality that implements TaskGraph
    * Threat files are now indicated in the Threat Table csv input under
      required columns: ``BASE_PATH``, ``CUR_PATH``, ``FUT_PATH``.
    * Threat and Sensitivity column names are now case-insensitive.
    * Sensitivity threat columns now match threat names from Threat Table
      exactly, without the need for ``L_``. ``L_`` prefix is deprecated.
    * Threat raster input folder has been removed.
    * Validation enhancements that check whether threat raster paths are valid.
    * HQ update to User's Guide.
    * Changing sample data to reflect Threat Table csv input changes and
      bumping revision.
    * More comprehensive testing for Habitat Quality and validation.
    * Checking if Threat raster values are between 0 and 1 range, raising
      ValueError if not. No longer snapping values less than 0 to 0 and greater
      than 1 to 1.
    * Fixing bug that was setting Threat raster values to 1 even if they were
      floats between 0 and 1.
    * Updating how threats are decayed across distance. Before, nodata edges
      were ignored causing values on the edges to maintain a higher threat
      value. Now, the decay does not ignore those nodata edges causing values
      on the edges to decay more quickly. The area of study should have
      adequate boundaries to account for these edge effects.
    * Update default half saturation value for sample data to 0.05 from 0.1.
* Seasonal Water Yield
    * Fixed a bug where precip or eto rasters of ``GDT_Float64`` with values
      greater than 32-bit would overflow to ``-inf``.
* SDR:
    * Fixing an issue where the LS factor should be capped to an upstream area
      of 333^2 m^2. In previous versions the LS factor was erroneously capped
      to "333" leading to high export spikes in some pixels.
    * Fixed an issue where sediment deposition progress logging was not
      progressing linearly.
    * Fixed a task dependency bug that in rare cases could cause failure.
* Urban Cooling
    * Split energy savings valuation and work productivity valuation into
      separate UI options.
* Urban Flood Risk
    * Changed output field names ``aff.bld`` and ``serv.blt`` to ``aff_bld``
      and ``serv_blt`` respectively to fix an issue where ArcGIS would not
      display properly.

3.8.9 (2020-09-15)
------------------
* Hydropower
    * Fixed bug that prevented validation from ever passing for this model.
      Validation will allow extra keys in addition to those in the ARGS_SPEC.
* Urban Flood Mitigation
    * Fixed incorrect calculation of total quickflow volume.

3.8.8 (2020-09-04)
------------------
* Coastal Vulnerability
    * Improved handling of invalid AOI geometries to avoid crashing and instead
      fix the geometry when possible and skip it otherwise.
    * Added validation check that shows a warning if the SLR vector is not
      a point or multipoint geometry.
* Urban Cooling
    * Energy units are now (correctly) expressed in kWh.  They were previously
      (incorrectly) expressed in kW.
    * Energy savings calculations now require that consumption is in units of
      kWh/degree C/m^2 for each building class.
    * Fixing an issue where blank values of the Cooling Coefficient weights
      (shade, albedo, ETI) would raise an error.  Now, a default value for the
      coefficient is assumed if any single value is left blank.
* HRA
    * Raise ValueError if habitat or stressor inputs are not projected.
    * Make sample data rating filepaths work on Mac. If not on Windows and a rating
      filepath isn't found, try replacing all backslashes with forward slashes.
* Seasonal Water Yield
    * Updated output file name from aggregated_results.shp to aggregated_results_swy.shp
      for consistency with NDR and SDR
* Datastack
    * Saved datastack archives now use helpful identifying names for spatial input folders
* Validation
    * Fixed bug that caused fields activated by a checkbox to make validation fail,
      even when the checkbox was unchecked.
* General
    * Input table column headers are now insensitive to leading/trailing whitespace in
      most places.
    * Modified the script that produces a conda environment file from InVEST's python
      requirements file so that it includes the ``conda-forge`` channel in the file
      itself.
* Recreation
    * Validate values in the type column of predictor tables early in execution. Raise
      a ValueError if a type value isn't valid (leading/trailing whitespace is okay).
* Validation
    * Set a 5-second timeout on validation functions that access a file. This will raise
      a warning and prevent validation from slowing down the UI too much.

3.8.7 (2020-07-17)
------------------
* General
    * Fixed an issue where some users would be unable to launch InVEST binaries
      on Windows.  This crash was due to a configuration issue in
      ``PySide2==5.15.0`` that will be fixed in a future release of PySide2.
* GLOBIO
    * Fix a bug that mishandled combining infrastructure data when only one
      infrastructure data was present.
* Urban Flood Risk
    * The output vector ``flood_risk_service.shp`` now includes a field,
      ``flood_vol`` that is the sum of the modeled flood volume (from
      ``Q_m3.tif``) within the AOI.
    * Fieldnames in ``flood_risk_service.shp`` have been updated to more
      closely match the variables they match as documented in the User's Guide
      chapter.  Specifically, ``serv_bld`` is now ``serv.blt`` and ``aff_bld``
      is now ``aff.bld``.
    * ``Q_mm.tif`` has been moved from the intermediate directory into the
      workspace.
    * Fixed a bug in the flood volume (``Q_m3.tif``) calculations that was
      producing incorrect values in all cases.
    * Fixed a bug where input rasters with nodata values of 0 were not handled
      properly.

3.8.6 (2020-07-03)
------------------
* Crop Production
    * Fixed critical bug in crop regression that caused incorrect yields in
      all cases.

3.8.5 (2020-06-26)
------------------
* General
    * Fix bug in ``utils.build_lookup_from_csv`` that was allowing
      ``key_field`` to be non unique and overwriting values.
    * Fix bug in ``utils.build_lookup_from_csv`` where trailing commas caused
      returned values to be malformed.
    * Add optional argument ``column_list`` to ``utils.build_lookup_from_csv``
      that takes a list of column names and only returns those in the
      dictionary.
    * Remove ``warn_if_missing`` argument from ``utils.build_lookup_from_csv``
      and warning by default.
* Scenic Quality
    * Fixing an issue in Scenic Quality where the creation of the weighted sum
      of visibility rasters could cause "Too Many Open Files" errors and/or
      ``MemoryError`` when the model is run with many viewpoints.
    * Progress logging has been added to several loops that may take a longer
      time when the model is run with thousands of points at a time.
    * A major part of the model's execution was optimized for speed,
      particularly when the model is run with many, many points.
* SDR:
    * Removed the unused parameter ``args['target_pixel_size']`` from the SDR
      ``execute`` docstring.
* Urban Flood Risk Mitigation
    * Fixed an issue where the output vector ``flood_risk_service.shp`` would
      only be created when the built infrastructure vector was provided.  Now,
      the ``flood_risk_service.shp`` vector is always created, but the fields
      created differ depending on whether the built infrastructure input is
      present during the model run.
    * Fixed an issue where the model would crash if an infrastructure geometry
      were invalid or absent.  Such features are now skipped.

3.8.4 (2020-06-05)
------------------
* General:
    * Advanced the ``Taskgraph`` version requirement to fix a bug where workspace
      directories created by InVEST versions <=3.8.0 could not be re-used by more
      recent InVEST versions.
* NDR:
    * The Start Menu shortcut on Windows and launcher label on Mac now have
      consistent labels for NDR: "NDR: Nutrient Delivery Ratio".
* SDR:
    * The Start Menu shortcut on Windows and launcher label on Mac now have
      consistent labels for SDR: "SDR: Sediment Delivery Ratio".

3.8.3 (2020-05-29)
------------------
* SDR
    * SDR's compiled core now defines its own ``SQRT2`` instead of relying on an
      available standard C library definition. This new definition helps to avoid
      some compiler issues on Windows.

3.8.2 (2020-05-15)
------------------
* InVEST's CSV encoding requirements are now described in the validation
  error message displayed when a CSV cannot be opened.

3.8.1 (2020-05-08)
------------------
* Fixed a compilation issue on Mac OS X Catalina.
* Fixed an issue with NDR's raster normalization function so that Float64
  nodata values are now correctly cast to Float32.  This issue was affecting
  the summary vector, where the ``surf_n``, ``sub_n`` and ``n_export_tot``
  columns would contain values of ``-inf``.
* Fixed minor bug in Coastal Vulnerability shore point creation. Also added a
  check to fail fast when zero shore points are found within the AOI.
* The Finfish Aquaculture model no longer generates histograms for
  uncertainty analysis due to issues with matplotlib that make InVEST
  unstable. See https://github.com/natcap/invest/issues/87 for more.
* Corrected the Urban Cooling Model's help text for the "Cooling Capacity
  Calculation Method" in the User Interface.
* Fixing an issue with SDR's ``LS`` calculations.  The ``x`` term is now
  the weighted mean of proportional flow from the current pixel into its
  neighbors.  Note that for ease of debugging, this has been implemented as a
  separate raster and is now included in ``RKLS`` calculations instead of in
  the ``LS`` calculations.
* Fixed a bug in validation where checking for spatial overlap would be skipped
  entirely in cases where optional model arguments were not used.
* Bumping the ``psutil`` dependency requirement to ``psutil>=5.6.6`` to address
  a double-free vulnerability documented in CVE-2019-18874.
* Adding a GitHub Actions workflow for building python wheels for Mac and Windows
  as well as a source distribution.
* Updating links in ``setup.py``, ``README.rst`` and ``README_PYTHON.rst`` to
  refer to the repository's new home on github.
* Binary builds for Windows and Mac OS X have been moved to GitHub Actions from
  AppVeyor.  All AppVeyor-specific configuration has been removed.
* Fixing an issue with the InVEST Makefile where ``make deploy`` was
  attempting to synchronize nonexistent sample data zipfiles with a storage
  bucket on GCP.  Sample data zipfiles are only built on Windows, and so
  ``make deploy`` will only attempt to upload them when running on Windows.
* Fixed a bug in CLI logging where logfiles created by the CLI were
  incompatible with the ``natcap.invest.datastack`` operation that
  allows the UI to load model arguments from logfiles.
* Added error-handling in Urban Flood Risk Mitigation to tell users to
  "Check that the Soil Group raster does not contain values other than
  (1, 2, 3, 4)" when a ``ValueError`` is raised from ``_lu_to_cn_op``.
* Updated the ``Makefile`` to use the new git location of the InVEST User's
  Guide repository at https://github.com/natcap/invest.users-guide
* Automated tests are now configured to use Github Actions for 32- and 64-bit
  build targets for Python 3.6 and 3.7 on Windows.  We are still using
  AppVeyor for our binary builds for the time being.
* Makefile has been updated to fetch the version string from ``git`` rather
  than ``hg``.  A mercurial client is still needed in order to clone the
  InVEST User's Guide.
* Removing Python 2 compatibility code such as ``future``, ``pyqt4``,
  ``basestring``, ``unicode``, ``six``, unicode casting, etc...
* Update api-docs conf file to mock sdr.sdr_core and to use updated unittest
  mock

3.8.0 (2020-02-07)
------------------
* Created a sub-directory for the sample data in the installation directory.
* Fixed minor bug in HRA that was duplicating the ``results_suffix`` in some
  output filenames.
* Updated the DelineateIt UI to improve the language around what the model
  should do when it encounters invalid geometry.  The default is now
  that it should skip invalid geometry.
* Updating how threat rasters are handled in Habitat Quality to address a few
  related and common usability issues for the model.  First, threat
  rasters are now aligned to the LULC instead of the intersection of the whole
  stack.  This means that the model now handles threat inputs that do not all
  completely overlap the LULC (they must all still be in the same projection).
  Second, nodata values in threat rasters are converted to a threat value of 0.
  Any threat pixel values other than 0 or nodata are interpreted as a threat
  value of 1.
* Updating the ``psutil`` requirement to avoid a possible import issue when
  building binaries under WINE.  Any version of ``psutil`` should work
  except for ``5.6.0``.
* InVEST sample data was re-organized to simply have one folder per model.
  New datastacks were added for SDR, NDR, Seasonal Water Yield,
  Annual Water Yield, DelineateIt, and Coastal Vulnerability.
* Fixed an issue with NDR where the model was not properly checking for the
  bounds of the raster, which could in some cases lead to exceptions being
  printed to the command-line.  The model now correctly checks for these
  raster boundaries.
* Habitat Risk Assessment model supports points and lines -- in addition to
  previously supported polygons and rasters -- for habitats or stressors.
* Updated raster percentile algorithms in Scenic Quality and Wave Energy
  models to use a more efficient and reliable raster percentile function
  from pygeoprocessing.
* InVEST is now compatible with pygeoprocessing 1.9.1.
* All InVEST models now have an ``ARGS_SPEC`` object that contains metadata
  about the model and describes the model's arguments.  Validation has been
  reimplemented across all models to use these ``ARGS_SPEC`` objects.
* The results suffix key for the Wave Energy and Wind Energy models has been
  renamed ``results_suffix`` (was previously ``suffix``).  This is for
  consistency across InVEST models.
* Speed and memory optimization of raster processing in the Recreation model.
* Removed a constraint in Coastal Vulnerability so the AOI polygon no longer
  needs to intersect the continental shelf contour line. So the AOI can now be
  used exclusively to delineate the coastal area of interest.
* Improved how Coastal Vulnerability calculates local wind-driven waves.
  This requires a new bathymetry raster input and implements equation 10
  of the User Guide. Also minor updates to fields in intermediate outputs,
  notably a 'shore_id' field is now the unique ID for joining tables and
  FIDs are no longer used.
* Added a status message to the UI if a datastack file fails to load,
  instead of staying silent.
* Correcting an issue with repository fetching in the InVEST ``Makefile``.
  Managed repositories will now be fetched and updated to the expected revision
  even if the repository already exists.
* Fixed the duplicate ``results_suffix`` input in Wave Energy UI.
* Added a human-friendly message on NDR model ``KeyError``.
* Adding a check to Annual Water Yield to ensure that the ``LULC_veg`` column
  has correct values.
* Improved how Seasonal Water Yield handles nodata values when processing
  floating-point precipitation and quickflow rasters.
* Add SDR feature to model sediment deposition across the landscape.
* Fixed an issue that would cause an exception if SDR landcover map was masked
  out if the original landcover map had no-nodata value defined.
* Fixed an issue in the SDR model that could cause reported result vector
  values to not correspond with known input vectors if the input watershed
  vector was not an ESRI Shapefile.
* Fixed issue in Seasonal Water Yield model that would cause an unhandled
  exception when input rasters had areas of a valid DEM but nodata in other
  input layers that overlap that dem.
* Fixed an issue in the NDR model that would cause an exception if the critical
  length of a landcover field was set to 0.
* Implemented PEP518-compatible build system definition in the file
  ``pyproject.toml``.  This should make it easier to install ``natcap.invest``
  from a source distribution.
* Fixed a ``TypeError`` issue in Seasonal Water Yield that would occur when
  the Land-Use/Land-Cover raster did not have a defined nodata value.  This
  case is now handled correctly.
* The binary build process for InVEST on Windows (which includes binaries
  based on PyInstaller and an NSIS Installer package) has been migrated
  to 32-bit Python 3.7.  The build itself is taking place on AppVeyor, and
  the configuration for this is contained within ``appveyor.yml``.
  Various python scripts involved in the distribution and release processes
  have been updated for compatibility with python 3.7 as a part of this
  migration.
* Fixed an ``IndexError`` issue in Wave Energy encountered in runs using
  the global wave energy dataset.  This error was the result of an incorrect
  spatial query of points and resulted in some wave energy points being
  double-counted.
* Fixed taskgraph-related issues with Habitat Risk Assessment where
  1) asynchronous mode was failing due to missing task dependencies and
  2) avoided recomputation was confounded by two tasks modifying the same files.
* Fixed an issue with Habitat Quality where the model was incorrectly
  expecting the sensitivity table to have a landcover code of 0.
* The InVEST CLI has been completely rebuilt to divide
  functionality into various topic-specific subcommands.  The various internal
  consumers of this API have been updated accordingly.  ``invest --help`` will
  contain details of the new interface.
* Updated the InVEST Launcher to list the human-readable model names rather
  than the internal model identifiers.
* Updated Coastal Vulnerability Model with significant speedups including
  ~40x speedup for geomorphology process and ~3x speedup for wind exposure process.
  Also saving an intermediate vector with wave energy values and a geomorphology
  vector with points that were assigned the ``geomorphology_fill_value``.
* Updated trove classifiers to indicate support for python versions 2.7, 3.6
  and 3.7.
* Updated all InVEST models to be compatible with a Python 2.7 or a Python 3.6
  environment. Also tested all models against GDAL versions 2.2.4 and 2.4.1.
* Fixed an issue with Habitat Quality where convolutions over threat rasters
  were not excluding nodata values, leading to incorrect outputs.  Nodata values
  are now handled correctly and excluded from the convolution entirely.
* Updated the subpackage ``natcap.invest.ui`` to work with python 3.6 and later
  and also to support the PySide2 bindings to Qt5.
* InVEST Coastal Blue Carbon model now writes out a net present value
  raster for the year of the current landcover, each transition year,
  and the final analysis year (if provided).
* Correcting an issue with InVEST Coastal Blue Carbon where incorrect
  configuration of a nodata value would result in ``-inf`` values in
  output rasters.  Now, any values without a defined reclassification
  rule that make it past validation will be written out as nodata.
* DelineateIt has been reimplemented using the latest version of
  pygeoprocessing (and the watershed delineation routine it provides) and now
  uses ``taskgraph`` for avoiding unnecessary recomputation.
* Fixed a bug in Recreation Model that was causing server-side code
  to execute twice for every client-side call.
* Fixed a bug in Recreation model that did not apply ``results_suffix`` to
  the monthly_table.csv output.
* Various fixes in Coastal Vulnerability Model. CSV output files now
  have FID column for joining to vector outputs. ``results_suffix`` can be
  used without triggering task re-execution. Raster processing maintains original
  resolution of the input raster so long as it is projected. Otherwise resamples
  to ``model_resolution``.
* Fixed a bug in Coastal Vulnerability model's task graph that sometimes
  caused an early task to re-execute when it should be deemed pre-calculated.
* Fixed a bug in the pollination model that would cause outputs to be all 0
  rasters if all the ``relative_abundance`` fields in the guild table were
  integers.
* Fixed a file cache flushing issue observed on Debian in
  ``utils.exponential_decay_kernel_raster`` that would cause an exponential
  kernel raster to contain random values rather than expected value.
* Added a new InVEST model: Urban Flood Risk Mitigation.
* Fixed an issue in the SDR model that would cause an unhandled exception
  if either the erosivity or erodibility raster had an undefined nodata value.
* Added a new InVEST model: Urban Cooling Model.

3.7.0 (2019-05-09)
------------------
* Refactoring Coastal Vulnerability (CV) model. CV now uses TaskGraph and
  Pygeoprocessing >=1.6.1. The model is now largely vector-based instead of
  raster-based. Fewer input datasets are required for the same functionality.
  Runtime in sycnhronous mode is similar to previous versions, but runtime can
  be reduced with multiprocessing. CV also supports avoided recomputation for
  successive runs in the same workspace, even if a different file suffix is
  used. Output vector files are in CSV and geopackage formats.
* Model User Interface 'Report an Issue' link points to our new
  community.naturalcapitalproject.org
* Correcting an issue with the Coastal Blue Carbon preprocessor where
  using misaligned landcover rasters would cause an exception to be raised.
* Correcting an issue with RouteDEM where runs of the tool with Flow Direction
  enabled would cause the tool to crash if ``n_workers > 0``.
* Correcting an issue with Habitat Quality's error checking where nodata values
  in landcover rasters were not being taken into account.
* Valuation is now an optional component of the InVEST Scenic Quality model.
* Fixing a bug in the percentiles algorithm used by Scenic Quality that
  would result in incorrect visual quality outputs.
* Carbon Model and Crop Production models no longer crash if user-input
  rasters do not have a nodata value defined. In this case these models
  treat all pixel values as valid data.
* Adding bitbucket pipelines and AppVeyor build configurations.
* Refactoring Recreation Model client to use taskgraph and the latest
  pygeoprocessing. Avoided re-computation from taskgraph means that
  successive model runs with the same AOI and gridding option can re-use PUD
  results and avoid server communication entirely. Successive runs with the
  same predictor data will re-use intermediate geoprocessing results.
  Multiprocessing offered by taskgraph means server-side PUD calculations
  and client-side predictor data processing can happen in parallel. Some
  output filenames have changed.
* Upgrading to SDR to use new PyGeoprocessing multiflow routing, DEM pit
  filling, contiguous stream extraction, and TaskGraph integration. This
  also includes a new TaskGraph feature that avoids recomputation by copying
  results from previous runs so long as the expected result would be
  identical. To use this feature, users must execute successive runs of SDR
  in the same workspace but use a different file suffix. This is useful when
  users need to do a parameter study or run scenarios with otherwise minor
  changes to inputs.
* Refactoring Habitat Risk Assessment (HRA) Model to use TaskGraph >= 0.8.2 and
  Pygeoprocessing >= 1.6.1. The HRA Proprocessor is removed and its previous
  functionality was simplified and merged into the HRA model itself.
  The model will no longer generate HTML plots and tables.
* Adding a software update notification button, dialog, and a link to the
  download page on the User Interface when a new InVEST version is available.
* Migrating the subversion sample and test data repositories to Git LFS
  repositories on BitBucket. Update the repository URL and fetch commands on
  Makefile accordingly.
* Fixing a bug in Habitat Quality UI where the absence of the required
  half_saturation_constant variable did not raise an exception.
* Adding encoding='utf-8-sig' to pandas.read_csv() to support
  utils.build_lookup_from_csv() to read CSV files encoded with UTF-8 BOM
  (byte-order mark) properly.

3.6.0 (2019-01-30)
------------------
* Correcting an issue with the InVEST Carbon Storage and Sequestration model
  where filepaths containing non-ASCII characters would cause the model's
  report generation to crash.  The output report is now a UTF-8 document.
* Refactoring RouteDEM to use taskgraph and the latest pygeoprocessing
  (``>=1.5.0``).  RouteDEM now fills hydrological sinks and users have the
  option to use either of the D8 or Multiple Flow Direction (MFD) routing
  algorithms.
* Adding a new input to the InVEST Settings window to allow users to customize
  the value that should be used for the ``n_workers`` parameter in
  taskgraph-enabled models.  This change involves removing the "Number of
  Parallel Workers" input from the model inputs pane for some models in
  favor of this new location.  The default value for this setting is ``-1``,
  indicating synchronous (non-threaded, non-multiprocessing) execution of
  tasks.
* Removing Scenario Generator: Rule-based model.
* Fixing a bug in Hydropower model where watershed aggregations would be incorrect
  if a watershed is partially covering nodata raster values. Nodata values are now
  ignored in zonal statistics. Numerical results change very slightly in the
  case where a watershed only includes a few nodata pixels.
* Adding TaskGraph functionality to GLOBIO model.
* Adding some TaskGraph functionality to Scenario Generator: Proximity.
* Fixing an issue with the InVEST Fisheries model that would prevent the model
  from batch-processing a directory of population tables.  The model will now
  process these files as expected.
* Reimplementing Crop Production models using taskgraph.
* Fixing an issue with Crop Production Regression's result_table.csv where the
  'production_modeled' and '<nutrient>_modeled' values calculated for each crop
  were done so using the same crop raster (e.g. wheat, soybean, and barley values
  were all based on soybean data).
* Hydropower subwatershed results now include all the same metrics as the
  watershed results, with the exception of economic valuation metrics.
* Reimplementing the Hydropower model using taskgraph.
* Reimplementing the Carbon model using taskgraph.
* Fixing an issue with Coastal Blue Carbon validation to allow column names to
  ignore case.
* Updating core carbon forest edge regression data coefficient to drop
  impossible negative coefficients.
* Fixing an issue with the Scenario Generator: Proximity model that would
  raise an exception if no AOI were passed in even though the AOI is optional.
* Removing Overlap Analysis and Overlap Analysis: Management Zones.
* Removing Habitat Suitability.
* Added comprehensive error checking to hydropower model to test for the VERY
  common errors of missing biophysical, demand, and valuation coefficients in
  their respective tables.
* Fixing an issue with Hydropower Water Yield ("Annual Water Yield") where
  valuation would never be triggered when running the model through the User
  Interface. And a related issue where the model would crash if a valuation table
  was provided but a demand table was not. The UI no longer validates that config.
* Fixing an issue with how logging is captured when a model is run through the
  InVEST User Interface.  Now, logging from any thread started by the executor
  thread will be written to the log file, which we expect to aid in debugging.
* Fixing an issue with Scenic Quality where viewpoints outside of the AOI
  were not being properly excluded.  Viewpoints are now excluded correctly.
* The crop production model has been refactored to drop the "aggregate ID"
  concept when summarizing results across an aggregate polygon. The model now
  uses the polygon FIDs internally and externally when producing the result
  summary table.
* Correcting the rating instructions in the criteria rating instructions on how
  the data quality (DQ) and weight should be rated in the HRA Preprocessor.
  A DQ score of 1 should represent better data quality whereas the score of 3 is
  worse data quality. A weight score of 1 is more important, whereas that of 3
  is less important.
* Fixing a case where a zero discount rate and rate of change in the carbon
  model would cause a divide by zero error.

3.5.0 (2018-08-14)
------------------
* Bumped pygeoprocessing requirement to ``pygeoprocessing>=1.2.3``.
* Bumped taskgraph requirement to ``taskgraph>=0.6.1``.
* Reimplemented the InVEST Scenic Quality model.  This new version removes the
  'population' and 'overlap' postprocessing steps, updates the available
  valuation functions and greatly improves the runtime and memory-efficiency of
  the model.  See the InVEST User's Guide chapter for more information.
* Updated Recreation server's database to include metadata from photos taken
  from 2005-2017 (previous range was 2005-2014). The new range is reflected
  in the UI.
* Fixed an issue with the InVEST binary build where binaries on Windows would
  crash with an error saying Python27.dll could not be loaded.
* Fixed an issue in the Rule-Based Scenario Generator UI where vector column
  names from override and constraint layers were not being loaded.  This bug
  caused the field 'UNKNOWN' to be passed to the model, causing an error.
* Fixed an issue with the InVEST UI (all models), where attempting to
  drag-and-drop a directory onto a model input would cause the application to
  crash.
* Coastal Vulnerability UI now specifies a number of reasonable defaults for
  some numeric inputs.
* Fixed an issue with the Fisheries UI where alpha and beta parameter inputs
  were incorrectly disabled for the Ricker recruitment function.
* InVEST now uses a Makefile to automate the build processes.  GNU Make is
  required to use the Makefile.  See ``README.rst`` for instructions on
  building InVEST.  This replaces the old ``pavement.py`` build entrypoint,
  which has been removed.
* Fixed an issue with the InVEST UI (all models), where attempting to
  drag-and-drop a directory onto a model input would cause the application to
  crash.
* Fixed an issue with Forest Carbon Edge Effect where the UI layer was always
  causing the model to run with only the aboveground carbon pool
* Added functionality to the InVEST UI so that ``Dropdown`` inputs can now map
  dropdown values to different output values.
* Fixed an issue in the Crop Production Percentile model that would treat the
  optional AOI vector field as a filename and crash on a run if it were empty.
* Fixing an issue in the Pollination Model that would cause occasional crashes
  due to a missing dependent task; it had previously been patched by setting
  taskgraph to operate in single thread mode. This restores multithreading
  in the pollination model.
* Fixed an issue in the water yield / hydropower model that would skip
  calculation of water demand tables when "water scarcity" was enabled.
* Fixed an issue in the model data of the crop production model where some
  crops were using incorrect climate bin rasters. Since the error was in the
  data and not the code, users will need to download the most recent version
  of InVEST's crop model data during the installation step to get the fix.

3.4.4 (2018-03-26)
------------------
* InVEST now requires GDAL 2.0.0 and has been tested up to GDAL 2.2.3. Any API users of InVEST will need to use GDAL version >= 2.0. When upgrading GDAL we noticed slight numerical differences in our test suite in both numerical raster differences, geometry transforms, and occasionally a single pixel difference when using `gdal.RasterizeLayer`. Each of these differences in the InVEST test suite is within a reasonable numerical tolerance and we have updated our regression test suite appropriately. Users comparing runs between previous versions of InVEST may also notice reasonable numerical differences between runs.
* Added a UI keyboard shortcut for showing documentation. On Mac OSX, this will be Command-?. On Windows, GNOME and KDE, this will be F1.
* Patching an issue in NDR that was using the nitrogen subsurface retention efficiency for both nitrogen and phosphorous.
* Fixed an issue with the Seasonal Water Yield model that incorrectly required a rain events table when the climate zone mode was in use.
* Fixed a broken link to local and online user documentation from the Seasonal Water Yield model from the model's user interface.

3.4.3 (2018-03-26)
------------------
* Fixed a critical issue in the carbon model UI that would incorrectly state the user needed a "REDD Priority Raster" when none was required.
* Fixed an issue in annual water yield model that required subwatersheds even though it is an optional field.
* Fixed an issue in wind energy UI that was incorrectly validating most of the inputs.

3.4.2 (2017-12-15)
------------------
* Fixed a cross-platform issue with the UI where logfiles could not be dropped onto UI windows.
* Model arguments loaded from logfiles are now cast to their correct literal value.  This addresses an issue where some models containing boolean inputs could not have their parameters loaded from logfiles.
* Fixed an issue where the Pollination Model's UI required a farm polygon. It should have been optional and now it is.
* Fixing an issue with the documentation and forums links on the InVEST model windows.  The links now correctly link to the documentation page or forums as needed.
* Fixing an issue with the ``FileSystemRunDialog`` where pressing the 'X' button in the corner of the window would close the window, but not reset its state.  The window's state is now reset whenever the window is closed (and the window cannot be closed when the model is running)

3.4.1 (2017-12-11)
------------------
* In the Coastal Blue Carbon model, the ``interest_rate`` parameter has been renamed to ``inflation_rate``.
* Fixed issues with sample parameter sets for InVEST Habitat Quality, Habitat Risk Assessment, Coastal Blue Carbon, and Coastal Blue Carbon Preprocessors.  All sample parameter sets now have the correct paths to the model's input files, and correctly note the name of the model that they apply to.
* Added better error checking to the SDR model for missing `ws_id` and invalid `ws_id` values such as `None` or some non-integer value. Also added tests for the `SDR` validation module.

3.4.0 (2017-12-03)
------------------
* Fixed an issue with most InVEST models where the suffix was not being reflected in the output filenames.  This was due to a bug in the InVEST UI, where the suffix args key was assumed to be ``'suffix'``.  Instances of ``InVESTModel`` now accept a keyword argument to defined the suffix args key.
* Fixed an issue/bug in Seasonal Water Yield that would occur when a user provided a datastack that had nodata values overlapping with valid DEM locations. Previously this would generate an NaN for various biophysical values at that pixel and cascade it downslope. Now any question of nodata on a valid DEM pixel is treated as "0". This will make serious visual artifacts on the output, but should help users pinpoint the source of bad data rather than crash.
* Refactored all but routing components of SDR to use PyGeoprocessing 0.5.0 and laid a consistent raster floating point type of 'float32'. This will cause numerically insignificant differences between older versions of SDR and this one. But differences are well within the tolerance of the overall error of the model and expected error rate of data. Advantages are smaller disk footprint per run, cleaner and more maintainable design, and a slight performance increase.
* Bug fixed in SDR that would align the output raster stack to match with the landcover pixel stack even though the rest of the rasters are scaled and clipped to the DEM.
* When loading parameters from a datastack, parameter set or logfile, the UI will check that the model that created the file being loaded matches the name of the model that is currently running.  If there is a mismatch, a dialog is presented for the user to confirm or cancel the loading of parameters. Logfiles from IUI (which do not have clearly-recorded modelname or InVEST version information) can still have their arguments parsed, but the resulting model name and InVEST version will be set to ``"UNKNOWN"``.
* Data Stack files (``*.invest.json``, ``*.invest.tar.gz``) can now be dragged and dropped on an InVEST model window, which will prompt the UI to load that parameter set.
* Spatial inputs to Coastal Blue Carbon are now aligned as part of the model. This resolves a longstanding issue with the model where inputs would need to perfectly overlap (even down to pixel indices), or else the model would yield strange results.
* The InVEST UI now contains a submenu for opening a recently-opened datastack.  This submenu is automatically populated with the 10 most recently-opened datastacks for the current model.
* Removed vendored ``natcap.invest.dbfpy`` subpackage.
* Removed deprecated ``natcap.invest.fileio`` module.
* Removed ``natcap.invest.iui`` UI subpackage in favor of a new UI framework found at ``natcap.invest.ui``. This new UI features a greatly improved API, good test coverage, support for Qt4 and Qt5, and includes updates to all InVEST models to support validation of model arguments from a python script, independent of the UI.
* Updated core model of seasonal water yield to allow for negative `L_avail`.
* Updated RouteDEM to allow for file suffixes, finer control over what DEM routing algorithms to run, and removal of the multiple stepped stream threshold classification.
* Redesign/refactor of pollination model. Long term bugs in the model are resolved, managed pollinators added, and many simplifications to the end user's experience.  The updated user's guide chapter is available here: http://data.naturalcapitalproject.org/nightly-build/invest-users-guide/html/croppollination.html
* Scenario Generator - Rule Based now has an optional input to define a seed.
  This input is used to seed the random shuffling of parcels that have equal
  priorities.
* InVEST on mac is now distributed as a single application bundle, allowing InVEST to run as expected on mac OSX Sierra.  Individual models are selected and launched from a new launcher window.
* The InVEST CLI now has a GUI model launcher:  ``$ invest launcher``
* Updated the Coastal Blue Carbon model to improve handling of blank lines in input CSV tables and improve memory efficiency of the current implementation.
* Improved the readability of a cryptic error message in Coastal Vulnerability that is normally raised when the depth threshold is too high or the exposure proportion is too low to detect any shoreline segments.
* Adding InVEST HTML documentation to the Mac disk image distribution.
* Upgrading dependency of PyGeoprocessing to 0.3.3.  This fixes a memory leak associated with any model that aggregates rasters over complicated overlapping polygons.
* Adding sample data to Blue Carbon model that were missing.
* Deprecating the InVEST Marine Water Quality model.  This also removes InVEST's dependancy on the pyamg package which has been removed from REQUIREMENTS.TXT.
* Deprecating the ArcGIS-based Coastal Protection model and ArcGIS-based data-preprocessing scripts.  The toolbox and scripts may still be found at https://bitbucket.org/natcap/invest.arcgis.
* Fixing an issue in the carbon edge effect model that caused output values in the shapefile to be rounded to the nearest integer.
* Fixing issue in SDR model that would occasionally cause users to see errors about field widths in the output shapefile generation.
* Updated the erodibility sample raster that ships with InVEST for the SDR model.  The old version was in US units, in this version we convert to SI units as the model requires, and clipped the raster to the extents of the other stack to save disk space.

3.3.3 (2017-02-06)
------------------
* Fixed an issue in the UI where the carbon model wouldn't accept negative numbers in the price increase of carbon.
* RouteDEM no longer produces a "tiled_dem.tif" file since that functionality is being deprecated in PyGeoprocessing.
* Fixing an issue in SDR where the optional drainage layer would not be used in most of the SDR biophysical calculations.
* Refactoring so water yield pixels with Kc and et0 equal to be 0 now yields a 0.0 value of water yield on that pixel rather than nodata.
* Light optimization refactor of wind energy model that improves runtimes in some cases by a factor of 2-3.
* Performance optimizations to HRA that improve runtimes by approximately 30%.
* Fixed a broken UI link to Seasonal Water Yield's user's guide.
* Fixed an issue with DelineateIT that caused ArcGIS users to see both the watershed and inverse watershed polygons when viewing the output of the tool.
* Upgrading dependency to PyGeoprocessing 0.3.2.
* Fixed an issue with SDR that caused the LS factor to be an order of magnitue too high in areas where the slope was greater than 9%.  In our sample case this caused sediment export estimates to be about 6% too high, but in cases where analyses are run over steep slopes the error would have been greater.
* ``paver check`` now warns if the ``PYTHONHOME`` environment variable is set.
* API docs now correctly reflect installation steps needed for python development headers on linux.
* Fixed a side effect in the InVEST user interface that would cause ``tempfile.tempdir`` to be set and then not be reset after a model run is finished.
* The InVEST user interface will now record GDAL/OGR log messages in the log messages window and in the logfile written to the workspace.
* Updated branding and usability of the InVEST installer for Windows, and the Mac Disk Image (.dmg).


3.3.2 (2016-10-17)
------------------
* Partial test coverage for HRA model.
* Full test coverage for Overlap Analysis model.
* Full test coverage for Finfish Aquaculture.
* Full test coverage for DelineateIT.
* Full test coverage for RouteDEM.
* Fixed an issue in Habitat Quality where an error in the sample table or malformed threat raster names would display a confusing message to the user.
* Full test coverage for scenario generator proximity model.
* Patching an issue in seasonal water yield that causes an int overflow error if the user provides a floating point landcover map and the nodata value is outside of the range of an int64.
* Full test coverage for the fisheries model.
* Patched an issue that would cause the Seasonal Water Edge model to crash when the curve number was 100.
* Patching a critical issue with forest carbon edge that would give incorrect results for edge distance effects.
* Patching a minor issue with forest carbon edge that would cause the model to crash if only one  interpolation point were selected.
* Full test coverage for pollination model.
* Removed "farms aggregation" functionality from the InVEST pollination model.
* Full test coverage for the marine water quality model.
* Full test coverage for GLOBIO model.
* Full test coverage for carbon forest edge model.
* Upgraded SciPy dependancy to 0.16.1.
* Patched bug in NDR that would cause a phosphorus density to be reported per pixel rather than total amount of phosporous in a pixel.
* Corrected an issue with the uses of buffers in the euclidean risk function of Habitat Risk Assessment.  (issue #3564)
* Complete code coverage tests for Habitat Quality model.
* Corrected an issue with the ``Fisheries_Inputs.csv`` sample table used by Overlap Analysis.  (issue #3548)
* Major modifications to Terrestrial Carbon model to include removing the harvested wood product pool, uncertainty analysis, and updated efficient raster calculations for performance.
* Fixed an issue in GLOBIO that would cause model runs to crash if the AOI marked as optional was not present.
* Removed the deprecated and incomplete Nearshore Wave and Erosion model (``natcap.invest.nearshore_wave_and_erosion``).
* Removed the deprecated Timber model (``natcap.invest.timber``).
* Fixed an issue where seasonal water yield would raise a divide by zero error if a watershed polygon didn't cover a valid data region.  Now sets aggregation quantity to zero and reports a warning in the log.
* ``natcap.invest.utils.build_file_registry`` now raises a ``ValueError`` if a path is not a string or list of strings.
* Fixed issues in NDR that would indicate invalid values were being processed during runtimes by skipping the invalid calculations in the first place rather than calculating them and discarding after the fact.
* Complete code coverage tests for NDR model.
* Minor (~10% speedup) performance improvements to NDR.
* Added functionality to recreation model so that the `monthly_table.csv` file now receives a file suffix if one is provided by the user.
* Fixed an issue in SDR where the m exponent was calculated incorrectly in many situations resulting in an error of about 1% in total export.
* Fixed an issue in SDR that reported runtime overflow errors during normal processing even though the model completed without other errors.

3.3.1 (2016-06-13)
------------------
* Refactored API documentation for readability, organization by relevant topics, and to allow docs to build on `invest.readthedocs.io <http://invest.readthedocs.io>`_,
* Installation of ``natcap.invest`` now requires ``natcap.versioner``.  If this is not available on the system at runtime, setuptools will make it available at runtime.
* InVEST Windows installer now includes HISTORY.rst as the changelog instead of the old ``InVEST_Updates_<version>`` files.
* Habitat suitability model is generalized and released as an API only accessible model.  It can be found at ``natcap.invest.habitat_suitability.execute``.  This model replaces the oyster habitat suitability model.
    * The refactor of this model requires an upgrade to ``numpy >= 1.11.0``.
* Fixed a crash in the InVEST CLI where calling ``invest`` without a parameter would raise an exception on linux-based systems.  (Issue `#3528 <https://bitbucket.org/natcap/invest/issues/3515>`_)
* Patched an issue in Seasonal Water Yield model where a nodata value in the landcover map that was equal to ``MAX_INT`` would cause an overflow error/crash.
* InVEST NSIS installer will now optionally install the Microsoft Visual C++ 2008 redistributable on Windows 7 or earlier.  This addresses a known issue on Windows 7 systems when importing GDAL binaries (Issue `#3515 <https://bitbucket.org/natcap/invest/issues/3515>`_).  Users opting to install this redistributable agree to abide by the terms and conditions therein.
* Removed the deprecated subpackage ``natcap.invest.optimization``.
* Updated the InVEST license to legally define the Natural Capital Project.
* Corrected an issue in Coastal Vulnerability where an output shapefile was being recreated for each row, and where field values were not being stored correctly.
* Updated Scenario Generator model to add basic testing, file registry support, PEP8 and PEP257 compliance, and to fix several bugs.
* Updated Crop Production model to add a simplified UI, faster runtime, and more testing.

3.3.0 (2016-03-14)
------------------
* Refactored Wind Energy model to use a CSV input for wind data instead of a Binary file.
* Redesigned InVEST recreation model for a single input streamlined interface, advanced analytics, and refactored outputs.  While the model is still based on "photo user days" old model runs are not backward compatable with the new model or interface. See the Recreation Model user's guide chapter for details.
    * The refactor of this model requires an upgrade to ``GDAL >=1.11.0 <2.0`` and ``numpy >= 1.10.2``.
* Removed nutrient retention (water purification) model from InVEST suite and replaced it with the nutrient delivery ratio (NDR) model.  NDR has been available in development relseases, but has now officially been added to the set of Windows Start Menu models and the "under development" tag in its users guide has been removed.  See the InVEST user's guide for details between the differences and advantages of NDR over the old nutrient model.
* Modified NDR by adding a required "Runoff Proxy" raster to the inputs.  This allows the model to vary the relative intensity of nutrient runoff based on varying precipitation variability.
* Fixed a bug in the Area Change rule of the Rule-Based Scenario Generator, where units were being converted incorrectly. (Issue `#3472 <https://bitbucket.org/natcap/invest/issues/3472>`_) Thanks to Fosco Vesely for this fix.
* InVEST Seasonal Water Yield model released.
* InVEST Forest Carbon Edge Effect model released.
* InVEST Scenario Generator: Proximity Based model released and renamed the previous "Scenario Generator" to "Scenario Generator: Rule Based".
* Implemented a blockwise exponential decay kernel generation function, which is now used in the Pollination and Habitat Quality models.
* GLOBIO now uses an intensification parameter and not a map to average all agriculture across the GLOBIO 8 and 9 classes.
* GLOBIO outputs modified so core outputs are in workspace and intermediate outputs are in a subdirectory called 'intermediate_outputs'.
* Fixed a crash with the NDR model that could occur if the DEM and landcover maps were different resolutions.
* Refactored all the InVEST model user interfaces so that Workspace defaults to the user's home "Documents" directory.
* Fixed an HRA bug where stessors with a buffer of zero were being buffered by 1 pixel
* HRA enhancement which creates a common raster to burn all input shapefiles onto, ensuring consistent alignment.
* Fixed an issue in SDR model where a landcover map that was smaller than the DEM would create extraneous "0" valued cells.
* New HRA feature which allows for "NA" values to be entered into the "Ratings" column for a habitat / stressor pair in the Criteria Ratings CSV. If ALL ratings are set to NA, the habitat / stressor will be treated as having no interaction. This means in the model, that there will be no overlap between the two sources. All rows parameters with an NA rating will not be used in calculating results.
* Refactored Coastal Blue Carbon model for greater speed, maintainability and clearer documentation.
* Habitat Quality bug fix when given land cover rasters with different pixel sizes than threat rasters. Model would use the wrong pixel distance for the convolution kernel.
* Light refactor of Timber model. Now using CSV input attribute file instead of DBF file.
* Fixed clipping bug in Wave Energy model that was not properly clipping polygons correctly. Found when using global data.
* Made the following changes / updates to the coastal vulnerability model:
    * Fixed a bug in the model where the geomorphology ranks were not always being used correctly.
    * Removed the HTML summary results output and replaced with a link to a dashboard that helps visualize and interpret CV results.
    * Added a point shapefile output: 'outputs/coastal_exposure.shp' that is a shapefile representation of the corresponding CSV table.
    * The model UI now requires the 'Relief' input. No longer optional.
    * CSV outputs and Shapefile outputs based on rasters now have x, y coorinates of the center of the pixel instead of top left of the pixel.
* Turning setuptools' zip_safe to False for consistency across the Natcap Namespace.
* GLOBIO no longer requires user to specify a keyfield in the AOI.
* New feature to GLOBIO to summarize MSA by AOI.
* New feature to GLOBIO to use a user defined MSA parameter table to do the MSA thresholds for infrastructure, connectivity, and landuse type
* Documentation to the GLOBIO code base including the large docstring for 'execute'.

3.2.0 (2015-05-31)
------------------
InVEST 3.2.0 is a major release with the addition of several experimental models and tools as well as an upgrade to the PyGeoprocessing core:

* Upgrade to PyGeoprocessing v0.3.0a1 for miscelaneous performance improvements to InVEST's core geoprocessing routines.
* An alpha unstable build of the InVEST crop production model is released with partial documentation and sample data.
* A beta build of the InVEST fisheries model is released with documentation and sample data.
* An alpha unstable build of the nutrient delivery ratio (NDR) model is available directly under InVEST's instalation directory at  ``invest-x86/invest_ndr.exe``; eventually this model will replace InVEST's current "Nutrient" model.  It is currently undocumented and unsupported but inputs are similar to that of InVEST's SDR model.
* An alpha unstable build of InVEST's implementation of GLOBIO is available directly under InVEST's instalation directory at ``invest-x86/invest_globio.exe``.  It is currently undocumented but sample data are provided.
* DelinateIT, a watershed delination tool based on PyGeoprocessing's d-infinity flow algorithm is released as a standalone tool in the InVEST repository with documentation and sample data.
* Miscelaneous performance patches and bug fixes.

3.1.3 (2015-04-23)
------------------
InVEST 3.1.3 is a hotfix release patching a memory blocking issue resolved in PyGeoprocessing version 0.2.1.  Users might have experienced slow runtimes on SDR or other routed models.

3.1.2 (2015-04-15)
------------------
InVEST 3.1.2 is a minor release patching issues mostly related to the freshwater routing models and signed GDAL Byte datasets.

* Patching an issue where some projections were not regognized and InVEST reported an UnprojectedError.
* Updates to logging that make it easier to capture logging messages when scripting InVEST.
* Shortened water yield user interface height so it doesn't waste whitespace.
* Update PyGeoprocessing dependency to version 0.2.0.
* Fixed an InVEST wide issue related to bugs stemming from the use of signed byte raster inputs that resulted in nonsensical outputs or KeyErrors.
* Minor performance updates to carbon model.
* Fixed an issue where DEMS with 32 bit ints and INT_MAX as the nodata value nodata value incorrectly treated the nodata value in the raster as a very large DEM value ultimately resulting in rasters that did not drain correctly and empty flow accumulation rasters.
* Fixed an issue where some reservoirs whose edges were clipped to the edge of the watershed created large plateaus with no drain except off the edge of the defined raster.  Added a second pass in the plateau drainage algorithm to test for these cases and drains them to an adjacent nodata area if they occur.
* Fixed an issue in the Fisheries model where the Results Suffix input was invariably initializing to an empty string.
* Fixed an issue in the Blue Carbon model that prevented the report from being generated in the outputs file.

3.1.1 (2015-03-13)
------------------
InVEST 3.1.1 is a major performance and memory bug patch to the InVEST toolsuite.  We recommend all users upgrade to this version.

* Fixed an issue surrounding reports of SDR or Nutrient model outputs of zero values, nodata holes, excessive runtimes, or out of memory errors.  Some of those problems happened to be related to interesting DEMs that would break the flat drainage algorithm we have inside RouteDEM that adjusted the heights of those regions to drain away from higher edges and toward lower edges, and then pass the height adjusted dem to the InVEST model to do all its model specific calculations.  Unfortunately this solution was not amenable to some degenerate DEM cases and we have now adjusted the algorithm to treat each plateau in the DEM as its own separate region that is processed independently from the other regions. This decreases memory use so we never effectively run out of memory at a minor hit to overall runtime.  We also now adjust the flow direction directly instead of adjust the dem itself.  This saves us from having to modify the DEM and potentially get it into a state where a drained plateau would be higher than its original pixel neighbors that used to drain into it.

There are side effects that result in sometimes large changes to un calibrated runs of SDR or nutrient.  These are related to slightly different flow directions across the landscape and a bug fix on the distance to stream calculation.

* InVEST geoprocessing now uses the PyGeoprocessing package (v0.1.4) rather than the built in functionality that used to be in InVEST.  This will not affect end users of InVEST but may be of interest to users who script InVEST calls who want a standalone Python processing package for raster stack math and hydrological routing.  The project is hosted at https://bitbucket.org/richpsharp/pygeoprocessing.

* Fixed an marine water quality issue where users could input AOIs that were unprojected, but output pixel sizes were specified in meters.  Really the output pixel size should be in the units of the polygon and are now specified as such.  Additionally an exception is raised if the pixel size is too small to generate a numerical solution that is no longer a deep scipy error.

* Added a suffix parameter to the timber and marine water quality models that append a user defined string to the output files; consistent with most of the other InVEST models.

* Fixed a user interface issue where sometimes the InVEST model run would not open a windows explorer to the user's workspace.  Instead it would open to C:\User[..]\My Documents.  This would often happen if there were spaces in the the workspace name or "/" characters in the path.

* Fixed an error across all InVEST models where a specific combination of rasters of different cell sizes and alignments and unsigned data types could create errors in internal interpolation of the raster stacks.  Often these would appear as 'KeyError: 0' across a variety of contexts.  Usually the '0' was an erroneous value introduced by a faulty interpolation scheme.

* Fixed a MemoryError that could occur in the pollination and habitat quality models when the the base landcover map was large and the biophysical properties table allowed the effect to be on the order of that map.  Now can use any raster or range values with only a minor hit to runtime performance.

* Fixed a serious bug in the plateau resolution algorithm that occurred on DEMs with large plateau areas greater than 10x10 in size.  The underlying 32 bit floating point value used to record small height offsets did not have a large enough precision to differentiate between some offsets thus creating an undefined flow direction and holes in the flow accumulation algorithm.

* Minor performance improvements in the routing core, in some cases decreasing runtimes by 30%.

* Fixed a minor issue in DEM resolution that occurred when a perfect plateau was encountered.  Rather that offset the height so the plateau would drain, it kept the plateau at the original height.  This occurred because the uphill offset was nonexistent so the algorithm assumed no plateau resolution was needed.  Perfect plateaus now drain correctly.  In practice this kind of DEM was encountered in areas with large bodies of water where the remote sensing algorithm would classify the center of a lake 1 meter higher than the rest of the lake.

* Fixed a serious routing issue where divergent flow directions were not getting accumulated 50% of the time. Related to a division speed optimization that fell back on C-style modulus which differs from Python.

* InVEST SDR model thresholded slopes in terms of radians, not percent thus clipping the slope tightly between 0.001 and 1%.  The model now only has a lower threshold of 0.00005% for the IC_0 factor, and no other thresholds.  We believe this was an artifact left over from an earlier design of the model.


* Fixed a potential memory inefficiency in Wave Energy Model when computing the percentile rasters. Implemented a new memory efficient percentile algorithm and updated the outputs to reflect the new open source framework of the model. Now outputting csv files that describe the ranges and meaning of the percentile raster outputs.

* Fixed a bug in Habitat Quality where the future output "quality_out_f.tif" was not reflecting the habitat value given in the sensitivity table for the specified landcover types.


3.1.0 (2014-11-19)
------------------
InVEST 3.1.0 (http://www.naturalcapitalproject.org/download.html) is a major software and science milestone that includes an overhauled sedimentation model, long awaited fixes to exponential decay routines in habitat quality and pollination, and a massive update to the underlying hydrological routing routines.  The updated sediment model, called SDR (sediment delivery ratio), is part of our continuing effort to improve the science and capabilities of the InVEST tool suite.  The SDR model inputs are backwards comparable with the InVEST 3.0.1 sediment model with two additional global calibration parameters and removed the need for the retention efficiency parameter in the biophysical table; most users can run SDR directly with the data they have prepared for previous versions.  The biophysical differences between the models are described in a section within the SDR user's guide and represent a superior representation of the hydrological connectivity of the watershed, biophysical parameters that are independent of cell size, and a more accurate representation of sediment retention on the landscape.  Other InVEST improvements to include standard bug fixes, performance improvements, and usability features which in part are described below:

* InVEST Sediment Model has been replaced with the InVEST Sediment Delivery Ratio model.  See the SDR user's guide chapter for the difference between the two.
* Fixed an issue in the pollination model where the exponential decay function decreased too quickly.
* Fixed an issue in the habitat quality model where the exponential decay function decreased too quickly and added back linear decay as an option.
* Fixed an InVEST wide issue where some input rasters that were signed bytes did not correctly map to their negative nodata values.
* Hydropower input rasters have been normalized to the LULC size so sampling error is the same for all the input watersheds.
* Adding a check to make sure that input biophysical parameters to the water yield model do not exceed invalid scientific ranges.
* Added a check on nutrient retention in case the upstream water yield was less than 1 so that the log value did not go negative.  In that case we clamp upstream water yield to 0.
* A KeyError issue in hydropower was resolved that occurred when the input rasters were at such a coarse resolution that at least one pixel was completely contained in each watershed.  Now a value of -9999 will be reported for watersheds that don't contain any valid data.
* An early version of the monthly water yield model that was erroneously included in was in the installer; it was removed in this version.
* Python scripts necessary for running the ArcGIS version of Coastal Protection were missing.  They've since been added back to the distribution.
* Raster calculations are now processed by raster block sizes.  Improvements in raster reads and writes.
* Fixed an issue in the routing core where some wide DEMs would cause out of memory errors.
* Scenario generator marked as stable.
* Fixed bug in HRA where raster extents of shapefiles were not properly encapsulating the whole AOI.
* Fixed bug in HRA where any number of habitats over 4 would compress the output plots. Now extends the figure so that all plots are correctly scaled.
* Fixed a bug in HRA where the AOI attribute 'name' could not be an int. Should now accept any type.
* Fixed bug in HRA which re-wrote the labels if it was run immediately without closing the UI.
* Fixed nodata masking bug in Water Yield when raster extents were less than that covered by the watershed.
* Removed hydropower calibration parameter form water yield model.
* Models that had suffixes used to only allow alphanumeric characters.  Now all suffix types are allowed.
* A bug in the core platform that would occasionally cause routing errors on irregularly pixel sized rasters was fixed.  This often had the effect that the user would see broken streams and/or nodata values scattered through sediment or nutrient results.
* Wind Energy:
        * Added new framework for valuation component. Can now input a yearly price table that spans the lifetime of the wind farm. Also if no price table is made, can specify a price for energy and an annual rate of change.
        * Added new memory efficient distance transform functionality
        * Added ability to leave out 'landing points' in 'grid connection points' input. If not landing points are found, it will calculate wind farm directly to grid point distances
* Error message added in Wave Energy if clip shape has no intersection
* Fixed an issue where the data type of the nodata value in a raster might be different than the values in the raster.  This was common in the case of 64 bit floating point values as nodata when the underlying raster was 32 bit.  Now nodata values are cast to the underlying types which improves the reliability of many of the InVEST models.


3.0.1 (2014-05-19)
------------------
* Blue Carbon model released.

* HRA UI now properly reflects that the Resolution of Analysis is in meters, not meters squared, and thus will be applied as a side length for a raster pixel.

* HRA now accepts CSVs for ratings scoring that are semicolon separated as well as comma separated.

* Fixed a minor bug in InVEST's geoprocessing aggregate core that now consistently outputs correct zonal stats from the underlying pixel level hydro outputs which affects the water yield, sediment, and nutrient models.

* Added compression to InVEST output geotiff files.  In most cases this reduces output disk usage by a factor of 5.

* Fixed an issue where CSVs in the sediment model weren't open in universal line read mode.

* Fixed an issue where approximating whether pixel edges were the same size was not doing an approximately equal function.

* Fixed an issue that made the CV model crash when the coastline computed from the landmass didn't align perfectly with that defined in the geomorphology layer.

* Fixed an issue in the CV model where the intensity of local wave exposure was very low, and yielded zero local wave power for the majority of coastal segments.

* Fixed an issue where the CV model crashes if a coastal segment is at the edge of the shore exposure raster.

* Fixed the exposure of segments surrounded by land that appeared as exposed when their depth was zero.

* Fixed an issue in the CV model where the natural habitat values less than 5 were one unit too low, leading to negative habitat values in some cases.

* Fixed an exponent issue in the CV model where the coastal vulnerability index was raised to a power that was too high.

* Fixed a bug in the Scenic Quality model that prevented it from starting, as well as a number of other issues.

* Updated the pollination model to conform with the latest InVEST geoprocessing standards, resulting in an approximately 33% speedup.

* Improved the UI's ability to remember the last folder visited, and to have all file and folder selection dialogs have access to this information.

* Fixed an issue in Marine Water Quality where the UV points were supposed to be optional, but instead raised an exception when not passed in.

3.0.0 (2014-03-23)
------------------
The 3.0.0 release of InVEST represents a shift away from the ArcGIS to the InVEST standalone computational platform.  The only exception to this shift is the marine coastal protection tier 1 model which is still supported in an ArcGIS toolbox and has no InVEST 3.0 standalone at the moment.  Specific changes are detailed below

* A standalone version of the aesthetic quality model has been developed and packaged along with this release.  The standalone outperforms the ArcGIS equivalent and includes a valuation component.  See the user's guide for details.

* The core water routing algorithms for the sediment and nutrient models have been overhauled.  The routing algorithms now correctly adjust flow in plateau regions, address a bug that would sometimes not route large sections of a DEM, and has been optimized for both run time and memory performance.  In most cases the core d-infinity flow accumulation algorithm out performs TauDEM.  We have also packaged a simple interface to these algorithms in a standalone tool called RouteDEM; the functions can also be referenced from the scripting API in the invest_natcap.routing package.

* The sediment and nutrient models are now at a production level release.  We no longer support the ArcGIS equivalent of these models.

* The sediment model has had its outputs simplified with major changes including the removal of the 'pixel mean' outputs, a direct output of the pixel level export and retention maps, and a single output shapefile whose attribute table contains aggregations of sediment output values.  Additionally all inputs to the sediment biophysical table including p, c, and retention coefficients are now expressed as a proportion between 0 and 1; the ArcGIS model had previously required those inputs were integer values between 0 and 1000.  See the "Interpreting Results" section of sediment model for full details on the outputs.

* The nutrient model has had a similar overhaul to the sediment model including a simplified output structure with many key outputs contained in the attribute table of the shapefile.  Retention coefficients are also expressed in proportions between 0 and 1.  See the "Interpreting Results" section of nutrient model for full details on the outputs.

* Fixed a bug in Habitat Risk Assessment where the HRA module would incorrectly error if a criteria with a 0 score (meant to be removed from the assessment) had a 0 data quality or weight.

* Fixed a bug in Habitat Risk Assessment where the average E/C/Risk values across the given subregion were evaluating to negative numbers.

* Fixed a bug in Overlap Analysis where Human Use Hubs would error if run without inter-activity weighting, and Intra-Activity weighting would error if run without Human Use Hubs.

* The runtime performance of the hydropower water yield model has been improved.

* Released InVEST's implementation of the D-infinity flow algorithm in a tool called RouteDEM available from the start menu.

* Unstable version of blue carbon available.

* Unstable version of scenario generator available.

* Numerous other minor bug fixes and performance enhacnements.



2.6.0 (2013-12-16)
------------------
The 2.6.0 release of InVEST removes most of the old InVEST models from the Arc toolbox in favor of the new InVEST standalone models.  While we have been developing standalone equivalents for the InVEST Arc models since version 2.3.0, this is the first release in which we removed support for the deprecated ArcGIS versions after an internal review of correctness, performance, and stability on the standalones.  Additionally, this is one of the last milestones before the InVEST 3.0.0 release later next year which will transition InVEST models away from strict ArcGIS dependence to a standalone form.

Specifically, support for the following models have been moved from the ArcGIS toolbox to their Windows based standalones: (1) hydropower/water yield, (2) finfish aquaculture, (3) coastal protection tier 0/coastal vulnerability, (4) wave energy, (5) carbon, (6) habitat quality/biodiversity, (7) pollination, (8) timber, and (9) overlap analysis.  Additionally, documentation references to ArcGIS for those models have been replaced with instructions for launching standalone InVEST models from the Windows start menu.

This release also addresses minor bugs, documentation updates, performance tweaks, and new functionality to the toolset, including:

*  A Google doc to provide guidance for scripting the InVEST standalone models: https://docs.google.com/document/d/158WKiSHQ3dBX9C3Kc99HUBic0nzZ3MqW3CmwQgvAqGo/edit?usp=sharing

* Fixed a bug in the sample data that defined Kc as a number between 0 and 1000 instead of a number between 0 and 1.

* Link to report an issue now takes user to the online forums rather than an email address.

* Changed InVEST Sediment model standalone so that retention values are now between 0 and 1 instead of 0 and 100.

* Fixed a bug in Biodiversity where if no suffix were entered output filenames would have a trailing underscore (_) behind them.

* Added documentation to the water purification/nutrient retention model documentation about the standalone outputs since they differ from the ArcGIS version of the model.

* Fixed an issue where the model would try to move the logfile to the workspace after the model run was complete and Windows would erroneously report that the move failed.

* Removed the separation between marine and freshwater terrestrial models in the user's guide.  Now just a list of models.

* Changed the name of InVEST "Biodiversity" model to "Habitat Quality" in the module names, start menu, user's guide, and sample data folders.

* Minor bug fixes, performance enhancements, and better error reporting in the internal infrastructure.

* HRA risk in the unstable standalone is calculated differently from the last release. If there is no spatial overlap within a cell, there is automatically a risk of 0. This also applies to the E and C intermediate files for a given pairing. If there is no spatial overlap, E and C will be 0 where there is only habitat. However, we still create a recovery potential raster which has habitat- specific risk values, even without spatial overlap of a stressor. HRA shapefile outputs for high, medium, low risk areas are now calculated using a user-defined maximum number of overlapping stressors, rather than all potential stressors. In the HTML subregion averaged output, we now attribute what portion of risk to a habitat comes from each habitat-stressor pairing. Any pairings which don't overlap will have an automatic risk of 0.

* Major changes to Water Yield : Reservoir Hydropower Production. Changes include an alternative equation for calculating Actual Evapotranspiration (AET) for non-vegetated land cover types including wetlands. This allows for a more accurate representation of processes on land covers such as urban, water, wetlands, where root depth values aren't applicable. To differentiate between the two equations a column 'LULC_veg' has been added to the Biophysical table in Hydropower/input/biophysical_table.csv. In this column a 1 indicates vegetated and 0 indicates non-vegetated.

* The output structure and outputs have also change in Water Yield : Reservoir Hydropower Production. There is now a folder 'output' that contains all output files including a sub directory 'per_pixel' which has three pixel raster outputs. The subwatershed results are only calculated for the water yield portion and those results can be found as a shapefile, 'subwatershed_results.shp', and CSV file, 'subwatershed_results.csv'. The watershed results can be found in similar files: watershed_results.shp and watershed_results.csv. These two files for the watershed outputs will aggregate the Scarcity and Valuation results as well.

* The evapotranspiration coefficients for crops, Kc, has been changed to a decimal input value in the biophysical table. These values used to be multiplied by 1000 so that they were in integer format, that pre processing step is no longer necessary.

* Changing support from richsharp@stanford.edu to the user support forums at http://ncp-yamato.stanford.edu/natcapforums.

2.5.6 (2013-09-06)
------------------
The 2.5.6 release of InVEST that addresses minor bugs, performance
tweaks, and new functionality of the InVEST standalone models.
Including:

* Change the changed the Carbon biophysical table to use code field
  name from LULC to lucode so it is consistent with the InVEST water
  yield biophysical table.

* Added Monte Carlo uncertainty analysis and documentation to finfish
  aquaculture model.

* Replaced sample data in overlap analysis that was causing the model
  to crash.

* Updates to the overlap analysis user's guide.

* Added preprocessing toolkit available under
  C:\{InVEST install directory}\utils

* Biodiversity Model now exits gracefully if a threat raster is not
  found in the input folder.

* Wind Energy now uses linear (bilinear because its over 2D space?)
  interpolation.

* Wind Energy has been refactored to current API.

* Potential Evapotranspiration input has been properly named to
  Reference Evapotranspiration.

* PET_mn for Water Yield is now Ref Evapotranspiration times Kc
  (evapotranspiration coefficient).

* The soil depth field has been renamed 'depth to root restricting
  layer' in both the hydropower and nutrient retention models.

* ETK column in biophysical table for Water Yield is now Kc.

* Added help text to Timber model.

* Changed the behavior of nutrient retention to return nodata values
  when the mean runoff index is zero.

* Fixed an issue where the hydropower model didn't use the suffix
  inputs.

* Fixed a bug in Biodiversity that did not allow for numerals in the
  threat names and rasters.

* Updated routing algorithm to use a modern algorithm for plateau
  direction resolution.

* Fixed an issue in HRA where individual risk pixels weren't being
  calculated correctly.

* HRA will now properly detect in the preprocessed CSVs when criteria
  or entire habitat-stressor pairs are not desired within an
  assessment.

* Added an infrastructure feature so that temporary files are created
  in the user's workspace rather than at the system level
  folder.  This lets users work in a secondary workspace on a USB
  attached hard drive and use the space of that drive, rather than the
  primary operating system drive.

2.5.5 (2013-08-06)
------------------
The 2.5.5 release of InVEST that addresses minor bugs, performance
tweaks, and new functionality of the InVEST standalone models.  Including:

 * Production level release of the 3.0 Coastal Vulnerability model.
    - This upgrades the InVEST 2.5.4 version of the beta standalone CV
      to a full release with full users guide.  This version of the
      CV model should be used in all cases over its ArcGIS equivalent.

 * Production level release of the Habitat Risk Assessment model.
    - This release upgrades the InVEST 2.5.4 beta version of the
      standalone habitat risk assessment model. It should be used in
      all cases over its ArcGIS equivalent.

 * Uncertainty analysis in Carbon model (beta)
    - Added functionality to assess uncertainty in sequestration and
      emissions given known uncertainty in carbon pool stocks.  Users
      can now specify standard  deviations of carbon pools with
      normal distributions as well as desired uncertainty levels.
      New outputs include masks for regions which both sequester and
      emit carbon with a high probability of confidence.  Please see
      the "Uncertainty Analysis" section of the carbon user's guide
      chapter for more information.

 * REDD+ Scenario Analysis in Carbon model (beta)
    - Additional functionality to assist users evaluating REDD
      and REDD+ scenarios in the carbon model.  The uncertainty analysis
      functionality can also be used with these scenarios.
      Please see the "REDD Scenario Analysis" section of the
      carbon user's guide chapter for more information.

 * Uncertainty analysis in Finfish Aquaculture model (beta)
    - Additionally functionality to account for uncertainty in
      alpha and beta growth parameters as well as histogram
      plots showing the distribution of harvest weights and
      net present value.   Uncertainty analysis is performed
      through Monte Carlo runs that normally sample the
      growth parameters.

 * Streamlined Nutrient Retention model functionality
    - The nutrient retention module no longer requires users to explicitly
      run the water yield model.  The model now seamlessly runs water yield
      during execution.

 * Beta release of the recreation model
    - The recreation is available for beta use with limited documentation.

 * Full release of the wind energy model
    - Removing the 'beta' designation on the wind energy model.


Known Issues:

 * Flow routing in the standalone sediment and nutrient models has a
   bug that prevents routing in some (not all) landscapes.  This bug is
   related to resolving d-infinity flow directions across flat areas.
   We are implementing the solution in Garbrecht and Martx (1997).
   In the meanwhile the sediment and nutrient models are still marked
   as beta until this issue is resolved.

2.5.4 (2013-06-07)
------------------
This is a minor release of InVEST that addresses numerous minor bugs and performance tweaks in the InVEST 3.0 models.  Including:

 * Refactor of Wave Energy Model:
    - Combining the Biophysical and Valuation modules into one.
    - Adding new data for the North Sea and Australia
    - Fixed a bug where elevation values that were equal to or greater than zero
      were being used in calculations.
    - Fixed memory issues when dealing with large datasets.
    - Updated core functions to remove any use of depracated functions

 * Performance updates to the carbon model.

 * Nodata masking fix for rarity raster in Biodiversity Model.
    - When computing rarity from a base landuse raster and current or future
      landuse raster, the intersection of the two was not being properly taken.

 * Fixes to the flow routing algorithms in the sediment and nutrient
   retention models in cases where stream layers were burned in by ArcGIS
   hydro tools.  In those cases streams were at the same elevation and caused
   routing issues.

 * Fixed an issue that affected several InVEST models that occured
   when watershed polygons were too small to cover a pixel.  Excessively
   small watersheds are now handled correctly

 * Arc model deprecation.  We are deprecating the following ArcGIS versions
   of our InVEST models in the sense we recommend ALL users use the InVEST
   standalones over the ArcGIS versions, and the existing ArcGIS versions
   of these models will be removed entirely in the next release.

        * Timber
        * Carbon
        * Pollination
        * Biodiversity
        * Finfish Aquaculture

Known Issues:

 * Flow routing in the standalone sediment and nutrient models has a
   bug that prevents routing in several landscapes.  We're not
   certain of the nature of the bug at the moment, but we will fix by
   the next release.  Thus, sediment and nutrient models are marked
   as (beta) since in some cases the DEM routes correctly.

2.5.3 (2013-03-21)
------------------
This is a minor release of InVEST that fixes an issue with the HRA model that caused ArcGIS versions of the model to fail when calculating habitat maps for risk hotspots. This upgrade is strongly recommended for users of InVEST 2.5.1 or 2.5.2.

2.5.2 (2013-03-17)
------------------
This is a minor release of InVEST that fixes an issue with the HRA sample data that caused ArcGIS versions of the model to fail on the training data.  There is no need to upgrade for most users unless you are doing InVEST training.

2.5.1 (2013-03-12)
------------------
This is a minor release of InVEST that does not add any new models, but
does add additional functionality, stability, and increased performance to
one of the InVEST 3.0 standalones:

  - Pollination 3.0 Beta:
        - Fixed a bug where Windows users of InVEST could run the model, but
          most raster outputs were filled with nodata values.

Additionally, this minor release fixes a bug in the InVEST user interface where
collapsible containers became entirely non-interactive.

2.5.0 (2013-03-08)
------------------
This a major release of InVEST that includes new standalone versions (ArcGIS
is not required) our models as well as additional functionality, stability,
and increased performance to many of the existing models.  This release is
timed to support our group's annual training event at Stanford University.
We expect to release InVEST 2.5.1 a couple of weeks after to address any
software issues that arise during the training.  See the release notes
below for details of the release, and please contact richsharp@stanford.edu
for any issues relating to software:

  - *new* Sediment 3.0 Beta:
      - This is a standalone model that executes an order of magnitude faster
        than the original ArcGIS model, but may have memory issues with
        larger datasets. This fix is scheduled for the 2.5.1 release of InVEST.
      - Uses a d-infinity flow algorithm (ArcGIS version uses D8).
      - Includes a more accurate LS factor.
      - Outputs are now summarized by polygon rather than rasterized polygons.
        Users can view results directly as a table rather than sampling a
        GIS raster.
  - *new* Nutrient 3.0 Beta:
      - This is a standalone model that executes an order of magnitude faster
        than the original ArcGIS model, but may have memory issues with
        larger datasets. This fix is scheduled for the 2.5.1 release of InVEST.
      - Uses a d-infinity flow algorithm (ArcGIS version uses D8).
      - Includes a more accurate LS factor.
      - Outputs are now summarized by polygon rather than rasterized polygons.
        Users can view results directly as a table rather than sampling a
        GIS raster.
  - *new* Wind Energy:
      - A new offshore wind energy model.  This is a standalone-only model
        available under the windows start menu.
  - *new* Recreation Alpha:
      - This is a working demo of our soon to be released future land and near
        shore recreation model.  The model itself is incomplete and should only
        be used as a demo or by NatCap partners that know what they're doing.
  - *new* Habitat Risk Assessment 3.0 Alpha:
      - This is a working demo of our soon to be released 3.0 version of habitat
        risk assessment.  The model itself is incomplete and should only
        be used as a demo or by NatCap partners that know what they're doing.
        Users that need to use the habitat risk assessment should use the
        ArcGIS version of this model.

  - Improvements to the InVEST 2.x ArcGIS-based toolset:
      - Bug fixes to the ArcGIS based Coastal Protection toolset.

  - Removed support for the ArcGIS invest_VERSION.mxd map.  We expect to
    transition the InVEST toolset exclusive standalone tools in a few months.  In
    preparation of this we are starting to deprecate parts of our old ArcGIS
    toolset including this ArcMap document.  The InVEST ArcToolbox is still
    available in C:\InVEST_2_5_0\invest_250.tbx.

  - Known issues:

    - The InVEST 3.0 standalones generate open source GeoTiffs as
      outputs rather than the proprietary ESRI Grid format.  ArcGIS 9.3.1
      occasionally displays these rasters incorrectly.  We have found
      that these layers can be visualized in ArcGIS 9.3.1 by following
      convoluted steps: Right Click on the layer and select Properties; click on
      the Symbology tab; select Stretch, agree to calculate a histogram (this will
      create an .aux file that Arc can use for visualization), click "Ok", remove
      the raster from the layer list, then add it back. As an alternative, we
      suggest using an open source GIS Desktop Tool like Quantum GIS or ArcGIS
      version 10.0 or greater.

   - The InVEST 3.0 carbon model will generate inaccurate sequestration results
     if the extents of the current and future maps don't align.  This will be
     fixed in InVEST 2.5.1; in the meanwhile a workaround is to clip both LULCs
     so they have identical overlaps.

   - A user reported an unstable run of InVEST 3.0 water yield.  We are not
     certain what is causing the issue, but we do have a fix that will go out
     in InVEST 2.5.1.

   - At the moment the InVEST standalones do not run on Windows XP.  This appears
     to be related to an incompatibility between Windows XP and GDAL, the an open
     source gis library we use to create and read GIS data.  At the moment we are
     uncertain if we will be able to fix this bug in future releases, but will
     pass along more information in the future.

2.4.5 (2013-02-01)
------------------
This is a minor release of InVEST that does not add any new models, but
does add additional functionality, stability, and increased performance to
many of the InVEST 3.0 standalones:

  - Pollination 3.0 Beta:
      - Greatly improved memory efficiency over previous versions of this model.
      - 3.0 Beta Pollination Biophysical and Valuation have been merged into a
        single tool, run through a unified user interface.
      - Slightly improved runtime through the use of newer core InVEST GIS libraries.
      - Optional ability to weight different species individually.  This feature
        adds a column to the Guilds table that allows the user to specify a
        relative weight for each species, which will be used before combining all
        species supply rasters.
      - Optional ability to aggregate pollinator abundances at specific points
        provided by an optional points shapefile input.
      - Bugfix: non-agricultural pixels are set to a value of 0.0 to indicate no
        value on the farm value output raster.
      - Bugfix: sup_val_<beename>_<scenario>.tif rasters are now saved to the
        intermediate folder inside the user's workspace instead of the output
        folder.
  - Carbon Biophysical 3.0 Beta:
        * Tweaked the user interface to require the user to
          provide a future LULC raster when the 'Calculate Sequestration' checkbox
          is checked.
        * Fixed a bug that restricted naming of harvest layers.  Harvest layers are
          now selected simply by taking the first available layer.
  - Better memory efficiency in hydropower model.
  - Better support for unicode filepaths in all 3.0 Beta user interfaces.
  - Improved state saving and retrieval when loading up previous-run parameters
    in all 3.0 Beta user interfaces.
  - All 3.0 Beta tools now report elapsed time on completion of a model.
  - All 3.0 Beta tools now provide disk space usage reports on completion of a
    model.
  - All 3.0 Beta tools now report arguments at the top of each logfile.
  - Biodiversity 3.0 Beta: The half-saturation constant is now allowed to be a
    positive floating-point number.
  - Timber 3.0 Beta: Validation has been added to the user interface for this
    tool for all tabular and shapefile inputs.
  - Fixed some typos in Equation 1 in the Finfish Aquaculture user's guide.
  - Fixed a bug where start menu items were not getting deleted during an InVEST
    uninstall.
  - Added a feature so that if the user selects to download datasets but the
    datasets don't successfully download the installation alerts the user and
    continues normally.
  - Fixed a typo with tau in aquaculture guide, originally said 0.8, really 0.08.

  - Improvements to the InVEST 2.x ArcGIS-based toolset:
      - Minor bugfix to Coastal Vulnerability, where an internal unit of
        measurements was off by a couple digits in the Fetch Calculator.
      - Minor fixes to various helper tools used in InVEST 2.x models.
      - Outputs for Hargreaves are now saved as geoTIFFs.
      - Thornwaite allows more flexible entering of hours of sunlight.

2.4.4 (2012-10-24)
------------------
- Fixes memory errors experienced by some users in the Carbon Valuation 3.0 Beta model.
- Minor improvements to logging in the InVEST User Interface
- Fixes an issue importing packages for some officially-unreleased InVEST models.

2.4.3 (2012-10-19)
------------------
- Fixed a minor issue with hydropower output vaulation rasters whose statistics were not pre-calculated.  This would cause the range in ArcGIS to show ther rasters at -3e38 to 3e38.
- The InVEST installer now saves a log of the installation process to InVEST_<version>\install_log.txt
- Fixed an issue with Carbon 3.0 where carbon output values were incorrectly calculated.
- Added a feature to Carbon 3.0 were total carbon stored and sequestered is output as part of the running log.
- Fixed an issue in Carbon 3.0 that would occur when users had text representations of floating point numbers in the carbon pool dbf input file.
- Added a feature to all InVEST 3.0 models to list disk usage before and after each run and in most cases report a low free space error if relevant.

2.4.2 (2012-10-15)
------------------
- Fixed an issue with the ArcMap document where the paths to default data were not saved as relative paths.  This caused the default data in the document to not be found by ArcGIS.
- Introduced some more memory-efficient processing for Biodiversity 3.0 Beta.  This fixes an out-of-memory issue encountered by some users when using very large raster datasets as inputs.

2.4.1 (2012-10-08)
------------------
- Fixed a compatibility issue with ArcGIS 9.3 where the ArcMap and ArcToolbox were unable to be opened by Arc 9.3.

2.4.0 (2012-10-05)
------------------
Changes in InVEST 2.4.0

General:

This is a major release which releases two additional beta versions of the
InVEST models in the InVEST 3.0 framework.  Additionally, this release
introduces start menu shortcuts for all available InVEST 3.0 beta models.
Existing InVEST 2.x models can still be found in the included Arc toolbox.

Existing InVEST models migrated to the 3.0 framework in this release
include:

- Biodiversity 3.0 Beta
    - Minor bug fixes and usability enhancements
    - Runtime decreased by a factor of 210
- Overlap Analysis 3.0 Beta
    - In most cases runtime decreased by at least a factor of 15
    - Minor bug fixes and usability enhancements
    - Split into two separate tools:
        * Overlap Analysis outputs rasters with individually-weighted pixels
        * Overlap Analysis: Management Zones produces a shapefile output.
    - Updated table format for input activity CSVs
    - Removed the "grid the seascape" step

Updates to ArcGIS models:

- Coastal vulnerability
    - Removed the "structures" option
    - Minor bug fixes and usability enhancements
- Coastal protection (erosion protection)
    - Incorporated economic valuation option
    - Minor bug fixes and usability enhancements

Additionally there are a handful of minor fixes and feature
enhancements:

- InVEST 3.0 Beta standalones (identified by a new InVEST icon) may be run
  from the Start Menu (on windows navigate to
  Start Menu -> All Programs -> InVEST 2.4.0
- Bug fixes for the calculation of raster statistics.
- InVEST 3.0 wave energy no longer requires an AOI for global runs, but
  encounters memory issues on machines with less than 4GB of RAM.  This
  is a known issue that will be fixed in a minor release.
- Minor fixes to several chapters in the user's guide.
- Minor bug fix to the 3.0 Carbon model: harvest maps are no longer required
  inputs.
- Other minor bug fixes and runtime performance tweaks in the 3.0 framework.
- Improved installer allows users to remove InVEST from the Windows Add/Remove
  programs menu.
- Fixed a visualization bug with wave energy where output rasters did not have the min/max/stdev calculations on them.  This made the default visualization in arc be a gray blob.

2.3.0 (2012-08-02)
------------------
Changes in InVEST 2.3.0

General:

This is a major release which releases several beta versions of the
InVEST models in the InVEST 3.0 framework.  These models run as
standalones, but a GIS platform is needed to edit and view the data
inputs and outputs.  Until InVEST 3.0 is released the original ArcGIS
based versions of these tools will remain the release.

Existing InVEST models migrated to the 3.0 framework in this release
include:

- Reservoir Hydropower Production 3.0 beta
    - Minor bug fixes.
- Finfish Aquaculture
    - Minor bug fixes and usability enhancements.
- Wave Energy 3.0 beta
    - Runtimes for non-global runs decreased by a factor of 7
    - Minor bugs in interpolation that exist in the 2.x model is fixed in
      3.0 beta.
- Crop Pollination 3.0 beta
    - Runtimes decreased by a factor of over 10,000

This release also includes the new models which only exist in the 3.0
framework:

- Marine Water Quality 3.0 alpha with a preliminary  user's guide.

InVEST models in the 3.0 framework from previous releases that now
have a standalone executable include:

- Managed Timber Production Model
- Carbon Storage and Sequestration

Additionally there are a handful of other minor fixes and feature
enhancements since the previous release:

- Minor bug fix to 2.x sedimentation model that now correctly
  calculates slope exponentials.
- Minor fixes to several chapters in the user's guide.
- The 3.0 version of the Carbon model now can value the price of carbon
  in metric tons of C or CO2.
- Other minor bug fixes and runtime performance tweaks in the 3.0 framework.

2.2.2 (2012-03-03)
------------------
Changes in InVEST 2.2.2

General:

This is a minor release which fixes the following defects:

-Fixed an issue with sediment retention model where large watersheds
 allowed loading per cell was incorrectly rounded to integer values.

-Fixed bug where changing the threshold didn't affect the retention output
 because function was incorrectly rounded to integer values.

-Added total water yield in meters cubed to to output table by watershed.

-Fixed bug where smaller than default (2000) resolutions threw an error about
 not being able to find the field in "unitynew".  With non-default resolution,
 "unitynew" was created without an attribute table, so one was created by
 force.

-Removed mention of beta state and ecoinformatics from header of software
 license.

-Modified overlap analysis toolbox so it reports an error directly in the
 toolbox if the workspace name is too long.

2.2.1 (2012-01-26)
------------------
Changes in InVEST 2.2.1

General:

This is a minor release which fixes the following defects:

-A variety of miscellaneous bugs were fixed that were causing crashes of the Coastal Protection model in Arc 9.3.
-Fixed an issue in the Pollination model that was looking for an InVEST1005 directory.
-The InVEST "models only" release had an entry for the InVEST 3.0 Beta tools, but was missing the underlying runtime.  This has been added to the models only 2.2.1 release at the cost of a larger installer.
-The default InVEST ArcMap document wouldn't open in ArcGIS 9.3.  It can now be opened by Arc 9.3 and above.
-Minor updates to the Coastal Protection user's guide.

2.2.0 (2011-12-22)
------------------
In this release we include updates to the habitat risk assessment
model, updates to Coastal Vulnerability Tier 0 (previously named
Coastal Protection), and a new tier 1 Coastal Vulnerability tool.
Additionally, we are releasing a beta version of our 3.0 platform that
includes the terrestrial timber and carbon models.

See the "Marine Models" and "InVEST 3.0 Beta" sections below for more details.

**Marine Models**

1. Marine Python Extension Check

   This tool has been updated to include extension requirements for the new
   Coastal Protection T1 model.  It also reflects changes to the Habitat Risk
   Assessment and Coastal Protection T0 models, as they no longer require the
   PythonWin extension.

2. Habitat Risk Assessment (HRA)

   This model has been updated and is now part of three-step toolset.  The
   first step is a new Ratings Survey Tool which eliminates the need for
   Microsoft Excel when users are providing habitat-stressor ratings.  This
   Survey Tool now allows users to up- and down-weight the importance of
   various criteria.  For step 2, a copy of the Grid the Seascape tool has been
   placed in the HRA toolset.  In the last step, users will run the HRA model
   which includes the following updates:

   - New habitat outputs classifying risk as low, medium, and high
   - Model run status updates (% complete) in the message window
   - Improved habitat risk plots embedded in the output HTML

3. Coastal Protection

   This module is now split into sub-models, each with two parts.  The first
   sub-model is Coastal Vulnerability (Tier 0) and the new addition is Coastal
   Protection (Tier 1).

   Coastal Vulnerability (T0)
   Step 1) Fetch Calculator - there are no updates to this tool.
   Step 2) Vulnerability Index

   - Wave Exposure: In this version of the model, we define wave exposure for
     sites facing the open ocean as the maximum of the weighted average of
     wave's power coming from the ocean or generated by local winds.  We
     weight wave power coming from each of the 16 equiangular sector by the
     percent of time that waves occur in that sector, and based on whether or
     not fetch in that sector exceeds 20km.  For sites that are sheltered, wave
     exposure is the average of wave power generated by the local storm winds
     weighted by the percent occurrence of those winds in each sector.  This
     new method takes into account the seasonality of wind and wave patterns
     (storm waves generally come from a preferential direction), and helps
     identify regions that are not exposed to powerful waves although they are
     open to the ocean (e.g. the leeside of islands).

   - Natural Habitats: The ranking is now computed using the rank of all
     natural habitats present in front of a segment, and we weight the lowest
     ranking habitat 50% more than all other habitats.  Also, rankings and
     protective distance information are to be provided by CSV file instead of
     Excel.  With this new method, shoreline segments that have more habitats
     than others will have a lower risk of inundation and/or erosion during
     storms.

   - Structures: The model has been updated to now incorporate the presence of
     structures by decreasing the ranking of shoreline segments that adjoin
     structures.

   Coastal Protection (T1) - This is a new model which plots the amount of
   sandy beach erosion or consolidated bed scour that backshore regions
   experience in the presence or absence of natural habitats.  It is composed
   of two steps: a Profile Generator and Nearshore Waves and Erosion.  It is
   recommended to run the Profile Generator before the Nearshore Waves and
   Erosion model.

   Step 1) Profile Generator:  This tool helps the user generate a 1-dimensional
   bathymetric and topographic profile perpendicular to the shoreline at the
   user-defined location.  This model provides plenty of guidance for building
   backshore profiles for beaches, marshes and mangroves.  It will help users
   modify bathymetry profiles that they already have, or can generate profiles
   for sandy beaches if the user has not bathymetric data.  Also, the model
   estimates and maps the location of natural habitats present in front of the
   region of interest.  Finally, it provides sample wave and wind data that
   can be later used in the Nearshore Waves and Erosion model, based on
   computed fetch values and default Wave Watch III data.

   Step 2) Nearshore Waves and Erosion: This model estimates profiles of beach
   erosion or values of rates of consolidated bed scour at a site as a function
   of the type of habitats present in the area of interest.  The model takes
   into account the protective effects of vegetation, coral and oyster reefs,
   and sand dunes.  It also shows the difference of protection provided when
   those habitats are present, degraded, or gone.

4. Aesthetic Quality

   This model no longer requires users to provide a projection for Overlap
   Analysis.  Instead, it uses the projection from the user-specified Area of
   Interest (AOI) polygon.  Additionally, the population estimates for this
   model have been fixed.

**InVEST 3.0 Beta**

The 2.2.0 release includes a preliminary version of our InVEST 3.0 beta
platform.  It is included as a toolset named "InVEST 3.0 Beta" in the
InVEST220.tbx.  It is currently only supported with ArcGIS 10.  To launch
an InVEST 3.0 beta tool, double click on the desired tool in the InVEST 3.0
toolset then click "Ok" on the Arc toolbox screen that opens. The InVEST 3.0
tool panel has inputs very similar to the InVEST 2.2.0 versions of the tools
with the following modifications:

InVEST 3.0 Carbon:
  * Fixes a minor bug in the 2.2 version that ignored floating point values
    in carbon pool inputs.
  * Separation of carbon model into a biophysical and valuation model.
  * Calculates carbon storage and sequestration at the minimum resolution of
    the input maps.
  * Runtime efficiency improved by an order of magnitude.
  * User interface streamlined including dynamic activation of inputs based
    on user preference, direct link to documentation, and recall of inputs
    based on user's previous run.

InVEST 3.0 Timber:
  * User interface streamlined including dynamic activation of inputs based
    on user preference, direct link to documentation, and recall of inputs
    based on user's previous run.


2.1.1 (2011-10-17)
------------------
Changes in InVEST 2.1.1

General:

This is a minor release which fixes the following defects:

-A truncation error was fixed on nutrient retention and sedimentation model that involved division by the number of cells in a watershed.  Now correctly calculates floating point division.
-Minor typos were fixed across the user's guide.


2.1 Beta (2011-05-11)
---------------------
Updates to InVEST Beta

InVEST 2.1 . Beta

Changes in InVEST 2.1

General:

1. InVEST versioning
We have altered our versioning scheme.  Integer changes will reflect major changes (e.g. the addition of marine models warranted moving from 1.x to 2.0).  An increment in the digit after the primary decimal indicates major new features (e.g the addition of a new model) or major revisions.  For example, this release is numbered InVEST 2.1 because two new models are included).  We will add another decimal to reflect minor feature revisions or bug fixes.  For example, InVEST 2.1.1 will likely be out soon as we are continually working to improve our tool.
2. HTML guide
With this release, we have migrated the entire InVEST users. guide to an HTML format.  The HTML version will output a pdf version for use off-line, printing, etc.


**MARINE MODELS**

1.Marine Python Extension Check

-This tool has been updated to allow users to select the marine models they intend to run.  Based on this selection, it will provide a summary of which Python and ArcGIS extensions are necessary and if the Python extensions have been successfully installed on the user.s machine.

2.Grid the Seascape (GS)

-This tool has been created to allow marine model users to generate an seascape analysis grid within a specified area of interest (AOI).

-It only requires an AOI and cell size (in meters) as inputs, and produces a polygon grid which can be used as inputs for the Habitat Risk Assessment and Overlap Analysis models.

3. Coastal Protection

- This is now a two-part model for assessing Coastal Vulnerability.  The first part is a tool for calculating fetch and the second maps the value of a Vulnerability Index, which differentiates areas with relatively high or low exposure to erosion and inundation during storms.

- The model has been updated to now incorporate coastal relief and the protective influence of up to eight natural habitat input layers.

- A global Wave Watch 3 dataset is also provided to allow users to quickly generate rankings for wind and wave exposure worldwide.

4. Habitat Risk Assessment (HRA)

This new model allows users to assess the risk posed to coastal and marine habitats by human activities and the potential consequences of exposure for the delivery of ecosystem services and biodiversity.  The HRA model is suited to screening the risk of current and future human activities in order to prioritize management strategies that best mitigate risk.

5. Overlap Analysis

This new model maps current human uses in and around the seascape and summarizes the relative importance of various regions for particular activities.  The model was designed to produce maps that can be used to identify marine and coastal areas that are most important for human use, in particular recreation and fisheries, but also other activities.

**FRESHWATER MODELS**

All Freshwater models now support ArcMap 10.


Sample data:

1. Bug fix for error in Water_Tables.mdb Biophysical table where many field values were shifted over one column relative to the correct field name.

2. Bug fix for incorrect units in erosivity layer.


Hydropower:

1.In Water Yield, new output tables have been added containing mean biophysical outputs (precipitation, actual and potential evapotranspiration, water yield)  for each watershed and sub-watershed.


Water Purification:

1. The Water Purification Threshold table now allows users to specify separate thresholds for nitrogen and phosphorus.   Field names thresh_n and thresh_p replace the old ann_load.

2. The Nutrient Retention output tables nutrient_watershed.dbf and nutrient_subwatershed.dbf now include a column for nutrient retention per watershed/sub-watershed.

3. In Nutrient Retention, some output file names have changed.

4. The user's guide has been updated to explain more accurately the inclusion of thresholds in the biophysical service estimates.


Sedimentation:

1. The Soil Loss output tables sediment_watershed.dbf and sediment_subwatershed.dbf now include a column for sediment retention per watershed/sub-watershed.

2. In Soil Loss, some output file names have changed.

3. The default input value for Slope Threshold is now 75.

4. The user's guide has been updated to explain more accurately the inclusion of thresholds in the biophysical service estimates.

5. Valuation: Bug fix where the present value was not being applied correctly.





2.0 Beta (2011-02-14)
---------------------
Changes in InVEST 2.0

InVEST 1.005 is a minor release with the following modification:

1. Aesthetic Quality

    This new model allows users to determine the locations from which new nearshore or offshore features can be seen.  It generates viewshed maps that can be used to identify the visual footprint of new offshore development.


2. Coastal Vulnerability

    This new model produces maps of coastal human populations and a coastal exposure to erosion and inundation index map.  These outputs can be used to understand the relative contributions of different variables to coastal exposure and to highlight the protective services offered by natural habitats.


3. Aquaculture

    This new model is used to evaluate how human activities (e.g., addition or removal of farms, changes in harvest management practices) and climate change (e.g., change in sea surface temperature) may affect the production and economic value of aquacultured Atlantic salmon.


4. Wave Energy

    This new model provides spatially explicit information, showing potential areas for siting Wave Energy conversion (WEC) facilities with the greatest energy production and value.  This site- and device-specific information for the WEC facilities can then be used to identify and quantify potential trade-offs that may arise when siting WEC facilities.


5. Avoided Reservoir Sedimentation

    - The name of this model has been changed to the Sediment Retention model.

    - We have added a water quality valuation model for sediment retention. The user now has the option to select avoided dredge cost analysis, avoided water treatment cost analysis or both.  The water quality valuation approach is the same as that used in the Water Purification: Nutrient Retention model.

    - The threshold information for allowed sediment loads (TMDL, dead volume, etc.) are now input in a stand alone table instead of being included in the valuation table. This adjusts the biophysical service output for any social allowance of pollution. Previously, the adjustment was only done in the valuation model.

    - The watersheds and sub-watershed layers are now input as shapefiles instead of rasters.

    - Final outputs are now aggregated to the sub-basin scale. The user must input a sub-basin shapefile. We provide the Hydro 1K dataset as a starting option. See users guide for changes to many file output names.

    - Users are strongly advised not to interpret pixel-scale outputs for hydrological understanding or decision-making of any kind. Pixel outputs should only be used for calibration/validation or model checking.


6. Hydropower Production

    - The watersheds and sub-watershed layers are now input as shapefiles instead of rasters.

    - Final outputs are now aggregated to the sub-basin scale. The user must input a sub-basin shapefile. We provide the Hydro 1K dataset as a starting option. See users guide for changes to many file output names.

    - Users are strongly advised not to interpret pixel-scale outputs for hydrological understanding or decision-making of any kind. Pixel outputs should only be used for calibration/validation or model checking.

    - The calibration constant for each watershed is now input in a stand-alone table instead of being included in the valuation table. This makes running the water scarcity model simpler.


7. Water Purification: Nutrient Retention

    - The threshold information for allowed pollutant levels (TMDL, etc.) are now input in a stand alone table instead of being included in the valuation table. This adjusts the biophysical service output for any social allowance of pollution. Previously, the adjustment was only done in the valuation model.

    - The watersheds and sub-watershed layers are now input as shapefiles instead of rasters.

    - Final outputs are now aggregated to the sub-basin scale. The user must input a sub-basin shapefile. We provide the Hydro 1K dataset as a starting option. See users guide for changes to many file output names.

    - Users are strongly advised not to interpret pixel-scale outputs for hydrological understanding or decision-making of any kind. Pixel outputs should only be used for calibration/validation or model checking.


8. Carbon Storage and Sequestration

    The model now outputs an aggregate sum of the carbon storage.


9. Habitat Quality and Rarity

    This model had an error while running ReclassByACII if the land cover codes were not sorted alphabetically.  This has now been corrected and it sorts the reclass file before running the reclassification

    The model now outputs an aggregate sum of the habitat quality.

10. Pollination

    In this version, the pollination model accepts an additional parameter which indicated the proportion of a crops yield that is attributed to wild pollinators.<|MERGE_RESOLUTION|>--- conflicted
+++ resolved
@@ -52,18 +52,15 @@
       administrative units vector now has the correct values for these fields,
       consistent with the user's guide chapter.
       https://github.com/natcap/invest/issues/1512
-<<<<<<< HEAD
+    * Fixed an issue where certain nodata values were not being handled
+      correctly, leading to pixel values of +/- infinity in the urban nature
+      balance output raster.  https://github.com/natcap/invest/issues/1519
 * SDR
     * Fixed an issue encountered in the sediment deposition function where
       rasters with more than 2^32 pixels would raise a cryptic error relating
       to negative dimensions. https://github.com/natcap/invest/issues/1431
     * Optimized the creation of the summary vector by minimizing the number of
       times the target vector needs to be rasterized.
-=======
-    * Fixed an issue where certain nodata values were not being handled
-      correctly, leading to pixel values of +/- infinity in the urban nature
-      balance output raster.  https://github.com/natcap/invest/issues/1519
->>>>>>> 9e9b4a4f
 
 3.14.1 (2023-12-18)
 -------------------
