--- conflicted
+++ resolved
@@ -44,26 +44,10 @@
       ``pygeoprocessing.get_raster_info`` and
       ``pygeoprocessing.get_vector_info``.
       https://github.com/natcap/invest/issues/1645
-<<<<<<< HEAD
-=======
     * The scripting page of the InVEST API documentation has been updated to
       reflect changes in how InVEST is installed on modern systems, and also to
       include images of the InVEST workbench instead of just broken links.
       https://github.com/natcap/invest/issues/1660
-* Workbench
-    * Several small updates to the model input form UI to improve usability
-      and visual consistency (https://github.com/natcap/invest/issues/912).
-    * Fixed a bug that caused the application to crash when attempting to
-      open a workspace without a valid logfile
-      (https://github.com/natcap/invest/issues/1598).
-    * Fixed a bug that was allowing readonly workspace directories on Windows
-      (https://github.com/natcap/invest/issues/1599).
-    * Fixed a bug that, in certain scenarios, caused a datastack to be saved
-      with relative paths when the Relative Paths checkbox was left unchecked
-      (https://github.com/natcap/invest/issues/1609).
-    * Improved error handling when a datastack cannot be saved with relative
-      paths across drives (https://github.com/natcap/invest/issues/1608).
->>>>>>> e6bcf8aa
 * Coastal Vulnerability
     * Fixed a regression where an AOI with multiple features could raise a
       TypeError after intersecting with the landmass polygon.
