.. :changelog:

Unreleased Changes
------------------
<<<<<<< HEAD
* Full test coverage for RouteDEM.
=======
* Fixed an issue in Habitat Quality where an error in the sample table or malformed threat raster names would display a confusing message to the user.
>>>>>>> 5a0fcfff
* Full test coverage for scenario generator proximity model.
* Patching an issue in seasonal water yield that causes an int overflow error if the user provides a floating point landcover map and the nodata value is outside of the range of an int64.
* Full test coverage for the fisheries model.
* Patched an issue that would cause the Seasonal Water Edge model to crash when the curve number was 100.
* Patching a critical issue with forest carbon edge that would give incorrect results for edge distance effects.
* Patching a minor issue with forest carbon edge that would cause the model to crash if only one  interpolation point were selected.
* Full test coverage for pollination model.
* Removed "farms aggregation" functionality from the InVEST pollination model.
* Full test coverage for the marine water quality model.
* Full test coverage for GLOBIO model.
* Full test coverage for carbon forest edge model.
* Upgraded SciPy dependancy to 0.16.1.
* Patched bug in NDR that would cause a phosphorus density to be reported per pixel rather than total amount of phosporous in a pixel.
* Corrected an issue with the uses of buffers in the euclidean risk function of Habitat Risk Assessment.  (issue #3564)
* Complete code coverage tests for Habitat Quality model.
* Corrected an issue with the ``Fisheries_Inputs.csv`` sample table used by Overlap Analysis.  (issue #3548)
* Major modifications to Terrestrial Carbon model to include removing the harvested wood product pool, uncertainty analysis, and updated efficient raster calculations for performance.
* Fixed an issue in GLOBIO that would cause model runs to crash if the AOI marked as optional was not present.
* Removed the deprecated and incomplete Nearshore Wave and Erosion model (``natcap.invest.nearshore_wave_and_erosion``).
* Removed the deprecated Timber model (``natcap.invest.timber``).
* Fixed an issue where seasonal water yield would raise a divide by zero error if a watershed polygon didn't cover a valid data region.  Now sets aggregation quantity to zero and reports a warning in the log.
* ``natcap.invest.utils.build_file_registry`` now raises a ``ValueError`` if a path is not a string or list of strings.
* Fixed issues in NDR that would indicate invalid values were being processed during runtimes by skipping the invalid calculations in the first place rather than calculating them and discarding after the fact.
* Complete code coverage tests for NDR model.
* Minor (~10% speedup) performance improvements to NDR.
* Added functionality to recreation model so that the `monthly_table.csv` file now receives a file suffix if one is provided by the user.
* Fixed an issue in SDR where the m exponent was calculated incorrectly in many situations resulting in an error of about 1% in total export.
* Fixed an issue in SDR that reported runtime overflow errors during normal processing even though the model completed without other errors.

3.3.1 (2016-06-13)
------------------
* Refactored API documentation for readability, organization by relevant topics, and to allow docs to build on `invest.readthedocs.io <http://invest.readthedocs.io>`_,
* Installation of ``natcap.invest`` now requires ``natcap.versioner``.  If this is not available on the system at runtime, setuptools will make it available at runtime.
* InVEST Windows installer now includes HISTORY.rst as the changelog instead of the old ``InVEST_Updates_<version>`` files.
* Habitat suitability model is generalized and released as an API only accessible model.  It can be found at ``natcap.invest.habitat_suitability.execute``.  This model replaces the oyster habitat suitability model.
    * The refactor of this model requires an upgrade to ``numpy >= 1.11.0``.
* Fixed a crash in the InVEST CLI where calling ``invest`` without a parameter would raise an exception on linux-based systems.  (Issue `#3528 <https://bitbucket.org/natcap/invest/issues/3515>`_)
* Patched an issue in Seasonal Water Yield model where a nodata value in the landcover map that was equal to ``MAX_INT`` would cause an overflow error/crash.
* InVEST NSIS installer will now optionally install the Microsoft Visual C++ 2008 redistributable on Windows 7 or earlier.  This addresses a known issue on Windows 7 systems when importing GDAL binaries (Issue `#3515 <https://bitbucket.org/natcap/invest/issues/3515>`_).  Users opting to install this redistributable agree to abide by the terms and conditions therein.
* Removed the deprecated subpackage ``natcap.invest.optimization``.
* Updated the InVEST license to legally define the Natural Capital Project.
* Corrected an issue in Coastal Vulnerability where an output shapefile was being recreated for each row, and where field values were not being stored correctly.
* Updated Scenario Generator model to add basic testing, file registry support, PEP8 and PEP257 compliance, and to fix several bugs.
* Updated Crop Production model to add a simplified UI, faster runtime, and more testing.

3.3.0 (2016-03-14)
------------------
* Refactored Wind Energy model to use a CSV input for wind data instead of a Binary file.
* Redesigned InVEST recreation model for a single input streamlined interface, advanced analytics, and refactored outputs.  While the model is still based on "photo user days" old model runs are not backward compatable with the new model or interface. See the Recreation Model user's guide chapter for details.
    * The refactor of this model requires an upgrade to ``GDAL >=1.11.0 <2.0`` and ``numpy >= 1.10.2``.
* Removed nutrient retention (water purification) model from InVEST suite and replaced it with the nutrient delivery ratio (NDR) model.  NDR has been available in development relseases, but has now officially been added to the set of Windows Start Menu models and the "under development" tag in its users guide has been removed.  See the InVEST user's guide for details between the differences and advantages of NDR over the old nutrient model.
* Modified NDR by adding a required "Runoff Proxy" raster to the inputs.  This allows the model to vary the relative intensity of nutrient runoff based on varying precipitation variability.
* Fixed a bug in the Area Change rule of the Rule-Based Scenario Generator, where units were being converted incorrectly. (Issue `#3472 <https://bitbucket.org/natcap/invest/issues/3472>`_) Thanks to Fosco Vesely for this fix.
* InVEST Seasonal Water Yield model released.
* InVEST Forest Carbon Edge Effect model released.
* InVEST Scenario Generator: Proximity Based model released and renamed the previous "Scenario Generator" to "Scenario Generator: Rule Based".
* Implemented a blockwise exponential decay kernel generation function, which is now used in the Pollination and Habitat Quality models.
* GLOBIO now uses an intensification parameter and not a map to average all agriculture across the GLOBIO 8 and 9 classes.
* GLOBIO outputs modified so core outputs are in workspace and intermediate outputs are in a subdirectory called 'intermediate_outputs'.
* Fixed a crash with the NDR model that could occur if the DEM and landcover maps were different resolutions.
* Refactored all the InVEST model user interfaces so that Workspace defaults to the user's home "Documents" directory.
* Fixed an HRA bug where stessors with a buffer of zero were being buffered by 1 pixel
* HRA enhancement which creates a common raster to burn all input shapefiles onto, ensuring consistent alignment.
* Fixed an issue in SDR model where a landcover map that was smaller than the DEM would create extraneous "0" valued cells.
* New HRA feature which allows for "NA" values to be entered into the "Ratings" column for a habitat / stressor pair in the Criteria Ratings CSV. If ALL ratings are set to NA, the habitat / stressor will be treated as having no interaction. This means in the model, that there will be no overlap between the two sources. All rows parameters with an NA rating will not be used in calculating results.
* Refactored Coastal Blue Carbon model for greater speed, maintainability and clearer documentation.
* Habitat Quality bug fix when given land cover rasters with different pixel sizes than threat rasters. Model would use the wrong pixel distance for the convolution kernel.
* Light refactor of Timber model. Now using CSV input attribute file instead of DBF file.
* Fixed clipping bug in Wave Energy model that was not properly clipping polygons correctly. Found when using global data.
* Made the following changes / updates to the coastal vulnerability model:
    * Fixed a bug in the model where the geomorphology ranks were not always being used correctly.
    * Removed the HTML summary results output and replaced with a link to a dashboard that helps visualize and interpret CV results.
    * Added a point shapefile output: 'outputs/coastal_exposure.shp' that is a shapefile representation of the corresponding CSV table.
    * The model UI now requires the 'Relief' input. No longer optional.
    * CSV outputs and Shapefile outputs based on rasters now have x, y coorinates of the center of the pixel instead of top left of the pixel.
* Turning setuptools' zip_safe to False for consistency across the Natcap Namespace.
* GLOBIO no longer requires user to specify a keyfield in the AOI.
* New feature to GLOBIO to summarize MSA by AOI.
* New feature to GLOBIO to use a user defined MSA parameter table to do the MSA thresholds for infrastructure, connectivity, and landuse type
* Documentation to the GLOBIO code base including the large docstring for 'execute'.

3.2.0 (2015-05-31)
------------------
InVEST 3.2.0 is a major release with the addition of several experimental models and tools as well as an upgrade to the PyGeoprocessing core:

* Upgrade to PyGeoprocessing v0.3.0a1 for miscelaneous performance improvements to InVEST's core geoprocessing routines.
* An alpha unstable build of the InVEST crop production model is released with partial documentation and sample data.
* A beta build of the InVEST fisheries model is released with documentation and sample data.
* An alpha unstable build of the nutrient delivery ratio (NDR) model is available directly under InVEST's instalation directory at  ``invest-x86/invest_ndr.exe``; eventually this model will replace InVEST's current "Nutrient" model.  It is currently undocumented and unsupported but inputs are similar to that of InVEST's SDR model.
* An alpha unstable build of InVEST's implementation of GLOBIO is available directly under InVEST's instalation directory at ``invest-x86/invest_globio.exe``.  It is currently undocumented but sample data are provided.
* DelinateIT, a watershed delination tool based on PyGeoprocessing's d-infinity flow algorithm is released as a standalone tool in the InVEST repository with documentation and sample data.
* Miscelaneous performance patches and bug fixes.

3.1.3 (2015-04-23)
------------------
InVEST 3.1.3 is a hotfix release patching a memory blocking issue resolved in PyGeoprocessing version 0.2.1.  Users might have experienced slow runtimes on SDR or other routed models.

3.1.2 (2015-04-15)
------------------
InVEST 3.1.2 is a minor release patching issues mostly related to the freshwater routing models and signed GDAL Byte datasets.

* Patching an issue where some projections were not regognized and InVEST reported an UnprojectedError.
* Updates to logging that make it easier to capture logging messages when scripting InVEST.
* Shortened water yield user interface height so it doesn't waste whitespace.
* Update PyGeoprocessing dependency to version 0.2.0.
* Fixed an InVEST wide issue related to bugs stemming from the use of signed byte raster inputs that resulted in nonsensical outputs or KeyErrors.
* Minor performance updates to carbon model.
* Fixed an issue where DEMS with 32 bit ints and INT_MAX as the nodata value nodata value incorrectly treated the nodata value in the raster as a very large DEM value ultimately resulting in rasters that did not drain correctly and empty flow accumulation rasters.
* Fixed an issue where some reservoirs whose edges were clipped to the edge of the watershed created large plateaus with no drain except off the edge of the defined raster.  Added a second pass in the plateau drainage algorithm to test for these cases and drains them to an adjacent nodata area if they occur.
* Fixed an issue in the Fisheries model where the Results Suffix input was invariably initializing to an empty string.
* Fixed an issue in the Blue Carbon model that prevented the report from being generated in the outputs file.

3.1.1 (2015-03-13)
------------------
InVEST 3.1.1 is a major performance and memory bug patch to the InVEST toolsuite.  We recommend all users upgrade to this version.

* Fixed an issue surrounding reports of SDR or Nutrient model outputs of zero values, nodata holes, excessive runtimes, or out of memory errors.  Some of those problems happened to be related to interesting DEMs that would break the flat drainage algorithm we have inside RouteDEM that adjusted the heights of those regions to drain away from higher edges and toward lower edges, and then pass the height adjusted dem to the InVEST model to do all its model specific calculations.  Unfortunately this solution was not amenable to some degenerate DEM cases and we have now adjusted the algorithm to treat each plateau in the DEM as its own separate region that is processed independently from the other regions. This decreases memory use so we never effectively run out of memory at a minor hit to overall runtime.  We also now adjust the flow direction directly instead of adjust the dem itself.  This saves us from having to modify the DEM and potentially get it into a state where a drained plateau would be higher than its original pixel neighbors that used to drain into it.

There are side effects that result in sometimes large changes to un calibrated runs of SDR or nutrient.  These are related to slightly different flow directions across the landscape and a bug fix on the distance to stream calculation.

* InVEST geoprocessing now uses the PyGeoprocessing package (v0.1.4) rather than the built in functionality that used to be in InVEST.  This will not affect end users of InVEST but may be of interest to users who script InVEST calls who want a standalone Python processing package for raster stack math and hydrological routing.  The project is hosted at https://bitbucket.org/richpsharp/pygeoprocessing.

* Fixed an marine water quality issue where users could input AOIs that were unprojected, but output pixel sizes were specified in meters.  Really the output pixel size should be in the units of the polygon and are now specified as such.  Additionally an exception is raised if the pixel size is too small to generate a numerical solution that is no longer a deep scipy error.

* Added a suffix parameter to the timber and marine water quality models that append a user defined string to the output files; consistent with most of the other InVEST models.

* Fixed a user interface issue where sometimes the InVEST model run would not open a windows explorer to the user's workspace.  Instead it would open to C:\User[..]\My Documents.  This would often happen if there were spaces in the the workspace name or "/" characters in the path.

* Fixed an error across all InVEST models where a specific combination of rasters of different cell sizes and alignments and unsigned data types could create errors in internal interpolation of the raster stacks.  Often these would appear as 'KeyError: 0' across a variety of contexts.  Usually the '0' was an erroneous value introduced by a faulty interpolation scheme.

* Fixed a MemoryError that could occur in the pollination and habitat quality models when the the base landcover map was large and the biophysical properties table allowed the effect to be on the order of that map.  Now can use any raster or range values with only a minor hit to runtime performance.

* Fixed a serious bug in the plateau resolution algorithm that occurred on DEMs with large plateau areas greater than 10x10 in size.  The underlying 32 bit floating point value used to record small height offsets did not have a large enough precision to differentiate between some offsets thus creating an undefined flow direction and holes in the flow accumulation algorithm.

* Minor performance improvements in the routing core, in some cases decreasing runtimes by 30%.

* Fixed a minor issue in DEM resolution that occurred when a perfect plateau was encountered.  Rather that offset the height so the plateau would drain, it kept the plateau at the original height.  This occurred because the uphill offset was nonexistent so the algorithm assumed no plateau resolution was needed.  Perfect plateaus now drain correctly.  In practice this kind of DEM was encountered in areas with large bodies of water where the remote sensing algorithm would classify the center of a lake 1 meter higher than the rest of the lake.

* Fixed a serious routing issue where divergent flow directions were not getting accumulated 50% of the time. Related to a division speed optimization that fell back on C-style modulus which differs from Python.

* InVEST SDR model thresholded slopes in terms of radians, not percent thus clipping the slope tightly between 0.001 and 1%.  The model now only has a lower threshold of 0.00005% for the IC_0 factor, and no other thresholds.  We believe this was an artifact left over from an earlier design of the model.


* Fixed a potential memory inefficiency in Wave Energy Model when computing the percentile rasters. Implemented a new memory efficient percentile algorithm and updated the outputs to reflect the new open source framework of the model. Now outputting csv files that describe the ranges and meaning of the percentile raster outputs.

* Fixed a bug in Habitat Quality where the future output "quality_out_f.tif" was not reflecting the habitat value given in the sensitivity table for the specified landcover types.


3.1.0 (2014-11-19)
------------------
InVEST 3.1.0 (http://www.naturalcapitalproject.org/download.html) is a major software and science milestone that includes an overhauled sedimentation model, long awaited fixes to exponential decay routines in habitat quality and pollination, and a massive update to the underlying hydrological routing routines.  The updated sediment model, called SDR (sediment delivery ratio), is part of our continuing effort to improve the science and capabilities of the InVEST tool suite.  The SDR model inputs are backwards comparable with the InVEST 3.0.1 sediment model with two additional global calibration parameters and removed the need for the retention efficiency parameter in the biophysical table; most users can run SDR directly with the data they have prepared for previous versions.  The biophysical differences between the models are described in a section within the SDR user's guide and represent a superior representation of the hydrological connectivity of the watershed, biophysical parameters that are independent of cell size, and a more accurate representation of sediment retention on the landscape.  Other InVEST improvements to include standard bug fixes, performance improvements, and usability features which in part are described below:

* InVEST Sediment Model has been replaced with the InVEST Sediment Delivery Ratio model.  See the SDR user's guide chapter for the difference between the two.
* Fixed an issue in the pollination model where the exponential decay function decreased too quickly.
* Fixed an issue in the habitat quality model where the exponential decay function decreased too quickly and added back linear decay as an option.
* Fixed an InVEST wide issue where some input rasters that were signed bytes did not correctly map to their negative nodata values.
* Hydropower input rasters have been normalized to the LULC size so sampling error is the same for all the input watersheds.
* Adding a check to make sure that input biophysical parameters to the water yield model do not exceed invalid scientific ranges.
* Added a check on nutrient retention in case the upstream water yield was less than 1 so that the log value did not go negative.  In that case we clamp upstream water yield to 0.
* A KeyError issue in hydropower was resolved that occurred when the input rasters were at such a coarse resolution that at least one pixel was completely contained in each watershed.  Now a value of -9999 will be reported for watersheds that don't contain any valid data.
* An early version of the monthly water yield model that was erroneously included in was in the installer; it was removed in this version.
* Python scripts necessary for running the ArcGIS version of Coastal Protection were missing.  They've since been added back to the distribution.
* Raster calculations are now processed by raster block sizes.  Improvements in raster reads and writes.
* Fixed an issue in the routing core where some wide DEMs would cause out of memory errors.
* Scenario generator marked as stable.
* Fixed bug in HRA where raster extents of shapefiles were not properly encapsulating the whole AOI.
* Fixed bug in HRA where any number of habitats over 4 would compress the output plots. Now extends the figure so that all plots are correctly scaled.
* Fixed a bug in HRA where the AOI attribute 'name' could not be an int. Should now accept any type.
* Fixed bug in HRA which re-wrote the labels if it was run immediately without closing the UI.
* Fixed nodata masking bug in Water Yield when raster extents were less than that covered by the watershed.
* Removed hydropower calibration parameter form water yield model.
* Models that had suffixes used to only allow alphanumeric characters.  Now all suffix types are allowed.
* A bug in the core platform that would occasionally cause routing errors on irregularly pixel sized rasters was fixed.  This often had the effect that the user would see broken streams and/or nodata values scattered through sediment or nutrient results.
* Wind Energy:
        * Added new framework for valuation component. Can now input a yearly price table that spans the lifetime of the wind farm. Also if no price table is made, can specify a price for energy and an annual rate of change.
        * Added new memory efficient distance transform functionality
        * Added ability to leave out 'landing points' in 'grid connection points' input. If not landing points are found, it will calculate wind farm directly to grid point distances
* Error message added in Wave Energy if clip shape has no intersection
* Fixed an issue where the data type of the nodata value in a raster might be different than the values in the raster.  This was common in the case of 64 bit floating point values as nodata when the underlying raster was 32 bit.  Now nodata values are cast to the underlying types which improves the reliability of many of the InVEST models.


3.0.1 (2014-05-19)
------------------
* Blue Carbon model released.

* HRA UI now properly reflects that the Resolution of Analysis is in meters, not meters squared, and thus will be applied as a side length for a raster pixel.

* HRA now accepts CSVs for ratings scoring that are semicolon separated as well as comma separated.

* Fixed a minor bug in InVEST's geoprocessing aggregate core that now consistently outputs correct zonal stats from the underlying pixel level hydro outputs which affects the water yield, sediment, and nutrient models.

* Added compression to InVEST output geotiff files.  In most cases this reduces output disk usage by a factor of 5.

* Fixed an issue where CSVs in the sediment model weren't open in universal line read mode.

* Fixed an issue where approximating whether pixel edges were the same size was not doing an approximately equal function.

* Fixed an issue that made the CV model crash when the coastline computed from the landmass didn't align perfectly with that defined in the geomorphology layer.

* Fixed an issue in the CV model where the intensity of local wave exposure was very low, and yielded zero local wave power for the majority of coastal segments.

* Fixed an issue where the CV model crashes if a coastal segment is at the edge of the shore exposure raster.

* Fixed the exposure of segments surrounded by land that appeared as exposed when their depth was zero.

* Fixed an issue in the CV model where the natural habitat values less than 5 were one unit too low, leading to negative habitat values in some cases.

* Fixed an exponent issue in the CV model where the coastal vulnerability index was raised to a power that was too high.

* Fixed a bug in the Scenic Quality model that prevented it from starting, as well as a number of other issues.

* Updated the pollination model to conform with the latest InVEST geoprocessing standards, resulting in an approximately 33% speedup.

* Improved the UI's ability to remember the last folder visited, and to have all file and folder selection dialogs have access to this information.

* Fixed an issue in Marine Water Quality where the UV points were supposed to be optional, but instead raised an exception when not passed in.

3.0.0 (2014-03-23)
------------------
The 3.0.0 release of InVEST represents a shift away from the ArcGIS to the InVEST standalone computational platform.  The only exception to this shift is the marine coastal protection tier 1 model which is still supported in an ArcGIS toolbox and has no InVEST 3.0 standalone at the moment.  Specific changes are detailed below

* A standalone version of the aesthetic quality model has been developed and packaged along with this release.  The standalone outperforms the ArcGIS equivalent and includes a valuation component.  See the user's guide for details.

* The core water routing algorithms for the sediment and nutrient models have been overhauled.  The routing algorithms now correctly adjust flow in plateau regions, address a bug that would sometimes not route large sections of a DEM, and has been optimized for both run time and memory performance.  In most cases the core d-infinity flow accumulation algorithm out performs TauDEM.  We have also packaged a simple interface to these algorithms in a standalone tool called RouteDEM; the functions can also be referenced from the scripting API in the invest_natcap.routing package.

* The sediment and nutrient models are now at a production level release.  We no longer support the ArcGIS equivalent of these models.

* The sediment model has had its outputs simplified with major changes including the removal of the 'pixel mean' outputs, a direct output of the pixel level export and retention maps, and a single output shapefile whose attribute table contains aggregations of sediment output values.  Additionally all inputs to the sediment biophysical table including p, c, and retention coefficients are now expressed as a proportion between 0 and 1; the ArcGIS model had previously required those inputs were integer values between 0 and 1000.  See the "Interpreting Results" section of sediment model for full details on the outputs.

* The nutrient model has had a similar overhaul to the sediment model including a simplified output structure with many key outputs contained in the attribute table of the shapefile.  Retention coefficients are also expressed in proportions between 0 and 1.  See the "Interpreting Results" section of nutrient model for full details on the outputs.

* Fixed a bug in Habitat Risk Assessment where the HRA module would incorrectly error if a criteria with a 0 score (meant to be removed from the assessment) had a 0 data quality or weight.

* Fixed a bug in Habitat Risk Assessment where the average E/C/Risk values across the given subregion were evaluating to negative numbers.

* Fixed a bug in Overlap Analysis where Human Use Hubs would error if run without inter-activity weighting, and Intra-Activity weighting would error if run without Human Use Hubs.

* The runtime performance of the hydropower water yield model has been improved.

* Released InVEST's implementation of the D-infinity flow algorithm in a tool called RouteDEM available from the start menu.

* Unstable version of blue carbon available.

* Unstable version of scenario generator available.

* Numerous other minor bug fixes and performance enhacnements.



2.6.0 (2013-12-16)
------------------
The 2.6.0 release of InVEST removes most of the old InVEST models from the Arc toolbox in favor of the new InVEST standalone models.  While we have been developing standalone equivalents for the InVEST Arc models since version 2.3.0, this is the first release in which we removed support for the deprecated ArcGIS versions after an internal review of correctness, performance, and stability on the standalones.  Additionally, this is one of the last milestones before the InVEST 3.0.0 release later next year which will transition InVEST models away from strict ArcGIS dependence to a standalone form.

Specifically, support for the following models have been moved from the ArcGIS toolbox to their Windows based standalones: (1) hydropower/water yield, (2) finfish aquaculture, (3) coastal protection tier 0/coastal vulnerability, (4) wave energy, (5) carbon, (6) habitat quality/biodiversity, (7) pollination, (8) timber, and (9) overlap analysis.  Additionally, documentation references to ArcGIS for those models have been replaced with instructions for launching standalone InVEST models from the Windows start menu.

This release also addresses minor bugs, documentation updates, performance tweaks, and new functionality to the toolset, including:

*  A Google doc to provide guidance for scripting the InVEST standalone models: https://docs.google.com/document/d/158WKiSHQ3dBX9C3Kc99HUBic0nzZ3MqW3CmwQgvAqGo/edit?usp=sharing

* Fixed a bug in the sample data that defined Kc as a number between 0 and 1000 instead of a number between 0 and 1.

* Link to report an issue now takes user to the online forums rather than an email address.

* Changed InVEST Sediment model standalone so that retention values are now between 0 and 1 instead of 0 and 100.

* Fixed a bug in Biodiversity where if no suffix were entered output filenames would have a trailing underscore (_) behind them.

* Added documentation to the water purification/nutrient retention model documentation about the standalone outputs since they differ from the ArcGIS version of the model.

* Fixed an issue where the model would try to move the logfile to the workspace after the model run was complete and Windows would erroneously report that the move failed.

* Removed the separation between marine and freshwater terrestrial models in the user's guide.  Now just a list of models.

* Changed the name of InVEST "Biodiversity" model to "Habitat Quality" in the module names, start menu, user's guide, and sample data folders.

* Minor bug fixes, performance enhancements, and better error reporting in the internal infrastructure.

* HRA risk in the unstable standalone is calculated differently from the last release. If there is no spatial overlap within a cell, there is automatically a risk of 0. This also applies to the E and C intermediate files for a given pairing. If there is no spatial overlap, E and C will be 0 where there is only habitat. However, we still create a recovery potential raster which has habitat- specific risk values, even without spatial overlap of a stressor. HRA shapefile outputs for high, medium, low risk areas are now calculated using a user-defined maximum number of overlapping stressors, rather than all potential stressors. In the HTML subregion averaged output, we now attribute what portion of risk to a habitat comes from each habitat-stressor pairing. Any pairings which don't overlap will have an automatic risk of 0.

* Major changes to Water Yield : Reservoir Hydropower Production. Changes include an alternative equation for calculating Actual Evapotranspiration (AET) for non-vegetated land cover types including wetlands. This allows for a more accurate representation of processes on land covers such as urban, water, wetlands, where root depth values aren't applicable. To differentiate between the two equations a column 'LULC_veg' has been added to the Biophysical table in Hydropower/input/biophysical_table.csv. In this column a 1 indicates vegetated and 0 indicates non-vegetated.

* The output structure and outputs have also change in Water Yield : Reservoir Hydropower Production. There is now a folder 'output' that contains all output files including a sub directory 'per_pixel' which has three pixel raster outputs. The subwatershed results are only calculated for the water yield portion and those results can be found as a shapefile, 'subwatershed_results.shp', and CSV file, 'subwatershed_results.csv'. The watershed results can be found in similar files: watershed_results.shp and watershed_results.csv. These two files for the watershed outputs will aggregate the Scarcity and Valuation results as well.

* The evapotranspiration coefficients for crops, Kc, has been changed to a decimal input value in the biophysical table. These values used to be multiplied by 1000 so that they were in integer format, that pre processing step is no longer necessary.

* Changing support from richsharp@stanford.edu to the user support forums at http://ncp-yamato.stanford.edu/natcapforums.

2.5.6 (2013-09-06)
------------------
The 2.5.6 release of InVEST that addresses minor bugs, performance
tweaks, and new functionality of the InVEST standalone models.
Including:

* Change the changed the Carbon biophysical table to use code field
  name from LULC to lucode so it is consistent with the InVEST water
  yield biophysical table.

* Added Monte Carlo uncertainty analysis and documentation to finfish
  aquaculture model.

* Replaced sample data in overlap analysis that was causing the model
  to crash.

* Updates to the overlap analysis user's guide.

* Added preprocessing toolkit available under
  C:\{InVEST install directory}\utils

* Biodiversity Model now exits gracefully if a threat raster is not
  found in the input folder.

* Wind Energy now uses linear (bilinear because its over 2D space?)
  interpolation.

* Wind Energy has been refactored to current API.

* Potential Evapotranspiration input has been properly named to
  Reference Evapotranspiration.

* PET_mn for Water Yield is now Ref Evapotranspiration times Kc
  (evapotranspiration coefficient).

* The soil depth field has been renamed 'depth to root restricting
  layer' in both the hydropower and nutrient retention models.

* ETK column in biophysical table for Water Yield is now Kc.

* Added help text to Timber model.

* Changed the behavior of nutrient retention to return nodata values
  when the mean runoff index is zero.

* Fixed an issue where the hydropower model didn't use the suffix
  inputs.

* Fixed a bug in Biodiversity that did not allow for numerals in the
  threat names and rasters.

* Updated routing algorithm to use a modern algorithm for plateau
  direction resolution.

* Fixed an issue in HRA where individual risk pixels weren't being
  calculated correctly.

* HRA will now properly detect in the preprocessed CSVs when criteria
  or entire habitat-stressor pairs are not desired within an
  assessment.

* Added an infrastructure feature so that temporary files are created
  in the user's workspace rather than at the system level
  folder.  This lets users work in a secondary workspace on a USB
  attached hard drive and use the space of that drive, rather than the
  primary operating system drive.

2.5.5 (2013-08-06)
------------------
The 2.5.5 release of InVEST that addresses minor bugs, performance
tweaks, and new functionality of the InVEST standalone models.  Including:

 * Production level release of the 3.0 Coastal Vulnerability model.
    - This upgrades the InVEST 2.5.4 version of the beta standalone CV
      to a full release with full users guide.  This version of the
      CV model should be used in all cases over its ArcGIS equivalent.

 * Production level release of the Habitat Risk Assessment model.
    - This release upgrades the InVEST 2.5.4 beta version of the
      standalone habitat risk assessment model. It should be used in
      all cases over its ArcGIS equivalent.

 * Uncertainty analysis in Carbon model (beta)
    - Added functionality to assess uncertainty in sequestration and
      emissions given known uncertainty in carbon pool stocks.  Users
      can now specify standard  deviations of carbon pools with
      normal distributions as well as desired uncertainty levels.
      New outputs include masks for regions which both sequester and
      emit carbon with a high probability of confidence.  Please see
      the "Uncertainty Analysis" section of the carbon user's guide
      chapter for more information.

 * REDD+ Scenario Analysis in Carbon model (beta)
    - Additional functionality to assist users evaluating REDD
      and REDD+ scenarios in the carbon model.  The uncertainty analysis
      functionality can also be used with these scenarios.
      Please see the "REDD Scenario Analysis" section of the
      carbon user's guide chapter for more information.

 * Uncertainty analysis in Finfish Aquaculture model (beta)
    - Additionally functionality to account for uncertainty in
      alpha and beta growth parameters as well as histogram
      plots showing the distribution of harvest weights and
      net present value.   Uncertainty analysis is performed
      through Monte Carlo runs that normally sample the
      growth parameters.

 * Streamlined Nutrient Retention model functionality
    - The nutrient retention module no longer requires users to explicitly
      run the water yield model.  The model now seamlessly runs water yield
      during execution.

 * Beta release of the recreation model
    - The recreation is available for beta use with limited documentation.

 * Full release of the wind energy model
    - Removing the 'beta' designation on the wind energy model.


Known Issues:

 * Flow routing in the standalone sediment and nutrient models has a
   bug that prevents routing in some (not all) landscapes.  This bug is
   related to resolving d-infinity flow directions across flat areas.
   We are implementing the solution in Garbrecht and Martx (1997).
   In the meanwhile the sediment and nutrient models are still marked
   as beta until this issue is resolved.

2.5.4 (2013-06-07)
------------------
This is a minor release of InVEST that addresses numerous minor bugs and performance tweaks in the InVEST 3.0 models.  Including:

 * Refactor of Wave Energy Model:
    - Combining the Biophysical and Valuation modules into one.
    - Adding new data for the North Sea and Australia
    - Fixed a bug where elevation values that were equal to or greater than zero
      were being used in calculations.
    - Fixed memory issues when dealing with large datasets.
    - Updated core functions to remove any use of depracated functions

 * Performance updates to the carbon model.

 * Nodata masking fix for rarity raster in Biodiversity Model.
    - When computing rarity from a base landuse raster and current or future
      landuse raster, the intersection of the two was not being properly taken.

 * Fixes to the flow routing algorithms in the sediment and nutrient
   retention models in cases where stream layers were burned in by ArcGIS
   hydro tools.  In those cases streams were at the same elevation and caused
   routing issues.

 * Fixed an issue that affected several InVEST models that occured
   when watershed polygons were too small to cover a pixel.  Excessively
   small watersheds are now handled correctly

 * Arc model deprecation.  We are deprecating the following ArcGIS versions
   of our InVEST models in the sense we recommend ALL users use the InVEST
   standalones over the ArcGIS versions, and the existing ArcGIS versions
   of these models will be removed entirely in the next release.

        * Timber
        * Carbon
        * Pollination
        * Biodiversity
        * Finfish Aquaculture

Known Issues:

 * Flow routing in the standalone sediment and nutrient models has a
   bug that prevents routing in several landscapes.  We're not
   certain of the nature of the bug at the moment, but we will fix by
   the next release.  Thus, sediment and nutrient models are marked
   as (beta) since in some cases the DEM routes correctly.

2.5.3 (2013-03-21)
------------------
This is a minor release of InVEST that fixes an issue with the HRA model that caused ArcGIS versions of the model to fail when calculating habitat maps for risk hotspots. This upgrade is strongly recommended for users of InVEST 2.5.1 or 2.5.2.

2.5.2 (2013-03-17)
------------------
This is a minor release of InVEST that fixes an issue with the HRA sample data that caused ArcGIS versions of the model to fail on the training data.  There is no need to upgrade for most users unless you are doing InVEST training.

2.5.1 (2013-03-12)
------------------
This is a minor release of InVEST that does not add any new models, but
does add additional functionality, stability, and increased performance to
one of the InVEST 3.0 standalones:

  - Pollination 3.0 Beta:
        - Fixed a bug where Windows users of InVEST could run the model, but
          most raster outputs were filled with nodata values.

Additionally, this minor release fixes a bug in the InVEST user interface where
collapsible containers became entirely non-interactive.

2.5.0 (2013-03-08)
------------------
This a major release of InVEST that includes new standalone versions (ArcGIS
is not required) our models as well as additional functionality, stability,
and increased performance to many of the existing models.  This release is
timed to support our group's annual training event at Stanford University.
We expect to release InVEST 2.5.1 a couple of weeks after to address any
software issues that arise during the training.  See the release notes
below for details of the release, and please contact richsharp@stanford.edu
for any issues relating to software:

  - *new* Sediment 3.0 Beta:
      - This is a standalone model that executes an order of magnitude faster
        than the original ArcGIS model, but may have memory issues with
	larger datasets. This fix is scheduled for the 2.5.1 release of InVEST.
      - Uses a d-infinity flow algorithm (ArcGIS version uses D8).
      - Includes a more accurate LS factor.
      - Outputs are now summarized by polygon rather than rasterized polygons.
        Users can view results directly as a table rather than sampling a
	GIS raster.
  - *new* Nutrient 3.0 Beta:
      - This is a standalone model that executes an order of magnitude faster
        than the original ArcGIS model, but may have memory issues with
	larger datasets. This fix is scheduled for the 2.5.1 release of InVEST.
      - Uses a d-infinity flow algorithm (ArcGIS version uses D8).
      - Includes a more accurate LS factor.
      - Outputs are now summarized by polygon rather than rasterized polygons.
        Users can view results directly as a table rather than sampling a
	GIS raster.
  - *new* Wind Energy:
      - A new offshore wind energy model.  This is a standalone-only model
        available under the windows start menu.
  - *new* Recreation Alpha:
      - This is a working demo of our soon to be released future land and near
        shore recreation model.  The model itself is incomplete and should only
	be used as a demo or by NatCap partners that know what they're doing.
  - *new* Habitat Risk Assessment 3.0 Alpha:
      - This is a working demo of our soon to be released 3.0 version of habitat
        risk assessment.  The model itself is incomplete and should only
	be used as a demo or by NatCap partners that know what they're doing.
	Users that need to use the habitat risk assessment should use the ArcGIS
	version of this model.

  - Improvements to the InVEST 2.x ArcGIS-based toolset:
      - Bug fixes to the ArcGIS based Coastal Protection toolset.

  - Removed support for the ArcGIS invest_VERSION.mxd map.  We expect to
    transition the InVEST toolset exclusive standalone tools in a few months.  In
    preparation of this we are starting to deprecate parts of our old ArcGIS
    toolset including this ArcMap document.  The InVEST ArcToolbox is still
    available in C:\InVEST_2_5_0\invest_250.tbx.

  - Known issues:

    - The InVEST 3.0 standalones generate open source GeoTiffs as
      outputs rather than the proprietary ESRI Grid format.  ArcGIS 9.3.1
      occasionally displays these rasters incorrectly.  We have found
      that these layers can be visualized in ArcGIS 9.3.1 by following
      convoluted steps: Right Click on the layer and select Properties; click on
      the Symbology tab; select Stretch, agree to calculate a histogram (this will
      create an .aux file that Arc can use for visualization), click "Ok", remove
      the raster from the layer list, then add it back. As an alternative, we
      suggest using an open source GIS Desktop Tool like Quantum GIS or ArcGIS
      version 10.0 or greater.

   - The InVEST 3.0 carbon model will generate inaccurate sequestration results
     if the extents of the current and future maps don't align.  This will be
     fixed in InVEST 2.5.1; in the meanwhile a workaround is to clip both LULCs
     so they have identical overlaps.

   - A user reported an unstable run of InVEST 3.0 water yield.  We are not
     certain what is causing the issue, but we do have a fix that will go out
     in InVEST 2.5.1.

   - At the moment the InVEST standalones do not run on Windows XP.  This appears
     to be related to an incompatibility between Windows XP and GDAL, the an open
     source gis library we use to create and read GIS data.  At the moment we are
     uncertain if we will be able to fix this bug in future releases, but will
     pass along more information in the future.

2.4.5 (2013-02-01)
------------------
This is a minor release of InVEST that does not add any new models, but
does add additional functionality, stability, and increased performance to
many of the InVEST 3.0 standalones:

  - Pollination 3.0 Beta:
      - Greatly improved memory efficiency over previous versions of this model.
      - 3.0 Beta Pollination Biophysical and Valuation have been merged into a
        single tool, run through a unified user interface.
      - Slightly improved runtime through the use of newer core InVEST GIS libraries.
      - Optional ability to weight different species individually.  This feature
        adds a column to the Guilds table that allows the user to specify a
        relative weight for each species, which will be used before combining all
        species supply rasters.
      - Optional ability to aggregate pollinator abundances at specific points
        provided by an optional points shapefile input.
      - Bugfix: non-agricultural pixels are set to a value of 0.0 to indicate no
        value on the farm value output raster.
      - Bugfix: sup_val_<beename>_<scenario>.tif rasters are now saved to the
        intermediate folder inside the user's workspace instead of the output
        folder.
  - Carbon Biophysical 3.0 Beta:
        * Tweaked the user interface to require the user to
          provide a future LULC raster when the 'Calculate Sequestration' checkbox
          is checked.
        * Fixed a bug that restricted naming of harvest layers.  Harvest layers are
          now selected simply by taking the first available layer.
  - Better memory efficiency in hydropower model.
  - Better support for unicode filepaths in all 3.0 Beta user interfaces.
  - Improved state saving and retrieval when loading up previous-run parameters
    in all 3.0 Beta user interfaces.
  - All 3.0 Beta tools now report elapsed time on completion of a model.
  - All 3.0 Beta tools now provide disk space usage reports on completion of a
    model.
  - All 3.0 Beta tools now report arguments at the top of each logfile.
  - Biodiversity 3.0 Beta: The half-saturation constant is now allowed to be a
    positive floating-point number.
  - Timber 3.0 Beta: Validation has been added to the user interface for this
    tool for all tabular and shapefile inputs.
  - Fixed some typos in Equation 1 in the Finfish Aquaculture user's guide.
  - Fixed a bug where start menu items were not getting deleted during an InVEST
    uninstall.
  - Added a feature so that if the user selects to download datasets but the
    datasets don't successfully download the installation alerts the user and
    continues normally.
  - Fixed a typo with tau in aquaculture guide, originally said 0.8, really 0.08.

  - Improvements to the InVEST 2.x ArcGIS-based toolset:
      - Minor bugfix to Coastal Vulnerability, where an internal unit of
        measurements was off by a couple digits in the Fetch Calculator.
      - Minor fixes to various helper tools used in InVEST 2.x models.
      - Outputs for Hargreaves are now saved as geoTIFFs.
      - Thornwaite allows more flexible entering of hours of sunlight.

2.4.4 (2012-10-24)
------------------
- Fixes memory errors experienced by some users in the Carbon Valuation 3.0 Beta model.
- Minor improvements to logging in the InVEST User Interface
- Fixes an issue importing packages for some officially-unreleased InVEST models.

2.4.3 (2012-10-19)
------------------
- Fixed a minor issue with hydropower output vaulation rasters whose statistics were not pre-calculated.  This would cause the range in ArcGIS to show ther rasters at -3e38 to 3e38.
- The InVEST installer now saves a log of the installation process to InVEST_<version>\install_log.txt
- Fixed an issue with Carbon 3.0 where carbon output values were incorrectly calculated.
- Added a feature to Carbon 3.0 were total carbon stored and sequestered is output as part of the running log.
- Fixed an issue in Carbon 3.0 that would occur when users had text representations of floating point numbers in the carbon pool dbf input file.
- Added a feature to all InVEST 3.0 models to list disk usage before and after each run and in most cases report a low free space error if relevant.

2.4.2 (2012-10-15)
------------------
- Fixed an issue with the ArcMap document where the paths to default data were not saved as relative paths.  This caused the default data in the document to not be found by ArcGIS.
- Introduced some more memory-efficient processing for Biodiversity 3.0 Beta.  This fixes an out-of-memory issue encountered by some users when using very large raster datasets as inputs.

2.4.1 (2012-10-08)
------------------
- Fixed a compatibility issue with ArcGIS 9.3 where the ArcMap and ArcToolbox were unable to be opened by Arc 9.3.

2.4.0 (2012-10-05)
------------------
Changes in InVEST 2.4.0

General:

This is a major release which releases two additional beta versions of the
InVEST models in the InVEST 3.0 framework.  Additionally, this release
introduces start menu shortcuts for all available InVEST 3.0 beta models.
Existing InVEST 2.x models can still be found in the included Arc toolbox.

Existing InVEST models migrated to the 3.0 framework in this release
include:

- Biodiversity 3.0 Beta
    - Minor bug fixes and usability enhancements
    - Runtime decreased by a factor of 210
- Overlap Analysis 3.0 Beta
    - In most cases runtime decreased by at least a factor of 15
    - Minor bug fixes and usability enhancements
    - Split into two separate tools:
        * Overlap Analysis outputs rasters with individually-weighted pixels
        * Overlap Analysis: Management Zones produces a shapefile output.
    - Updated table format for input activity CSVs
    - Removed the "grid the seascape" step

Updates to ArcGIS models:

- Coastal vulnerability
    - Removed the "structures" option
    - Minor bug fixes and usability enhancements
- Coastal protection (erosion protection)
    - Incorporated economic valuation option
    - Minor bug fixes and usability enhancements

Additionally there are a handful of minor fixes and feature
enhancements:

- InVEST 3.0 Beta standalones (identified by a new InVEST icon) may be run
  from the Start Menu (on windows navigate to
  Start Menu -> All Programs -> InVEST 2.4.0
- Bug fixes for the calculation of raster statistics.
- InVEST 3.0 wave energy no longer requires an AOI for global runs, but
  encounters memory issues on machines with less than 4GB of RAM.  This
  is a known issue that will be fixed in a minor release.
- Minor fixes to several chapters in the user's guide.
- Minor bug fix to the 3.0 Carbon model: harvest maps are no longer required
  inputs.
- Other minor bug fixes and runtime performance tweaks in the 3.0 framework.
- Improved installer allows users to remove InVEST from the Windows Add/Remove
  programs menu.
- Fixed a visualization bug with wave energy where output rasters did not have the min/max/stdev calculations on them.  This made the default visualization in arc be a gray blob.

2.3.0 (2012-08-02)
------------------
Changes in InVEST 2.3.0

General:

This is a major release which releases several beta versions of the
InVEST models in the InVEST 3.0 framework.  These models run as
standalones, but a GIS platform is needed to edit and view the data
inputs and outputs.  Until InVEST 3.0 is released the original ArcGIS
based versions of these tools will remain the release.

Existing InVEST models migrated to the 3.0 framework in this release
include:

- Reservoir Hydropower Production 3.0 beta
    - Minor bug fixes.
- Finfish Aquaculture
    - Minor bug fixes and usability enhancements.
- Wave Energy 3.0 beta
    - Runtimes for non-global runs decreased by a factor of 7
    - Minor bugs in interpolation that exist in the 2.x model is fixed in
      3.0 beta.
- Crop Pollination 3.0 beta
    - Runtimes decreased by a factor of over 10,000

This release also includes the new models which only exist in the 3.0
framework:

- Marine Water Quality 3.0 alpha with a preliminary  user's guide.

InVEST models in the 3.0 framework from previous releases that now
have a standalone executable include:

- Managed Timber Production Model
- Carbon Storage and Sequestration

Additionally there are a handful of other minor fixes and feature
enhancements since the previous release:

- Minor bug fix to 2.x sedimentation model that now correctly
  calculates slope exponentials.
- Minor fixes to several chapters in the user's guide.
- The 3.0 version of the Carbon model now can value the price of carbon
  in metric tons of C or CO2.
- Other minor bug fixes and runtime performance tweaks in the 3.0 framework.

2.2.2 (2012-03-03)
------------------
Changes in InVEST 2.2.2

General:

This is a minor release which fixes the following defects:

-Fixed an issue with sediment retention model where large watersheds
 allowed loading per cell was incorrectly rounded to integer values.

-Fixed bug where changing the threshold didn't affect the retention output
 because function was incorrectly rounded to integer values.

-Added total water yield in meters cubed to to output table by watershed.

-Fixed bug where smaller than default (2000) resolutions threw an error about
 not being able to find the field in "unitynew".  With non-default resolution,
 "unitynew" was created without an attribute table, so one was created by
 force.

-Removed mention of beta state and ecoinformatics from header of software
 license.

-Modified overlap analysis toolbox so it reports an error directly in the
 toolbox if the workspace name is too long.

2.2.1 (2012-01-26)
------------------
Changes in InVEST 2.2.1

General:

This is a minor release which fixes the following defects:

-A variety of miscellaneous bugs were fixed that were causing crashes of the Coastal Protection model in Arc 9.3.
-Fixed an issue in the Pollination model that was looking for an InVEST1005 directory.
-The InVEST "models only" release had an entry for the InVEST 3.0 Beta tools, but was missing the underlying runtime.  This has been added to the models only 2.2.1 release at the cost of a larger installer.
-The default InVEST ArcMap document wouldn't open in ArcGIS 9.3.  It can now be opened by Arc 9.3 and above.
-Minor updates to the Coastal Protection user's guide.

2.2.0 (2011-12-22)
------------------
In this release we include updates to the habitat risk assessment
model, updates to Coastal Vulnerability Tier 0 (previously named
Coastal Protection), and a new tier 1 Coastal Vulnerability tool.
Additionally, we are releasing a beta version of our 3.0 platform that
includes the terrestrial timber and carbon models.

See the "Marine Models" and "InVEST 3.0 Beta" sections below for more details.

**Marine Models**

1. Marine Python Extension Check

   This tool has been updated to include extension requirements for the new
   Coastal Protection T1 model.  It also reflects changes to the Habitat Risk
   Assessment and Coastal Protection T0 models, as they no longer require the
   PythonWin extension.

2. Habitat Risk Assessment (HRA)

   This model has been updated and is now part of three-step toolset.  The
   first step is a new Ratings Survey Tool which eliminates the need for
   Microsoft Excel when users are providing habitat-stressor ratings.  This
   Survey Tool now allows users to up- and down-weight the importance of
   various criteria.  For step 2, a copy of the Grid the Seascape tool has been
   placed in the HRA toolset.  In the last step, users will run the HRA model
   which includes the following updates:

   - New habitat outputs classifying risk as low, medium, and high
   - Model run status updates (% complete) in the message window
   - Improved habitat risk plots embedded in the output HTML

3. Coastal Protection

   This module is now split into sub-models, each with two parts.  The first
   sub-model is Coastal Vulnerability (Tier 0) and the new addition is Coastal
   Protection (Tier 1).

   Coastal Vulnerability (T0)
   Step 1) Fetch Calculator - there are no updates to this tool.
   Step 2) Vulnerability Index

   - Wave Exposure: In this version of the model, we define wave exposure for
     sites facing the open ocean as the maximum of the weighted average of
     wave's power coming from the ocean or generated by local winds.  We
     weight wave power coming from each of the 16 equiangular sector by the
     percent of time that waves occur in that sector, and based on whether or
     not fetch in that sector exceeds 20km.  For sites that are sheltered, wave
     exposure is the average of wave power generated by the local storm winds
     weighted by the percent occurrence of those winds in each sector.  This
     new method takes into account the seasonality of wind and wave patterns
     (storm waves generally come from a preferential direction), and helps
     identify regions that are not exposed to powerful waves although they are
     open to the ocean (e.g. the leeside of islands).

   - Natural Habitats: The ranking is now computed using the rank of all
     natural habitats present in front of a segment, and we weight the lowest
     ranking habitat 50% more than all other habitats.  Also, rankings and
     protective distance information are to be provided by CSV file instead of
     Excel.  With this new method, shoreline segments that have more habitats
     than others will have a lower risk of inundation and/or erosion during
     storms.

   - Structures: The model has been updated to now incorporate the presence of
     structures by decreasing the ranking of shoreline segments that adjoin
     structures.

   Coastal Protection (T1) - This is a new model which plots the amount of
   sandy beach erosion or consolidated bed scour that backshore regions
   experience in the presence or absence of natural habitats.  It is composed
   of two steps: a Profile Generator and Nearshore Waves and Erosion.  It is
   recommended to run the Profile Generator before the Nearshore Waves and
   Erosion model.

   Step 1) Profile Generator:  This tool helps the user generate a 1-dimensional
   bathymetric and topographic profile perpendicular to the shoreline at the
   user-defined location.  This model provides plenty of guidance for building
   backshore profiles for beaches, marshes and mangroves.  It will help users
   modify bathymetry profiles that they already have, or can generate profiles
   for sandy beaches if the user has not bathymetric data.  Also, the model
   estimates and maps the location of natural habitats present in front of the
   region of interest.  Finally, it provides sample wave and wind data that
   can be later used in the Nearshore Waves and Erosion model, based on
   computed fetch values and default Wave Watch III data.

   Step 2) Nearshore Waves and Erosion: This model estimates profiles of beach
   erosion or values of rates of consolidated bed scour at a site as a function
   of the type of habitats present in the area of interest.  The model takes
   into account the protective effects of vegetation, coral and oyster reefs,
   and sand dunes.  It also shows the difference of protection provided when
   those habitats are present, degraded, or gone.

4. Aesthetic Quality

   This model no longer requires users to provide a projection for Overlap
   Analysis.  Instead, it uses the projection from the user-specified Area of
   Interest (AOI) polygon.  Additionally, the population estimates for this
   model have been fixed.

**InVEST 3.0 Beta**

The 2.2.0 release includes a preliminary version of our InVEST 3.0 beta
platform.  It is included as a toolset named "InVEST 3.0 Beta" in the
InVEST220.tbx.  It is currently only supported with ArcGIS 10.  To launch
an InVEST 3.0 beta tool, double click on the desired tool in the InVEST 3.0
toolset then click "Ok" on the Arc toolbox screen that opens. The InVEST 3.0
tool panel has inputs very similar to the InVEST 2.2.0 versions of the tools
with the following modifications:

InVEST 3.0 Carbon:
  * Fixes a minor bug in the 2.2 version that ignored floating point values
    in carbon pool inputs.
  * Separation of carbon model into a biophysical and valuation model.
  * Calculates carbon storage and sequestration at the minimum resolution of
    the input maps.
  * Runtime efficiency improved by an order of magnitude.
  * User interface streamlined including dynamic activation of inputs based
    on user preference, direct link to documentation, and recall of inputs
    based on user's previous run.

InVEST 3.0 Timber:
  * User interface streamlined including dynamic activation of inputs based
    on user preference, direct link to documentation, and recall of inputs
    based on user's previous run.


2.1.1 (2011-10-17)
------------------
Changes in InVEST 2.1.1

General:

This is a minor release which fixes the following defects:

-A truncation error was fixed on nutrient retention and sedimentation model that involved division by the number of cells in a watershed.  Now correctly calculates floating point division.
-Minor typos were fixed across the user's guide.

2.1 Beta (2011-05-11)
---------------------
Updates to InVEST Beta

InVEST 2.1 . Beta

Changes in InVEST 2.1

General:

1.	InVEST versioning
We have altered our versioning scheme.  Integer changes will reflect major changes (e.g. the addition of marine models warranted moving from 1.x to 2.0).  An increment in the digit after the primary decimal indicates major new features (e.g the addition of a new model) or major revisions.  For example, this release is numbered InVEST 2.1 because two new models are included).  We will add another decimal to reflect minor feature revisions or bug fixes.  For example, InVEST 2.1.1 will likely be out soon as we are continually working to improve our tool.
2.	HTML guide
With this release, we have migrated the entire InVEST users. guide to an HTML format.  The HTML version will output a pdf version for use off-line, printing, etc.


**MARINE MODELS**

1.Marine Python Extension Check

-This tool has been updated to allow users to select the marine models they intend to run.  Based on this selection, it will provide a summary of which Python and ArcGIS extensions are necessary and if the Python extensions have been successfully installed on the user.s machine.

2.Grid the Seascape (GS)

-This tool has been created to allow marine model users to generate an seascape analysis grid within a specified area of interest (AOI).

-It only requires an AOI and cell size (in meters) as inputs, and produces a polygon grid which can be used as inputs for the Habitat Risk Assessment and Overlap Analysis models.

3. Coastal Protection

- This is now a two-part model for assessing Coastal Vulnerability.  The first part is a tool for calculating fetch and the second maps the value of a Vulnerability Index, which differentiates areas with relatively high or low exposure to erosion and inundation during storms.

- The model has been updated to now incorporate coastal relief and the protective influence of up to eight natural habitat input layers.

- A global Wave Watch 3 dataset is also provided to allow users to quickly generate rankings for wind and wave exposure worldwide.

4. Habitat Risk Assessment (HRA)

This new model allows users to assess the risk posed to coastal and marine habitats by human activities and the potential consequences of exposure for the delivery of ecosystem services and biodiversity.  The HRA model is suited to screening the risk of current and future human activities in order to prioritize management strategies that best mitigate risk.

5. Overlap Analysis

This new model maps current human uses in and around the seascape and summarizes the relative importance of various regions for particular activities.  The model was designed to produce maps that can be used to identify marine and coastal areas that are most important for human use, in particular recreation and fisheries, but also other activities.

**FRESHWATER MODELS**

All Freshwater models now support ArcMap 10.


Sample data:

1. Bug fix for error in Water_Tables.mdb Biophysical table where many field values were shifted over one column relative to the correct field name.

2. Bug fix for incorrect units in erosivity layer.


Hydropower:

1.In Water Yield, new output tables have been added containing mean biophysical outputs (precipitation, actual and potential evapotranspiration, water yield)  for each watershed and sub-watershed.


Water Purification:

1. The Water Purification Threshold table now allows users to specify separate thresholds for nitrogen and phosphorus.   Field names thresh_n and thresh_p replace the old ann_load.

2. The Nutrient Retention output tables nutrient_watershed.dbf and nutrient_subwatershed.dbf now include a column for nutrient retention per watershed/sub-watershed.

3. In Nutrient Retention, some output file names have changed.

4. The user's guide has been updated to explain more accurately the inclusion of thresholds in the biophysical service estimates.


Sedimentation:

1. The Soil Loss output tables sediment_watershed.dbf and sediment_subwatershed.dbf now include a column for sediment retention per watershed/sub-watershed.

2. In Soil Loss, some output file names have changed.

3. The default input value for Slope Threshold is now 75.

4. The user's guide has been updated to explain more accurately the inclusion of thresholds in the biophysical service estimates.

5. Valuation: Bug fix where the present value was not being applied correctly.





2.0 Beta (2011-02-14)
---------------------
Changes in InVEST 2.0

InVEST 1.005 is a minor release with the following modification:

1. Aesthetic Quality

    This new model allows users to determine the locations from which new nearshore or offshore features can be seen.  It generates viewshed maps that can be used to identify the visual footprint of new offshore development.


2. Coastal Vulnerability

    This new model produces maps of coastal human populations and a coastal exposure to erosion and inundation index map.  These outputs can be used to understand the relative contributions of different variables to coastal exposure and to highlight the protective services offered by natural habitats.


3. Aquaculture

    This new model is used to evaluate how human activities (e.g., addition or removal of farms, changes in harvest management practices) and climate change (e.g., change in sea surface temperature) may affect the production and economic value of aquacultured Atlantic salmon.


4. Wave Energy

    This new model provides spatially explicit information, showing potential areas for siting Wave Energy conversion (WEC) facilities with the greatest energy production and value.  This site- and device-specific information for the WEC facilities can then be used to identify and quantify potential trade-offs that may arise when siting WEC facilities.


5. Avoided Reservoir Sedimentation

    - The name of this model has been changed to the Sediment Retention model.

    - We have added a water quality valuation model for sediment retention. The user now has the option to select avoided dredge cost analysis, avoided water treatment cost analysis or both.  The water quality valuation approach is the same as that used in the Water Purification: Nutrient Retention model.

    - The threshold information for allowed sediment loads (TMDL, dead volume, etc.) are now input in a stand alone table instead of being included in the valuation table. This adjusts the biophysical service output for any social allowance of pollution. Previously, the adjustment was only done in the valuation model.

    - The watersheds and sub-watershed layers are now input as shapefiles instead of rasters.

    - Final outputs are now aggregated to the sub-basin scale. The user must input a sub-basin shapefile. We provide the Hydro 1K dataset as a starting option. See users guide for changes to many file output names.

    - Users are strongly advised not to interpret pixel-scale outputs for hydrological understanding or decision-making of any kind. Pixel outputs should only be used for calibration/validation or model checking.


6. Hydropower Production

    - The watersheds and sub-watershed layers are now input as shapefiles instead of rasters.

    - Final outputs are now aggregated to the sub-basin scale. The user must input a sub-basin shapefile. We provide the Hydro 1K dataset as a starting option. See users guide for changes to many file output names.

    - Users are strongly advised not to interpret pixel-scale outputs for hydrological understanding or decision-making of any kind. Pixel outputs should only be used for calibration/validation or model checking.

    - The calibration constant for each watershed is now input in a stand-alone table instead of being included in the valuation table. This makes running the water scarcity model simpler.


7. Water Purification: Nutrient Retention

    - The threshold information for allowed pollutant levels (TMDL, etc.) are now input in a stand alone table instead of being included in the valuation table. This adjusts the biophysical service output for any social allowance of pollution. Previously, the adjustment was only done in the valuation model.

    - The watersheds and sub-watershed layers are now input as shapefiles instead of rasters.

    - Final outputs are now aggregated to the sub-basin scale. The user must input a sub-basin shapefile. We provide the Hydro 1K dataset as a starting option. See users guide for changes to many file output names.

    - Users are strongly advised not to interpret pixel-scale outputs for hydrological understanding or decision-making of any kind. Pixel outputs should only be used for calibration/validation or model checking.


8. Carbon Storage and Sequestration

    The model now outputs an aggregate sum of the carbon storage.


9. Habitat Quality and Rarity

    This model had an error while running ReclassByACII if the land cover codes were not sorted alphabetically.  This has now been corrected and it sorts the reclass file before running the reclassification

    The model now outputs an aggregate sum of the habitat quality.

10. Pollination

    In this version, the pollination model accepts an additional parameter which indicated the proportion of a crops yield that is attributed to wild pollinators.

<|MERGE_RESOLUTION|>--- conflicted
+++ resolved
@@ -2,11 +2,8 @@
 
 Unreleased Changes
 ------------------
-<<<<<<< HEAD
 * Full test coverage for RouteDEM.
-=======
 * Fixed an issue in Habitat Quality where an error in the sample table or malformed threat raster names would display a confusing message to the user.
->>>>>>> 5a0fcfff
 * Full test coverage for scenario generator proximity model.
 * Patching an issue in seasonal water yield that causes an int overflow error if the user provides a floating point landcover map and the nodata value is outside of the range of an int64.
 * Full test coverage for the fisheries model.
