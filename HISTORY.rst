.. :changelog:

Unreleased Changes
------------------
<<<<<<< HEAD
* InVEST Coastal Blue Carbon model now writes out a net present value
  raster for the year of the current landcover, each transition year,
  and the final analysis year (if provided).
* Correcting an issue with InVEST Coastal Blue Carbon where incorrect
  configuration of a nodata value would result in ``-inf`` values in
  output rasters.  Now, any values without a defined reclassification
  rule that make it past validation will be written out as nodata.
=======
* Fixed a bug in Coastal Vulnerability model's task graph that sometimes 
  caused an early task to re-execute when it should be deemed pre-calculated.
* Fixed a bug in the pollination model that would cause outputs to be all 0
  rasters if all the ``relative_abundance`` fields in the guild table were
  integers.
* Fixed a file cache flushing issue observed on Debian in
  ``utils.exponential_decay_kernel_raster`` that would cause an exponential
  kernel raster to contain random values rather than expected value.
* Fixed an issue in the SDR model that would cause an unhandled exception
  if either the erosivity or erodibility raster had an undefined nodata value.
>>>>>>> f57c82e4

3.7.0 (2019-05-09)
------------------
* Refactoring Coastal Vulnerability (CV) model. CV now uses TaskGraph and
  Pygeoprocessing >=1.6.1. The model is now largely vector-based instead of
  raster-based. Fewer input datasets are required for the same functionality.
  Runtime in sycnhronous mode is similar to previous versions, but runtime can
  be reduced with multiprocessing. CV also supports avoided recomputation for
  successive runs in the same workspace, even if a different file suffix is used.
  Output vector files are in CSV and geopackage formats.
* Model User Interface 'Report an Issue' link points to our new
  community.naturalcapitalproject.org
* Correcting an issue with the Coastal Blue Carbon preprocessor where
  using misaligned landcover rasters would cause an exception to be raised.
* Correcting an issue with RouteDEM where runs of the tool with Flow Direction
  enabled would cause the tool to crash if ``n_workers > 0``.
* Correcting an issue with Habitat Quality's error checking where nodata values
  in landcover rasters were not being taken into account.
* Valuation is now an optional component of the InVEST Scenic Quality model.
* Fixing a bug in the percentiles algorithm used by Scenic Quality that
  would result in incorrect visual quality outputs.
* Carbon Model and Crop Production models no longer crash if user-input
  rasters do not have a nodata value defined. In this case these models
  treat all pixel values as valid data.
* Adding bitbucket pipelines and AppVeyor build configurations.
* Refactoring Recreation Model client to use taskgraph and the latest
  pygeoprocessing. Avoided re-computation from taskgraph means that
  successive model runs with the same AOI and gridding option can re-use PUD
  results and avoid server communication entirely. Successive runs with the
  same predictor data will re-use intermediate geoprocessing results.
  Multiprocessing offered by taskgraph means server-side PUD calculations
  and client-side predictor data processing can happen in parallel. Some
  output filenames have changed.
* Upgrading to SDR to use new PyGeoprocessing multiflow routing, DEM pit
  filling, contiguous stream extraction, and TaskGraph integration. This
  also includes a new TaskGraph feature that avoids recomputation by copying
  results from previous runs so long as the expected result would be
  identical. To use this feature, users must execute successive runs of SDR
  in the same workspace but use a different file suffix. This is useful when
  users need to do a parameter study or run scenarios with otherwise minor
  changes to inputs.
* Refactoring Habitat Risk Assessment (HRA) Model to use TaskGraph >= 0.8.2 and
  Pygeoprocessing >= 1.6.1. The HRA Proprocessor is removed and its previous
  functionality was simplified and merged into the HRA model itself.
  The model will no longer generate HTML plots and tables.
* Adding a software update notification button, dialog, and a link to the
  download page on the User Interface when a new InVEST version is available.
* Migrating the subversion sample and test data repositories to Git LFS
  repositories on BitBucket. Update the repository URL and fetch commands on
  Makefile accordingly.
* Fixing a bug in Habitat Quality UI where the absence of the required
  half_saturation_constant variable did not raise an exception.
* Adding encoding='utf-8-sig' to pandas.read_csv() to support
  utils.build_lookup_from_csv() to read CSV files encoded with UTF-8 BOM
  (byte-order mark) properly.

3.6.0 (2019-01-30)
------------------
* Correcting an issue with the InVEST Carbon Storage and Sequestration model
  where filepaths containing non-ASCII characters would cause the model's
  report generation to crash.  The output report is now a UTF-8 document.
* Refactoring RouteDEM to use taskgraph and the latest pygeoprocessing
  (``>=1.5.0``).  RouteDEM now fills hydrological sinks and users have the
  option to use either of the D8 or Multiple Flow Direction (MFD) routing
  algorithms.
* Adding a new input to the InVEST Settings window to allow users to customize
  the value that should be used for the ``n_workers`` parameter in
  taskgraph-enabled models.  This change involves removing the "Number of
  Parallel Workers" input from the model inputs pane for some models in
  favor of this new location.  The default value for this setting is ``-1``,
  indicating synchronous (non-threaded, non-multiprocessing) execution of
  tasks.
* Removing Scenario Generator: Rule-based model.
* Fixing a bug in Hydropower model where watershed aggregations would be incorrect
  if a watershed is partially covering nodata raster values. Nodata values are now
  ignored in zonal statistics. Numerical results change very slightly in the
  case where a watershed only includes a few nodata pixels.
* Adding TaskGraph functionality to GLOBIO model.
* Adding some TaskGraph functionality to Scenario Generator: Proximity.
* Fixing an issue with the InVEST Fisheries model that would prevent the model
  from batch-processing a directory of population tables.  The model will now
  process these files as expected.
* Reimplementing Crop Production models using taskgraph.
* Fixing an issue with Crop Production Regression's result_table.csv where the
  'production_modeled' and '<nutrient>_modeled' values calculated for each crop
  were done so using the same crop raster (e.g. wheat, soybean, and barley values
  were all based on soybean data).
* Hydropower subwatershed results now include all the same metrics as the
  watershed results, with the exception of economic valuation metrics.
* Reimplementing the Hydropower model using taskgraph.
* Reimplementing the Carbon model using taskgraph.
* Fixing an issue with Coastal Blue Carbon validation to allow column names to
  ignore case.
* Updating core carbon forest edge regression data coefficient to drop
  impossible negative coefficients.
* Fixing an issue with the Scenario Generator: Proximity model that would
  raise an exception if no AOI were passed in even though the AOI is optional.
* Removing Overlap Analysis and Overlap Analysis: Management Zones.
* Removing Habitat Suitability.
* Added comprehensive error checking to hydropower model to test for the VERY
  common errors of missing biophysical, demand, and valuation coefficients in
  their respective tables.
* Fixing an issue with Hydropower Water Yield ("Annual Water Yield") where
  valuation would never be triggered when running the model through the User
  Interface. And a related issue where the model would crash if a valuation table
  was provided but a demand table was not. The UI no longer validates that config.
* Fixing an issue with how logging is captured when a model is run through the
  InVEST User Interface.  Now, logging from any thread started by the executor
  thread will be written to the log file, which we expect to aid in debugging.
* Fixing an issue with Scenic Quality where viewpoints outside of the AOI
  were not being properly excluded.  Viewpoints are now excluded correctly.
* The crop production model has been refactored to drop the "aggregate ID"
  concept when summarizing results across an aggregate polygon. The model now
  uses the polygon FIDs internally and externally when producing the result
  summary table.
* Correcting the rating instructions in the criteria rating instructions on how
  the data quality (DQ) and weight should be rated in the HRA Preprocessor.
  A DQ score of 1 should represent better data quality whereas the score of 3 is
  worse data quality. A weight score of 1 is more important, whereas that of 3
  is less important.
* Fixing a case where a zero discount rate and rate of change in the carbon
  model would cause a divide by zero error.

3.5.0 (2018-08-14)
------------------
* Bumped pygeoprocessing requirement to ``pygeoprocessing>=1.2.3``.
* Bumped taskgraph requirement to ``taskgraph>=0.6.1``.
* Reimplemented the InVEST Scenic Quality model.  This new version removes the
  'population' and 'overlap' postprocessing steps, updates the available
  valuation functions and greatly improves the runtime and memory-efficiency of
  the model.  See the InVEST User's Guide chapter for more information.
* Updated Recreation server's database to include metadata from photos taken
  from 2005-2017 (previous range was 2005-2014). The new range is reflected
  in the UI.
* Fixed an issue with the InVEST binary build where binaries on Windows would
  crash with an error saying Python27.dll could not be loaded.
* Fixed an issue in the Rule-Based Scenario Generator UI where vector column
  names from override and constraint layers were not being loaded.  This bug
  caused the field 'UNKNOWN' to be passed to the model, causing an error.
* Fixed an issue with the InVEST UI (all models), where attempting to
  drag-and-drop a directory onto a model input would cause the application to
  crash.
* Coastal Vulnerability UI now specifies a number of reasonable defaults for
  some numeric inputs.
* Fixed an issue with the Fisheries UI where alpha and beta parameter inputs
  were incorrectly disabled for the Ricker recruitment function.
* InVEST now uses a Makefile to automate the build processes.  GNU Make is
  required to use the Makefile.  See ``README.rst`` for instructions on
  building InVEST.  This replaces the old ``pavement.py`` build entrypoint,
  which has been removed.
* Fixed an issue with the InVEST UI (all models), where attempting to
  drag-and-drop a directory onto a model input would cause the application to
  crash.
* Fixed an issue with Forest Carbon Edge Effect where the UI layer was always
  causing the model to run with only the aboveground carbon pool
* Added functionality to the InVEST UI so that ``Dropdown`` inputs can now map
  dropdown values to different output values.
* Fixed an issue in the Crop Production Percentile model that would treat the
  optional AOI vector field as a filename and crash on a run if it were empty.
* Fixing an issue in the Pollination Model that would cause occasional crashes
  due to a missing dependent task; it had previously been patched by setting
  taskgraph to operate in single thread mode. This restores multithreading
  in the pollination model.
* Fixed an issue in the water yield / hydropower model that would skip
  calculation of water demand tables when "water scarcity" was enabled.
* Fixed an issue in the model data of the crop production model where some
  crops were using incorrect climate bin rasters. Since the error was in the
  data and not the code, users will need to download the most recent version
  of InVEST's crop model data during the installation step to get the fix.

3.4.4 (2018-03-26)
------------------
* InVEST now requires GDAL 2.0.0 and has been tested up to GDAL 2.2.3. Any API users of InVEST will need to use GDAL version >= 2.0. When upgrading GDAL we noticed slight numerical differences in our test suite in both numerical raster differences, geometry transforms, and occasionally a single pixel difference when using `gdal.RasterizeLayer`. Each of these differences in the InVEST test suite is within a reasonable numerical tolerance and we have updated our regression test suite appropriately. Users comparing runs between previous versions of InVEST may also notice reasonable numerical differences between runs.
* Added a UI keyboard shortcut for showing documentation. On Mac OSX, this will be Command-?. On Windows, GNOME and KDE, this will be F1.
* Patching an issue in NDR that was using the nitrogen subsurface retention efficiency for both nitrogen and phosphorous.
* Fixed an issue with the Seasonal Water Yield model that incorrectly required a rain events table when the climate zone mode was in use.
* Fixed a broken link to local and online user documentation from the Seasonal Water Yield model from the model's user interface.

3.4.3 (2018-03-26)
------------------
* Fixed a critical issue in the carbon model UI that would incorrectly state the user needed a "REDD Priority Raster" when none was required.
* Fixed an issue in annual water yield model that required subwatersheds even though it is an optional field.
* Fixed an issue in wind energy UI that was incorrectly validating most of the inputs.

3.4.2 (2017-12-15)
------------------
* Fixed a cross-platform issue with the UI where logfiles could not be dropped onto UI windows.
* Model arguments loaded from logfiles are now cast to their correct literal value.  This addresses an issue where some models containing boolean inputs could not have their parameters loaded from logfiles.
* Fixed an issue where the Pollination Model's UI required a farm polygon. It should have been optional and now it is.
* Fixing an issue with the documentation and forums links on the InVEST model windows.  The links now correctly link to the documentation page or forums as needed.
* Fixing an issue with the ``FileSystemRunDialog`` where pressing the 'X' button in the corner of the window would close the window, but not reset its state.  The window's state is now reset whenever the window is closed (and the window cannot be closed when the model is running)

3.4.1 (2017-12-11)
------------------
* In the Coastal Blue Carbon model, the ``interest_rate`` parameter has been renamed to ``inflation_rate``.
* Fixed issues with sample parameter sets for InVEST Habitat Quality, Habitat Risk Assessment, Coastal Blue Carbon, and Coastal Blue Carbon Preprocessors.  All sample parameter sets now have the correct paths to the model's input files, and correctly note the name of the model that they apply to.
* Added better error checking to the SDR model for missing `ws_id` and invalid `ws_id` values such as `None` or some non-integer value. Also added tests for the `SDR` validation module.

3.4.0 (2017-12-03)
------------------
* Fixed an issue with most InVEST models where the suffix was not being reflected in the output filenames.  This was due to a bug in the InVEST UI, where the suffix args key was assumed to be ``'suffix'``.  Instances of ``InVESTModel`` now accept a keyword argument to defined the suffix args key.
* Fixed an issue/bug in Seasonal Water Yield that would occur when a user provided a datastack that had nodata values overlapping with valid DEM locations. Previously this would generate an NaN for various biophysical values at that pixel and cascade it downslope. Now any question of nodata on a valid DEM pixel is treated as "0". This will make serious visual artifacts on the output, but should help users pinpoint the source of bad data rather than crash.
* Refactored all but routing components of SDR to use PyGeoprocessing 0.5.0 and laid a consistent raster floating point type of 'float32'. This will cause numerically insignificant differences between older versions of SDR and this one. But differences are well within the tolerance of the overall error of the model and expected error rate of data. Advantages are smaller disk footprint per run, cleaner and more maintainable design, and a slight performance increase.
* Bug fixed in SDR that would align the output raster stack to match with the landcover pixel stack even though the rest of the rasters are scaled and clipped to the DEM.
* When loading parameters from a datastack, parameter set or logfile, the UI will check that the model that created the file being loaded matches the name of the model that is currently running.  If there is a mismatch, a dialog is presented for the user to confirm or cancel the loading of parameters. Logfiles from IUI (which do not have clearly-recorded modelname or InVEST version information) can still have their arguments parsed, but the resulting model name and InVEST version will be set to ``"UNKNOWN"``.
* Data Stack files (``*.invest.json``, ``*.invest.tar.gz``) can now be dragged and dropped on an InVEST model window, which will prompt the UI to load that parameter set.
* Spatial inputs to Coastal Blue Carbon are now aligned as part of the model. This resolves a longstanding issue with the model where inputs would need to perfectly overlap (even down to pixel indices), or else the model would yield strange results.
* The InVEST UI now contains a submenu for opening a recently-opened datastack.  This submenu is automatically populated with the 10 most recently-opened datastacks for the current model.
* Removed vendored ``natcap.invest.dbfpy`` subpackage.
* Removed deprecated ``natcap.invest.fileio`` module.
* Removed ``natcap.invest.iui`` UI subpackage in favor of a new UI framework found at ``natcap.invest.ui``. This new UI features a greatly improved API, good test coverage, support for Qt4 and Qt5, and includes updates to all InVEST models to support validation of model arguments from a python script, independent of the UI.
* Updated core model of seasonal water yield to allow for negative `L_avail`.
* Updated RouteDEM to allow for file suffixes, finer control over what DEM routing algorithms to run, and removal of the multiple stepped stream threshold classification.
* Redesign/refactor of pollination model. Long term bugs in the model are resolved, managed pollinators added, and many simplifications to the end user's experience.  The updated user's guide chapter is available here: http://data.naturalcapitalproject.org/nightly-build/invest-users-guide/html/croppollination.html
* Scenario Generator - Rule Based now has an optional input to define a seed.
  This input is used to seed the random shuffling of parcels that have equal
  priorities.
* InVEST on mac is now distributed as a single application bundle, allowing InVEST to run as expected on mac OSX Sierra.  Individual models are selected and launched from a new launcher window.
* The InVEST CLI now has a GUI model launcher:  ``$ invest launcher``
* Updated the Coastal Blue Carbon model to improve handling of blank lines in input CSV tables and improve memory efficiency of the current implementation.
* Improved the readability of a cryptic error message in Coastal Vulnerability that is normally raised when the depth threshold is too high or the exposure proportion is too low to detect any shoreline segments.
* Adding InVEST HTML documentation to the Mac disk image distribution.
* Upgrading dependency of PyGeoprocessing to 0.3.3.  This fixes a memory leak associated with any model that aggregates rasters over complicated overlapping polygons.
* Adding sample data to Blue Carbon model that were missing.
* Deprecating the InVEST Marine Water Quality model.  This also removes InVEST's dependancy on the pyamg package which has been removed from REQUIREMENTS.TXT.
* Deprecating the ArcGIS-based Coastal Protection model and ArcGIS-based data-preprocessing scripts.  The toolbox and scripts may still be found at https://bitbucket.org/natcap/invest.arcgis.
* Fixing an issue in the carbon edge effect model that caused output values in the shapefile to be rounded to the nearest integer.
* Fixing issue in SDR model that would occasionally cause users to see errors about field widths in the output shapefile generation.
* Updated the erodibility sample raster that ships with InVEST for the SDR model.  The old version was in US units, in this version we convert to SI units as the model requires, and clipped the raster to the extents of the other stack to save disk space.

3.3.3 (2017-02-06)
------------------
* Fixed an issue in the UI where the carbon model wouldn't accept negative numbers in the price increase of carbon.
* RouteDEM no longer produces a "tiled_dem.tif" file since that functionality is being deprecated in PyGeoprocessing.
* Fixing an issue in SDR where the optional drainage layer would not be used in most of the SDR biophysical calculations.
* Refactoring so water yield pixels with Kc and et0 equal to be 0 now yields a 0.0 value of water yield on that pixel rather than nodata.
* Light optimization refactor of wind energy model that improves runtimes in some cases by a factor of 2-3.
* Performance optimizations to HRA that improve runtimes by approximately 30%.
* Fixed a broken UI link to Seasonal Water Yield's user's guide.
* Fixed an issue with DelineateIT that caused ArcGIS users to see both the watershed and inverse watershed polygons when viewing the output of the tool.
* Upgrading dependency to PyGeoprocessing 0.3.2.
* Fixed an issue with SDR that caused the LS factor to be an order of magnitue too high in areas where the slope was greater than 9%.  In our sample case this caused sediment export estimates to be about 6% too high, but in cases where analyses are run over steep slopes the error would have been greater.
* ``paver check`` now warns if the ``PYTHONHOME`` environment variable is set.
* API docs now correctly reflect installation steps needed for python development headers on linux.
* Fixed a side effect in the InVEST user interface that would cause ``tempfile.tempdir`` to be set and then not be reset after a model run is finished.
* The InVEST user interface will now record GDAL/OGR log messages in the log messages window and in the logfile written to the workspace.
* Updated branding and usability of the InVEST installer for Windows, and the Mac Disk Image (.dmg).


3.3.2 (2016-10-17)
------------------
* Partial test coverage for HRA model.
* Full test coverage for Overlap Analysis model.
* Full test coverage for Finfish Aquaculture.
* Full test coverage for DelineateIT.
* Full test coverage for RouteDEM.
* Fixed an issue in Habitat Quality where an error in the sample table or malformed threat raster names would display a confusing message to the user.
* Full test coverage for scenario generator proximity model.
* Patching an issue in seasonal water yield that causes an int overflow error if the user provides a floating point landcover map and the nodata value is outside of the range of an int64.
* Full test coverage for the fisheries model.
* Patched an issue that would cause the Seasonal Water Edge model to crash when the curve number was 100.
* Patching a critical issue with forest carbon edge that would give incorrect results for edge distance effects.
* Patching a minor issue with forest carbon edge that would cause the model to crash if only one  interpolation point were selected.
* Full test coverage for pollination model.
* Removed "farms aggregation" functionality from the InVEST pollination model.
* Full test coverage for the marine water quality model.
* Full test coverage for GLOBIO model.
* Full test coverage for carbon forest edge model.
* Upgraded SciPy dependancy to 0.16.1.
* Patched bug in NDR that would cause a phosphorus density to be reported per pixel rather than total amount of phosporous in a pixel.
* Corrected an issue with the uses of buffers in the euclidean risk function of Habitat Risk Assessment.  (issue #3564)
* Complete code coverage tests for Habitat Quality model.
* Corrected an issue with the ``Fisheries_Inputs.csv`` sample table used by Overlap Analysis.  (issue #3548)
* Major modifications to Terrestrial Carbon model to include removing the harvested wood product pool, uncertainty analysis, and updated efficient raster calculations for performance.
* Fixed an issue in GLOBIO that would cause model runs to crash if the AOI marked as optional was not present.
* Removed the deprecated and incomplete Nearshore Wave and Erosion model (``natcap.invest.nearshore_wave_and_erosion``).
* Removed the deprecated Timber model (``natcap.invest.timber``).
* Fixed an issue where seasonal water yield would raise a divide by zero error if a watershed polygon didn't cover a valid data region.  Now sets aggregation quantity to zero and reports a warning in the log.
* ``natcap.invest.utils.build_file_registry`` now raises a ``ValueError`` if a path is not a string or list of strings.
* Fixed issues in NDR that would indicate invalid values were being processed during runtimes by skipping the invalid calculations in the first place rather than calculating them and discarding after the fact.
* Complete code coverage tests for NDR model.
* Minor (~10% speedup) performance improvements to NDR.
* Added functionality to recreation model so that the `monthly_table.csv` file now receives a file suffix if one is provided by the user.
* Fixed an issue in SDR where the m exponent was calculated incorrectly in many situations resulting in an error of about 1% in total export.
* Fixed an issue in SDR that reported runtime overflow errors during normal processing even though the model completed without other errors.

3.3.1 (2016-06-13)
------------------
* Refactored API documentation for readability, organization by relevant topics, and to allow docs to build on `invest.readthedocs.io <http://invest.readthedocs.io>`_,
* Installation of ``natcap.invest`` now requires ``natcap.versioner``.  If this is not available on the system at runtime, setuptools will make it available at runtime.
* InVEST Windows installer now includes HISTORY.rst as the changelog instead of the old ``InVEST_Updates_<version>`` files.
* Habitat suitability model is generalized and released as an API only accessible model.  It can be found at ``natcap.invest.habitat_suitability.execute``.  This model replaces the oyster habitat suitability model.
    * The refactor of this model requires an upgrade to ``numpy >= 1.11.0``.
* Fixed a crash in the InVEST CLI where calling ``invest`` without a parameter would raise an exception on linux-based systems.  (Issue `#3528 <https://bitbucket.org/natcap/invest/issues/3515>`_)
* Patched an issue in Seasonal Water Yield model where a nodata value in the landcover map that was equal to ``MAX_INT`` would cause an overflow error/crash.
* InVEST NSIS installer will now optionally install the Microsoft Visual C++ 2008 redistributable on Windows 7 or earlier.  This addresses a known issue on Windows 7 systems when importing GDAL binaries (Issue `#3515 <https://bitbucket.org/natcap/invest/issues/3515>`_).  Users opting to install this redistributable agree to abide by the terms and conditions therein.
* Removed the deprecated subpackage ``natcap.invest.optimization``.
* Updated the InVEST license to legally define the Natural Capital Project.
* Corrected an issue in Coastal Vulnerability where an output shapefile was being recreated for each row, and where field values were not being stored correctly.
* Updated Scenario Generator model to add basic testing, file registry support, PEP8 and PEP257 compliance, and to fix several bugs.
* Updated Crop Production model to add a simplified UI, faster runtime, and more testing.

3.3.0 (2016-03-14)
------------------
* Refactored Wind Energy model to use a CSV input for wind data instead of a Binary file.
* Redesigned InVEST recreation model for a single input streamlined interface, advanced analytics, and refactored outputs.  While the model is still based on "photo user days" old model runs are not backward compatable with the new model or interface. See the Recreation Model user's guide chapter for details.
    * The refactor of this model requires an upgrade to ``GDAL >=1.11.0 <2.0`` and ``numpy >= 1.10.2``.
* Removed nutrient retention (water purification) model from InVEST suite and replaced it with the nutrient delivery ratio (NDR) model.  NDR has been available in development relseases, but has now officially been added to the set of Windows Start Menu models and the "under development" tag in its users guide has been removed.  See the InVEST user's guide for details between the differences and advantages of NDR over the old nutrient model.
* Modified NDR by adding a required "Runoff Proxy" raster to the inputs.  This allows the model to vary the relative intensity of nutrient runoff based on varying precipitation variability.
* Fixed a bug in the Area Change rule of the Rule-Based Scenario Generator, where units were being converted incorrectly. (Issue `#3472 <https://bitbucket.org/natcap/invest/issues/3472>`_) Thanks to Fosco Vesely for this fix.
* InVEST Seasonal Water Yield model released.
* InVEST Forest Carbon Edge Effect model released.
* InVEST Scenario Generator: Proximity Based model released and renamed the previous "Scenario Generator" to "Scenario Generator: Rule Based".
* Implemented a blockwise exponential decay kernel generation function, which is now used in the Pollination and Habitat Quality models.
* GLOBIO now uses an intensification parameter and not a map to average all agriculture across the GLOBIO 8 and 9 classes.
* GLOBIO outputs modified so core outputs are in workspace and intermediate outputs are in a subdirectory called 'intermediate_outputs'.
* Fixed a crash with the NDR model that could occur if the DEM and landcover maps were different resolutions.
* Refactored all the InVEST model user interfaces so that Workspace defaults to the user's home "Documents" directory.
* Fixed an HRA bug where stessors with a buffer of zero were being buffered by 1 pixel
* HRA enhancement which creates a common raster to burn all input shapefiles onto, ensuring consistent alignment.
* Fixed an issue in SDR model where a landcover map that was smaller than the DEM would create extraneous "0" valued cells.
* New HRA feature which allows for "NA" values to be entered into the "Ratings" column for a habitat / stressor pair in the Criteria Ratings CSV. If ALL ratings are set to NA, the habitat / stressor will be treated as having no interaction. This means in the model, that there will be no overlap between the two sources. All rows parameters with an NA rating will not be used in calculating results.
* Refactored Coastal Blue Carbon model for greater speed, maintainability and clearer documentation.
* Habitat Quality bug fix when given land cover rasters with different pixel sizes than threat rasters. Model would use the wrong pixel distance for the convolution kernel.
* Light refactor of Timber model. Now using CSV input attribute file instead of DBF file.
* Fixed clipping bug in Wave Energy model that was not properly clipping polygons correctly. Found when using global data.
* Made the following changes / updates to the coastal vulnerability model:
    * Fixed a bug in the model where the geomorphology ranks were not always being used correctly.
    * Removed the HTML summary results output and replaced with a link to a dashboard that helps visualize and interpret CV results.
    * Added a point shapefile output: 'outputs/coastal_exposure.shp' that is a shapefile representation of the corresponding CSV table.
    * The model UI now requires the 'Relief' input. No longer optional.
    * CSV outputs and Shapefile outputs based on rasters now have x, y coorinates of the center of the pixel instead of top left of the pixel.
* Turning setuptools' zip_safe to False for consistency across the Natcap Namespace.
* GLOBIO no longer requires user to specify a keyfield in the AOI.
* New feature to GLOBIO to summarize MSA by AOI.
* New feature to GLOBIO to use a user defined MSA parameter table to do the MSA thresholds for infrastructure, connectivity, and landuse type
* Documentation to the GLOBIO code base including the large docstring for 'execute'.

3.2.0 (2015-05-31)
------------------
InVEST 3.2.0 is a major release with the addition of several experimental models and tools as well as an upgrade to the PyGeoprocessing core:

* Upgrade to PyGeoprocessing v0.3.0a1 for miscelaneous performance improvements to InVEST's core geoprocessing routines.
* An alpha unstable build of the InVEST crop production model is released with partial documentation and sample data.
* A beta build of the InVEST fisheries model is released with documentation and sample data.
* An alpha unstable build of the nutrient delivery ratio (NDR) model is available directly under InVEST's instalation directory at  ``invest-x86/invest_ndr.exe``; eventually this model will replace InVEST's current "Nutrient" model.  It is currently undocumented and unsupported but inputs are similar to that of InVEST's SDR model.
* An alpha unstable build of InVEST's implementation of GLOBIO is available directly under InVEST's instalation directory at ``invest-x86/invest_globio.exe``.  It is currently undocumented but sample data are provided.
* DelinateIT, a watershed delination tool based on PyGeoprocessing's d-infinity flow algorithm is released as a standalone tool in the InVEST repository with documentation and sample data.
* Miscelaneous performance patches and bug fixes.

3.1.3 (2015-04-23)
------------------
InVEST 3.1.3 is a hotfix release patching a memory blocking issue resolved in PyGeoprocessing version 0.2.1.  Users might have experienced slow runtimes on SDR or other routed models.

3.1.2 (2015-04-15)
------------------
InVEST 3.1.2 is a minor release patching issues mostly related to the freshwater routing models and signed GDAL Byte datasets.

* Patching an issue where some projections were not regognized and InVEST reported an UnprojectedError.
* Updates to logging that make it easier to capture logging messages when scripting InVEST.
* Shortened water yield user interface height so it doesn't waste whitespace.
* Update PyGeoprocessing dependency to version 0.2.0.
* Fixed an InVEST wide issue related to bugs stemming from the use of signed byte raster inputs that resulted in nonsensical outputs or KeyErrors.
* Minor performance updates to carbon model.
* Fixed an issue where DEMS with 32 bit ints and INT_MAX as the nodata value nodata value incorrectly treated the nodata value in the raster as a very large DEM value ultimately resulting in rasters that did not drain correctly and empty flow accumulation rasters.
* Fixed an issue where some reservoirs whose edges were clipped to the edge of the watershed created large plateaus with no drain except off the edge of the defined raster.  Added a second pass in the plateau drainage algorithm to test for these cases and drains them to an adjacent nodata area if they occur.
* Fixed an issue in the Fisheries model where the Results Suffix input was invariably initializing to an empty string.
* Fixed an issue in the Blue Carbon model that prevented the report from being generated in the outputs file.

3.1.1 (2015-03-13)
------------------
InVEST 3.1.1 is a major performance and memory bug patch to the InVEST toolsuite.  We recommend all users upgrade to this version.

* Fixed an issue surrounding reports of SDR or Nutrient model outputs of zero values, nodata holes, excessive runtimes, or out of memory errors.  Some of those problems happened to be related to interesting DEMs that would break the flat drainage algorithm we have inside RouteDEM that adjusted the heights of those regions to drain away from higher edges and toward lower edges, and then pass the height adjusted dem to the InVEST model to do all its model specific calculations.  Unfortunately this solution was not amenable to some degenerate DEM cases and we have now adjusted the algorithm to treat each plateau in the DEM as its own separate region that is processed independently from the other regions. This decreases memory use so we never effectively run out of memory at a minor hit to overall runtime.  We also now adjust the flow direction directly instead of adjust the dem itself.  This saves us from having to modify the DEM and potentially get it into a state where a drained plateau would be higher than its original pixel neighbors that used to drain into it.

There are side effects that result in sometimes large changes to un calibrated runs of SDR or nutrient.  These are related to slightly different flow directions across the landscape and a bug fix on the distance to stream calculation.

* InVEST geoprocessing now uses the PyGeoprocessing package (v0.1.4) rather than the built in functionality that used to be in InVEST.  This will not affect end users of InVEST but may be of interest to users who script InVEST calls who want a standalone Python processing package for raster stack math and hydrological routing.  The project is hosted at https://bitbucket.org/richpsharp/pygeoprocessing.

* Fixed an marine water quality issue where users could input AOIs that were unprojected, but output pixel sizes were specified in meters.  Really the output pixel size should be in the units of the polygon and are now specified as such.  Additionally an exception is raised if the pixel size is too small to generate a numerical solution that is no longer a deep scipy error.

* Added a suffix parameter to the timber and marine water quality models that append a user defined string to the output files; consistent with most of the other InVEST models.

* Fixed a user interface issue where sometimes the InVEST model run would not open a windows explorer to the user's workspace.  Instead it would open to C:\User[..]\My Documents.  This would often happen if there were spaces in the the workspace name or "/" characters in the path.

* Fixed an error across all InVEST models where a specific combination of rasters of different cell sizes and alignments and unsigned data types could create errors in internal interpolation of the raster stacks.  Often these would appear as 'KeyError: 0' across a variety of contexts.  Usually the '0' was an erroneous value introduced by a faulty interpolation scheme.

* Fixed a MemoryError that could occur in the pollination and habitat quality models when the the base landcover map was large and the biophysical properties table allowed the effect to be on the order of that map.  Now can use any raster or range values with only a minor hit to runtime performance.

* Fixed a serious bug in the plateau resolution algorithm that occurred on DEMs with large plateau areas greater than 10x10 in size.  The underlying 32 bit floating point value used to record small height offsets did not have a large enough precision to differentiate between some offsets thus creating an undefined flow direction and holes in the flow accumulation algorithm.

* Minor performance improvements in the routing core, in some cases decreasing runtimes by 30%.

* Fixed a minor issue in DEM resolution that occurred when a perfect plateau was encountered.  Rather that offset the height so the plateau would drain, it kept the plateau at the original height.  This occurred because the uphill offset was nonexistent so the algorithm assumed no plateau resolution was needed.  Perfect plateaus now drain correctly.  In practice this kind of DEM was encountered in areas with large bodies of water where the remote sensing algorithm would classify the center of a lake 1 meter higher than the rest of the lake.

* Fixed a serious routing issue where divergent flow directions were not getting accumulated 50% of the time. Related to a division speed optimization that fell back on C-style modulus which differs from Python.

* InVEST SDR model thresholded slopes in terms of radians, not percent thus clipping the slope tightly between 0.001 and 1%.  The model now only has a lower threshold of 0.00005% for the IC_0 factor, and no other thresholds.  We believe this was an artifact left over from an earlier design of the model.


* Fixed a potential memory inefficiency in Wave Energy Model when computing the percentile rasters. Implemented a new memory efficient percentile algorithm and updated the outputs to reflect the new open source framework of the model. Now outputting csv files that describe the ranges and meaning of the percentile raster outputs.

* Fixed a bug in Habitat Quality where the future output "quality_out_f.tif" was not reflecting the habitat value given in the sensitivity table for the specified landcover types.


3.1.0 (2014-11-19)
------------------
InVEST 3.1.0 (http://www.naturalcapitalproject.org/download.html) is a major software and science milestone that includes an overhauled sedimentation model, long awaited fixes to exponential decay routines in habitat quality and pollination, and a massive update to the underlying hydrological routing routines.  The updated sediment model, called SDR (sediment delivery ratio), is part of our continuing effort to improve the science and capabilities of the InVEST tool suite.  The SDR model inputs are backwards comparable with the InVEST 3.0.1 sediment model with two additional global calibration parameters and removed the need for the retention efficiency parameter in the biophysical table; most users can run SDR directly with the data they have prepared for previous versions.  The biophysical differences between the models are described in a section within the SDR user's guide and represent a superior representation of the hydrological connectivity of the watershed, biophysical parameters that are independent of cell size, and a more accurate representation of sediment retention on the landscape.  Other InVEST improvements to include standard bug fixes, performance improvements, and usability features which in part are described below:

* InVEST Sediment Model has been replaced with the InVEST Sediment Delivery Ratio model.  See the SDR user's guide chapter for the difference between the two.
* Fixed an issue in the pollination model where the exponential decay function decreased too quickly.
* Fixed an issue in the habitat quality model where the exponential decay function decreased too quickly and added back linear decay as an option.
* Fixed an InVEST wide issue where some input rasters that were signed bytes did not correctly map to their negative nodata values.
* Hydropower input rasters have been normalized to the LULC size so sampling error is the same for all the input watersheds.
* Adding a check to make sure that input biophysical parameters to the water yield model do not exceed invalid scientific ranges.
* Added a check on nutrient retention in case the upstream water yield was less than 1 so that the log value did not go negative.  In that case we clamp upstream water yield to 0.
* A KeyError issue in hydropower was resolved that occurred when the input rasters were at such a coarse resolution that at least one pixel was completely contained in each watershed.  Now a value of -9999 will be reported for watersheds that don't contain any valid data.
* An early version of the monthly water yield model that was erroneously included in was in the installer; it was removed in this version.
* Python scripts necessary for running the ArcGIS version of Coastal Protection were missing.  They've since been added back to the distribution.
* Raster calculations are now processed by raster block sizes.  Improvements in raster reads and writes.
* Fixed an issue in the routing core where some wide DEMs would cause out of memory errors.
* Scenario generator marked as stable.
* Fixed bug in HRA where raster extents of shapefiles were not properly encapsulating the whole AOI.
* Fixed bug in HRA where any number of habitats over 4 would compress the output plots. Now extends the figure so that all plots are correctly scaled.
* Fixed a bug in HRA where the AOI attribute 'name' could not be an int. Should now accept any type.
* Fixed bug in HRA which re-wrote the labels if it was run immediately without closing the UI.
* Fixed nodata masking bug in Water Yield when raster extents were less than that covered by the watershed.
* Removed hydropower calibration parameter form water yield model.
* Models that had suffixes used to only allow alphanumeric characters.  Now all suffix types are allowed.
* A bug in the core platform that would occasionally cause routing errors on irregularly pixel sized rasters was fixed.  This often had the effect that the user would see broken streams and/or nodata values scattered through sediment or nutrient results.
* Wind Energy:
        * Added new framework for valuation component. Can now input a yearly price table that spans the lifetime of the wind farm. Also if no price table is made, can specify a price for energy and an annual rate of change.
        * Added new memory efficient distance transform functionality
        * Added ability to leave out 'landing points' in 'grid connection points' input. If not landing points are found, it will calculate wind farm directly to grid point distances
* Error message added in Wave Energy if clip shape has no intersection
* Fixed an issue where the data type of the nodata value in a raster might be different than the values in the raster.  This was common in the case of 64 bit floating point values as nodata when the underlying raster was 32 bit.  Now nodata values are cast to the underlying types which improves the reliability of many of the InVEST models.


3.0.1 (2014-05-19)
------------------
* Blue Carbon model released.

* HRA UI now properly reflects that the Resolution of Analysis is in meters, not meters squared, and thus will be applied as a side length for a raster pixel.

* HRA now accepts CSVs for ratings scoring that are semicolon separated as well as comma separated.

* Fixed a minor bug in InVEST's geoprocessing aggregate core that now consistently outputs correct zonal stats from the underlying pixel level hydro outputs which affects the water yield, sediment, and nutrient models.

* Added compression to InVEST output geotiff files.  In most cases this reduces output disk usage by a factor of 5.

* Fixed an issue where CSVs in the sediment model weren't open in universal line read mode.

* Fixed an issue where approximating whether pixel edges were the same size was not doing an approximately equal function.

* Fixed an issue that made the CV model crash when the coastline computed from the landmass didn't align perfectly with that defined in the geomorphology layer.

* Fixed an issue in the CV model where the intensity of local wave exposure was very low, and yielded zero local wave power for the majority of coastal segments.

* Fixed an issue where the CV model crashes if a coastal segment is at the edge of the shore exposure raster.

* Fixed the exposure of segments surrounded by land that appeared as exposed when their depth was zero.

* Fixed an issue in the CV model where the natural habitat values less than 5 were one unit too low, leading to negative habitat values in some cases.

* Fixed an exponent issue in the CV model where the coastal vulnerability index was raised to a power that was too high.

* Fixed a bug in the Scenic Quality model that prevented it from starting, as well as a number of other issues.

* Updated the pollination model to conform with the latest InVEST geoprocessing standards, resulting in an approximately 33% speedup.

* Improved the UI's ability to remember the last folder visited, and to have all file and folder selection dialogs have access to this information.

* Fixed an issue in Marine Water Quality where the UV points were supposed to be optional, but instead raised an exception when not passed in.

3.0.0 (2014-03-23)
------------------
The 3.0.0 release of InVEST represents a shift away from the ArcGIS to the InVEST standalone computational platform.  The only exception to this shift is the marine coastal protection tier 1 model which is still supported in an ArcGIS toolbox and has no InVEST 3.0 standalone at the moment.  Specific changes are detailed below

* A standalone version of the aesthetic quality model has been developed and packaged along with this release.  The standalone outperforms the ArcGIS equivalent and includes a valuation component.  See the user's guide for details.

* The core water routing algorithms for the sediment and nutrient models have been overhauled.  The routing algorithms now correctly adjust flow in plateau regions, address a bug that would sometimes not route large sections of a DEM, and has been optimized for both run time and memory performance.  In most cases the core d-infinity flow accumulation algorithm out performs TauDEM.  We have also packaged a simple interface to these algorithms in a standalone tool called RouteDEM; the functions can also be referenced from the scripting API in the invest_natcap.routing package.

* The sediment and nutrient models are now at a production level release.  We no longer support the ArcGIS equivalent of these models.

* The sediment model has had its outputs simplified with major changes including the removal of the 'pixel mean' outputs, a direct output of the pixel level export and retention maps, and a single output shapefile whose attribute table contains aggregations of sediment output values.  Additionally all inputs to the sediment biophysical table including p, c, and retention coefficients are now expressed as a proportion between 0 and 1; the ArcGIS model had previously required those inputs were integer values between 0 and 1000.  See the "Interpreting Results" section of sediment model for full details on the outputs.

* The nutrient model has had a similar overhaul to the sediment model including a simplified output structure with many key outputs contained in the attribute table of the shapefile.  Retention coefficients are also expressed in proportions between 0 and 1.  See the "Interpreting Results" section of nutrient model for full details on the outputs.

* Fixed a bug in Habitat Risk Assessment where the HRA module would incorrectly error if a criteria with a 0 score (meant to be removed from the assessment) had a 0 data quality or weight.

* Fixed a bug in Habitat Risk Assessment where the average E/C/Risk values across the given subregion were evaluating to negative numbers.

* Fixed a bug in Overlap Analysis where Human Use Hubs would error if run without inter-activity weighting, and Intra-Activity weighting would error if run without Human Use Hubs.

* The runtime performance of the hydropower water yield model has been improved.

* Released InVEST's implementation of the D-infinity flow algorithm in a tool called RouteDEM available from the start menu.

* Unstable version of blue carbon available.

* Unstable version of scenario generator available.

* Numerous other minor bug fixes and performance enhacnements.



2.6.0 (2013-12-16)
------------------
The 2.6.0 release of InVEST removes most of the old InVEST models from the Arc toolbox in favor of the new InVEST standalone models.  While we have been developing standalone equivalents for the InVEST Arc models since version 2.3.0, this is the first release in which we removed support for the deprecated ArcGIS versions after an internal review of correctness, performance, and stability on the standalones.  Additionally, this is one of the last milestones before the InVEST 3.0.0 release later next year which will transition InVEST models away from strict ArcGIS dependence to a standalone form.

Specifically, support for the following models have been moved from the ArcGIS toolbox to their Windows based standalones: (1) hydropower/water yield, (2) finfish aquaculture, (3) coastal protection tier 0/coastal vulnerability, (4) wave energy, (5) carbon, (6) habitat quality/biodiversity, (7) pollination, (8) timber, and (9) overlap analysis.  Additionally, documentation references to ArcGIS for those models have been replaced with instructions for launching standalone InVEST models from the Windows start menu.

This release also addresses minor bugs, documentation updates, performance tweaks, and new functionality to the toolset, including:

*  A Google doc to provide guidance for scripting the InVEST standalone models: https://docs.google.com/document/d/158WKiSHQ3dBX9C3Kc99HUBic0nzZ3MqW3CmwQgvAqGo/edit?usp=sharing

* Fixed a bug in the sample data that defined Kc as a number between 0 and 1000 instead of a number between 0 and 1.

* Link to report an issue now takes user to the online forums rather than an email address.

* Changed InVEST Sediment model standalone so that retention values are now between 0 and 1 instead of 0 and 100.

* Fixed a bug in Biodiversity where if no suffix were entered output filenames would have a trailing underscore (_) behind them.

* Added documentation to the water purification/nutrient retention model documentation about the standalone outputs since they differ from the ArcGIS version of the model.

* Fixed an issue where the model would try to move the logfile to the workspace after the model run was complete and Windows would erroneously report that the move failed.

* Removed the separation between marine and freshwater terrestrial models in the user's guide.  Now just a list of models.

* Changed the name of InVEST "Biodiversity" model to "Habitat Quality" in the module names, start menu, user's guide, and sample data folders.

* Minor bug fixes, performance enhancements, and better error reporting in the internal infrastructure.

* HRA risk in the unstable standalone is calculated differently from the last release. If there is no spatial overlap within a cell, there is automatically a risk of 0. This also applies to the E and C intermediate files for a given pairing. If there is no spatial overlap, E and C will be 0 where there is only habitat. However, we still create a recovery potential raster which has habitat- specific risk values, even without spatial overlap of a stressor. HRA shapefile outputs for high, medium, low risk areas are now calculated using a user-defined maximum number of overlapping stressors, rather than all potential stressors. In the HTML subregion averaged output, we now attribute what portion of risk to a habitat comes from each habitat-stressor pairing. Any pairings which don't overlap will have an automatic risk of 0.

* Major changes to Water Yield : Reservoir Hydropower Production. Changes include an alternative equation for calculating Actual Evapotranspiration (AET) for non-vegetated land cover types including wetlands. This allows for a more accurate representation of processes on land covers such as urban, water, wetlands, where root depth values aren't applicable. To differentiate between the two equations a column 'LULC_veg' has been added to the Biophysical table in Hydropower/input/biophysical_table.csv. In this column a 1 indicates vegetated and 0 indicates non-vegetated.

* The output structure and outputs have also change in Water Yield : Reservoir Hydropower Production. There is now a folder 'output' that contains all output files including a sub directory 'per_pixel' which has three pixel raster outputs. The subwatershed results are only calculated for the water yield portion and those results can be found as a shapefile, 'subwatershed_results.shp', and CSV file, 'subwatershed_results.csv'. The watershed results can be found in similar files: watershed_results.shp and watershed_results.csv. These two files for the watershed outputs will aggregate the Scarcity and Valuation results as well.

* The evapotranspiration coefficients for crops, Kc, has been changed to a decimal input value in the biophysical table. These values used to be multiplied by 1000 so that they were in integer format, that pre processing step is no longer necessary.

* Changing support from richsharp@stanford.edu to the user support forums at http://ncp-yamato.stanford.edu/natcapforums.

2.5.6 (2013-09-06)
------------------
The 2.5.6 release of InVEST that addresses minor bugs, performance
tweaks, and new functionality of the InVEST standalone models.
Including:

* Change the changed the Carbon biophysical table to use code field
  name from LULC to lucode so it is consistent with the InVEST water
  yield biophysical table.

* Added Monte Carlo uncertainty analysis and documentation to finfish
  aquaculture model.

* Replaced sample data in overlap analysis that was causing the model
  to crash.

* Updates to the overlap analysis user's guide.

* Added preprocessing toolkit available under
  C:\{InVEST install directory}\utils

* Biodiversity Model now exits gracefully if a threat raster is not
  found in the input folder.

* Wind Energy now uses linear (bilinear because its over 2D space?)
  interpolation.

* Wind Energy has been refactored to current API.

* Potential Evapotranspiration input has been properly named to
  Reference Evapotranspiration.

* PET_mn for Water Yield is now Ref Evapotranspiration times Kc
  (evapotranspiration coefficient).

* The soil depth field has been renamed 'depth to root restricting
  layer' in both the hydropower and nutrient retention models.

* ETK column in biophysical table for Water Yield is now Kc.

* Added help text to Timber model.

* Changed the behavior of nutrient retention to return nodata values
  when the mean runoff index is zero.

* Fixed an issue where the hydropower model didn't use the suffix
  inputs.

* Fixed a bug in Biodiversity that did not allow for numerals in the
  threat names and rasters.

* Updated routing algorithm to use a modern algorithm for plateau
  direction resolution.

* Fixed an issue in HRA where individual risk pixels weren't being
  calculated correctly.

* HRA will now properly detect in the preprocessed CSVs when criteria
  or entire habitat-stressor pairs are not desired within an
  assessment.

* Added an infrastructure feature so that temporary files are created
  in the user's workspace rather than at the system level
  folder.  This lets users work in a secondary workspace on a USB
  attached hard drive and use the space of that drive, rather than the
  primary operating system drive.

2.5.5 (2013-08-06)
------------------
The 2.5.5 release of InVEST that addresses minor bugs, performance
tweaks, and new functionality of the InVEST standalone models.  Including:

 * Production level release of the 3.0 Coastal Vulnerability model.
    - This upgrades the InVEST 2.5.4 version of the beta standalone CV
      to a full release with full users guide.  This version of the
      CV model should be used in all cases over its ArcGIS equivalent.

 * Production level release of the Habitat Risk Assessment model.
    - This release upgrades the InVEST 2.5.4 beta version of the
      standalone habitat risk assessment model. It should be used in
      all cases over its ArcGIS equivalent.

 * Uncertainty analysis in Carbon model (beta)
    - Added functionality to assess uncertainty in sequestration and
      emissions given known uncertainty in carbon pool stocks.  Users
      can now specify standard  deviations of carbon pools with
      normal distributions as well as desired uncertainty levels.
      New outputs include masks for regions which both sequester and
      emit carbon with a high probability of confidence.  Please see
      the "Uncertainty Analysis" section of the carbon user's guide
      chapter for more information.

 * REDD+ Scenario Analysis in Carbon model (beta)
    - Additional functionality to assist users evaluating REDD
      and REDD+ scenarios in the carbon model.  The uncertainty analysis
      functionality can also be used with these scenarios.
      Please see the "REDD Scenario Analysis" section of the
      carbon user's guide chapter for more information.

 * Uncertainty analysis in Finfish Aquaculture model (beta)
    - Additionally functionality to account for uncertainty in
      alpha and beta growth parameters as well as histogram
      plots showing the distribution of harvest weights and
      net present value.   Uncertainty analysis is performed
      through Monte Carlo runs that normally sample the
      growth parameters.

 * Streamlined Nutrient Retention model functionality
    - The nutrient retention module no longer requires users to explicitly
      run the water yield model.  The model now seamlessly runs water yield
      during execution.

 * Beta release of the recreation model
    - The recreation is available for beta use with limited documentation.

 * Full release of the wind energy model
    - Removing the 'beta' designation on the wind energy model.


Known Issues:

 * Flow routing in the standalone sediment and nutrient models has a
   bug that prevents routing in some (not all) landscapes.  This bug is
   related to resolving d-infinity flow directions across flat areas.
   We are implementing the solution in Garbrecht and Martx (1997).
   In the meanwhile the sediment and nutrient models are still marked
   as beta until this issue is resolved.

2.5.4 (2013-06-07)
------------------
This is a minor release of InVEST that addresses numerous minor bugs and performance tweaks in the InVEST 3.0 models.  Including:

 * Refactor of Wave Energy Model:
    - Combining the Biophysical and Valuation modules into one.
    - Adding new data for the North Sea and Australia
    - Fixed a bug where elevation values that were equal to or greater than zero
      were being used in calculations.
    - Fixed memory issues when dealing with large datasets.
    - Updated core functions to remove any use of depracated functions

 * Performance updates to the carbon model.

 * Nodata masking fix for rarity raster in Biodiversity Model.
    - When computing rarity from a base landuse raster and current or future
      landuse raster, the intersection of the two was not being properly taken.

 * Fixes to the flow routing algorithms in the sediment and nutrient
   retention models in cases where stream layers were burned in by ArcGIS
   hydro tools.  In those cases streams were at the same elevation and caused
   routing issues.

 * Fixed an issue that affected several InVEST models that occured
   when watershed polygons were too small to cover a pixel.  Excessively
   small watersheds are now handled correctly

 * Arc model deprecation.  We are deprecating the following ArcGIS versions
   of our InVEST models in the sense we recommend ALL users use the InVEST
   standalones over the ArcGIS versions, and the existing ArcGIS versions
   of these models will be removed entirely in the next release.

        * Timber
        * Carbon
        * Pollination
        * Biodiversity
        * Finfish Aquaculture

Known Issues:

 * Flow routing in the standalone sediment and nutrient models has a
   bug that prevents routing in several landscapes.  We're not
   certain of the nature of the bug at the moment, but we will fix by
   the next release.  Thus, sediment and nutrient models are marked
   as (beta) since in some cases the DEM routes correctly.

2.5.3 (2013-03-21)
------------------
This is a minor release of InVEST that fixes an issue with the HRA model that caused ArcGIS versions of the model to fail when calculating habitat maps for risk hotspots. This upgrade is strongly recommended for users of InVEST 2.5.1 or 2.5.2.

2.5.2 (2013-03-17)
------------------
This is a minor release of InVEST that fixes an issue with the HRA sample data that caused ArcGIS versions of the model to fail on the training data.  There is no need to upgrade for most users unless you are doing InVEST training.

2.5.1 (2013-03-12)
------------------
This is a minor release of InVEST that does not add any new models, but
does add additional functionality, stability, and increased performance to
one of the InVEST 3.0 standalones:

  - Pollination 3.0 Beta:
        - Fixed a bug where Windows users of InVEST could run the model, but
          most raster outputs were filled with nodata values.

Additionally, this minor release fixes a bug in the InVEST user interface where
collapsible containers became entirely non-interactive.

2.5.0 (2013-03-08)
------------------
This a major release of InVEST that includes new standalone versions (ArcGIS
is not required) our models as well as additional functionality, stability,
and increased performance to many of the existing models.  This release is
timed to support our group's annual training event at Stanford University.
We expect to release InVEST 2.5.1 a couple of weeks after to address any
software issues that arise during the training.  See the release notes
below for details of the release, and please contact richsharp@stanford.edu
for any issues relating to software:

  - *new* Sediment 3.0 Beta:
      - This is a standalone model that executes an order of magnitude faster
        than the original ArcGIS model, but may have memory issues with
	larger datasets. This fix is scheduled for the 2.5.1 release of InVEST.
      - Uses a d-infinity flow algorithm (ArcGIS version uses D8).
      - Includes a more accurate LS factor.
      - Outputs are now summarized by polygon rather than rasterized polygons.
        Users can view results directly as a table rather than sampling a
        GIS raster.
  - *new* Nutrient 3.0 Beta:
      - This is a standalone model that executes an order of magnitude faster
        than the original ArcGIS model, but may have memory issues with
	larger datasets. This fix is scheduled for the 2.5.1 release of InVEST.
      - Uses a d-infinity flow algorithm (ArcGIS version uses D8).
      - Includes a more accurate LS factor.
      - Outputs are now summarized by polygon rather than rasterized polygons.
        Users can view results directly as a table rather than sampling a
        GIS raster.
  - *new* Wind Energy:
      - A new offshore wind energy model.  This is a standalone-only model
        available under the windows start menu.
  - *new* Recreation Alpha:
      - This is a working demo of our soon to be released future land and near
        shore recreation model.  The model itself is incomplete and should only
        be used as a demo or by NatCap partners that know what they're doing.
  - *new* Habitat Risk Assessment 3.0 Alpha:
      - This is a working demo of our soon to be released 3.0 version of habitat
        risk assessment.  The model itself is incomplete and should only
    	be used as a demo or by NatCap partners that know what they're doing.
    	Users that need to use the habitat risk assessment should use the
        ArcGIS version of this model.

  - Improvements to the InVEST 2.x ArcGIS-based toolset:
      - Bug fixes to the ArcGIS based Coastal Protection toolset.

  - Removed support for the ArcGIS invest_VERSION.mxd map.  We expect to
    transition the InVEST toolset exclusive standalone tools in a few months.  In
    preparation of this we are starting to deprecate parts of our old ArcGIS
    toolset including this ArcMap document.  The InVEST ArcToolbox is still
    available in C:\InVEST_2_5_0\invest_250.tbx.

  - Known issues:

    - The InVEST 3.0 standalones generate open source GeoTiffs as
      outputs rather than the proprietary ESRI Grid format.  ArcGIS 9.3.1
      occasionally displays these rasters incorrectly.  We have found
      that these layers can be visualized in ArcGIS 9.3.1 by following
      convoluted steps: Right Click on the layer and select Properties; click on
      the Symbology tab; select Stretch, agree to calculate a histogram (this will
      create an .aux file that Arc can use for visualization), click "Ok", remove
      the raster from the layer list, then add it back. As an alternative, we
      suggest using an open source GIS Desktop Tool like Quantum GIS or ArcGIS
      version 10.0 or greater.

   - The InVEST 3.0 carbon model will generate inaccurate sequestration results
     if the extents of the current and future maps don't align.  This will be
     fixed in InVEST 2.5.1; in the meanwhile a workaround is to clip both LULCs
     so they have identical overlaps.

   - A user reported an unstable run of InVEST 3.0 water yield.  We are not
     certain what is causing the issue, but we do have a fix that will go out
     in InVEST 2.5.1.

   - At the moment the InVEST standalones do not run on Windows XP.  This appears
     to be related to an incompatibility between Windows XP and GDAL, the an open
     source gis library we use to create and read GIS data.  At the moment we are
     uncertain if we will be able to fix this bug in future releases, but will
     pass along more information in the future.

2.4.5 (2013-02-01)
------------------
This is a minor release of InVEST that does not add any new models, but
does add additional functionality, stability, and increased performance to
many of the InVEST 3.0 standalones:

  - Pollination 3.0 Beta:
      - Greatly improved memory efficiency over previous versions of this model.
      - 3.0 Beta Pollination Biophysical and Valuation have been merged into a
        single tool, run through a unified user interface.
      - Slightly improved runtime through the use of newer core InVEST GIS libraries.
      - Optional ability to weight different species individually.  This feature
        adds a column to the Guilds table that allows the user to specify a
        relative weight for each species, which will be used before combining all
        species supply rasters.
      - Optional ability to aggregate pollinator abundances at specific points
        provided by an optional points shapefile input.
      - Bugfix: non-agricultural pixels are set to a value of 0.0 to indicate no
        value on the farm value output raster.
      - Bugfix: sup_val_<beename>_<scenario>.tif rasters are now saved to the
        intermediate folder inside the user's workspace instead of the output
        folder.
  - Carbon Biophysical 3.0 Beta:
        * Tweaked the user interface to require the user to
          provide a future LULC raster when the 'Calculate Sequestration' checkbox
          is checked.
        * Fixed a bug that restricted naming of harvest layers.  Harvest layers are
          now selected simply by taking the first available layer.
  - Better memory efficiency in hydropower model.
  - Better support for unicode filepaths in all 3.0 Beta user interfaces.
  - Improved state saving and retrieval when loading up previous-run parameters
    in all 3.0 Beta user interfaces.
  - All 3.0 Beta tools now report elapsed time on completion of a model.
  - All 3.0 Beta tools now provide disk space usage reports on completion of a
    model.
  - All 3.0 Beta tools now report arguments at the top of each logfile.
  - Biodiversity 3.0 Beta: The half-saturation constant is now allowed to be a
    positive floating-point number.
  - Timber 3.0 Beta: Validation has been added to the user interface for this
    tool for all tabular and shapefile inputs.
  - Fixed some typos in Equation 1 in the Finfish Aquaculture user's guide.
  - Fixed a bug where start menu items were not getting deleted during an InVEST
    uninstall.
  - Added a feature so that if the user selects to download datasets but the
    datasets don't successfully download the installation alerts the user and
    continues normally.
  - Fixed a typo with tau in aquaculture guide, originally said 0.8, really 0.08.

  - Improvements to the InVEST 2.x ArcGIS-based toolset:
      - Minor bugfix to Coastal Vulnerability, where an internal unit of
        measurements was off by a couple digits in the Fetch Calculator.
      - Minor fixes to various helper tools used in InVEST 2.x models.
      - Outputs for Hargreaves are now saved as geoTIFFs.
      - Thornwaite allows more flexible entering of hours of sunlight.

2.4.4 (2012-10-24)
------------------
- Fixes memory errors experienced by some users in the Carbon Valuation 3.0 Beta model.
- Minor improvements to logging in the InVEST User Interface
- Fixes an issue importing packages for some officially-unreleased InVEST models.

2.4.3 (2012-10-19)
------------------
- Fixed a minor issue with hydropower output vaulation rasters whose statistics were not pre-calculated.  This would cause the range in ArcGIS to show ther rasters at -3e38 to 3e38.
- The InVEST installer now saves a log of the installation process to InVEST_<version>\install_log.txt
- Fixed an issue with Carbon 3.0 where carbon output values were incorrectly calculated.
- Added a feature to Carbon 3.0 were total carbon stored and sequestered is output as part of the running log.
- Fixed an issue in Carbon 3.0 that would occur when users had text representations of floating point numbers in the carbon pool dbf input file.
- Added a feature to all InVEST 3.0 models to list disk usage before and after each run and in most cases report a low free space error if relevant.

2.4.2 (2012-10-15)
------------------
- Fixed an issue with the ArcMap document where the paths to default data were not saved as relative paths.  This caused the default data in the document to not be found by ArcGIS.
- Introduced some more memory-efficient processing for Biodiversity 3.0 Beta.  This fixes an out-of-memory issue encountered by some users when using very large raster datasets as inputs.

2.4.1 (2012-10-08)
------------------
- Fixed a compatibility issue with ArcGIS 9.3 where the ArcMap and ArcToolbox were unable to be opened by Arc 9.3.

2.4.0 (2012-10-05)
------------------
Changes in InVEST 2.4.0

General:

This is a major release which releases two additional beta versions of the
InVEST models in the InVEST 3.0 framework.  Additionally, this release
introduces start menu shortcuts for all available InVEST 3.0 beta models.
Existing InVEST 2.x models can still be found in the included Arc toolbox.

Existing InVEST models migrated to the 3.0 framework in this release
include:

- Biodiversity 3.0 Beta
    - Minor bug fixes and usability enhancements
    - Runtime decreased by a factor of 210
- Overlap Analysis 3.0 Beta
    - In most cases runtime decreased by at least a factor of 15
    - Minor bug fixes and usability enhancements
    - Split into two separate tools:
        * Overlap Analysis outputs rasters with individually-weighted pixels
        * Overlap Analysis: Management Zones produces a shapefile output.
    - Updated table format for input activity CSVs
    - Removed the "grid the seascape" step

Updates to ArcGIS models:

- Coastal vulnerability
    - Removed the "structures" option
    - Minor bug fixes and usability enhancements
- Coastal protection (erosion protection)
    - Incorporated economic valuation option
    - Minor bug fixes and usability enhancements

Additionally there are a handful of minor fixes and feature
enhancements:

- InVEST 3.0 Beta standalones (identified by a new InVEST icon) may be run
  from the Start Menu (on windows navigate to
  Start Menu -> All Programs -> InVEST 2.4.0
- Bug fixes for the calculation of raster statistics.
- InVEST 3.0 wave energy no longer requires an AOI for global runs, but
  encounters memory issues on machines with less than 4GB of RAM.  This
  is a known issue that will be fixed in a minor release.
- Minor fixes to several chapters in the user's guide.
- Minor bug fix to the 3.0 Carbon model: harvest maps are no longer required
  inputs.
- Other minor bug fixes and runtime performance tweaks in the 3.0 framework.
- Improved installer allows users to remove InVEST from the Windows Add/Remove
  programs menu.
- Fixed a visualization bug with wave energy where output rasters did not have the min/max/stdev calculations on them.  This made the default visualization in arc be a gray blob.

2.3.0 (2012-08-02)
------------------
Changes in InVEST 2.3.0

General:

This is a major release which releases several beta versions of the
InVEST models in the InVEST 3.0 framework.  These models run as
standalones, but a GIS platform is needed to edit and view the data
inputs and outputs.  Until InVEST 3.0 is released the original ArcGIS
based versions of these tools will remain the release.

Existing InVEST models migrated to the 3.0 framework in this release
include:

- Reservoir Hydropower Production 3.0 beta
    - Minor bug fixes.
- Finfish Aquaculture
    - Minor bug fixes and usability enhancements.
- Wave Energy 3.0 beta
    - Runtimes for non-global runs decreased by a factor of 7
    - Minor bugs in interpolation that exist in the 2.x model is fixed in
      3.0 beta.
- Crop Pollination 3.0 beta
    - Runtimes decreased by a factor of over 10,000

This release also includes the new models which only exist in the 3.0
framework:

- Marine Water Quality 3.0 alpha with a preliminary  user's guide.

InVEST models in the 3.0 framework from previous releases that now
have a standalone executable include:

- Managed Timber Production Model
- Carbon Storage and Sequestration

Additionally there are a handful of other minor fixes and feature
enhancements since the previous release:

- Minor bug fix to 2.x sedimentation model that now correctly
  calculates slope exponentials.
- Minor fixes to several chapters in the user's guide.
- The 3.0 version of the Carbon model now can value the price of carbon
  in metric tons of C or CO2.
- Other minor bug fixes and runtime performance tweaks in the 3.0 framework.

2.2.2 (2012-03-03)
------------------
Changes in InVEST 2.2.2

General:

This is a minor release which fixes the following defects:

-Fixed an issue with sediment retention model where large watersheds
 allowed loading per cell was incorrectly rounded to integer values.

-Fixed bug where changing the threshold didn't affect the retention output
 because function was incorrectly rounded to integer values.

-Added total water yield in meters cubed to to output table by watershed.

-Fixed bug where smaller than default (2000) resolutions threw an error about
 not being able to find the field in "unitynew".  With non-default resolution,
 "unitynew" was created without an attribute table, so one was created by
 force.

-Removed mention of beta state and ecoinformatics from header of software
 license.

-Modified overlap analysis toolbox so it reports an error directly in the
 toolbox if the workspace name is too long.

2.2.1 (2012-01-26)
------------------
Changes in InVEST 2.2.1

General:

This is a minor release which fixes the following defects:

-A variety of miscellaneous bugs were fixed that were causing crashes of the Coastal Protection model in Arc 9.3.
-Fixed an issue in the Pollination model that was looking for an InVEST1005 directory.
-The InVEST "models only" release had an entry for the InVEST 3.0 Beta tools, but was missing the underlying runtime.  This has been added to the models only 2.2.1 release at the cost of a larger installer.
-The default InVEST ArcMap document wouldn't open in ArcGIS 9.3.  It can now be opened by Arc 9.3 and above.
-Minor updates to the Coastal Protection user's guide.

2.2.0 (2011-12-22)
------------------
In this release we include updates to the habitat risk assessment
model, updates to Coastal Vulnerability Tier 0 (previously named
Coastal Protection), and a new tier 1 Coastal Vulnerability tool.
Additionally, we are releasing a beta version of our 3.0 platform that
includes the terrestrial timber and carbon models.

See the "Marine Models" and "InVEST 3.0 Beta" sections below for more details.

**Marine Models**

1. Marine Python Extension Check

   This tool has been updated to include extension requirements for the new
   Coastal Protection T1 model.  It also reflects changes to the Habitat Risk
   Assessment and Coastal Protection T0 models, as they no longer require the
   PythonWin extension.

2. Habitat Risk Assessment (HRA)

   This model has been updated and is now part of three-step toolset.  The
   first step is a new Ratings Survey Tool which eliminates the need for
   Microsoft Excel when users are providing habitat-stressor ratings.  This
   Survey Tool now allows users to up- and down-weight the importance of
   various criteria.  For step 2, a copy of the Grid the Seascape tool has been
   placed in the HRA toolset.  In the last step, users will run the HRA model
   which includes the following updates:

   - New habitat outputs classifying risk as low, medium, and high
   - Model run status updates (% complete) in the message window
   - Improved habitat risk plots embedded in the output HTML

3. Coastal Protection

   This module is now split into sub-models, each with two parts.  The first
   sub-model is Coastal Vulnerability (Tier 0) and the new addition is Coastal
   Protection (Tier 1).

   Coastal Vulnerability (T0)
   Step 1) Fetch Calculator - there are no updates to this tool.
   Step 2) Vulnerability Index

   - Wave Exposure: In this version of the model, we define wave exposure for
     sites facing the open ocean as the maximum of the weighted average of
     wave's power coming from the ocean or generated by local winds.  We
     weight wave power coming from each of the 16 equiangular sector by the
     percent of time that waves occur in that sector, and based on whether or
     not fetch in that sector exceeds 20km.  For sites that are sheltered, wave
     exposure is the average of wave power generated by the local storm winds
     weighted by the percent occurrence of those winds in each sector.  This
     new method takes into account the seasonality of wind and wave patterns
     (storm waves generally come from a preferential direction), and helps
     identify regions that are not exposed to powerful waves although they are
     open to the ocean (e.g. the leeside of islands).

   - Natural Habitats: The ranking is now computed using the rank of all
     natural habitats present in front of a segment, and we weight the lowest
     ranking habitat 50% more than all other habitats.  Also, rankings and
     protective distance information are to be provided by CSV file instead of
     Excel.  With this new method, shoreline segments that have more habitats
     than others will have a lower risk of inundation and/or erosion during
     storms.

   - Structures: The model has been updated to now incorporate the presence of
     structures by decreasing the ranking of shoreline segments that adjoin
     structures.

   Coastal Protection (T1) - This is a new model which plots the amount of
   sandy beach erosion or consolidated bed scour that backshore regions
   experience in the presence or absence of natural habitats.  It is composed
   of two steps: a Profile Generator and Nearshore Waves and Erosion.  It is
   recommended to run the Profile Generator before the Nearshore Waves and
   Erosion model.

   Step 1) Profile Generator:  This tool helps the user generate a 1-dimensional
   bathymetric and topographic profile perpendicular to the shoreline at the
   user-defined location.  This model provides plenty of guidance for building
   backshore profiles for beaches, marshes and mangroves.  It will help users
   modify bathymetry profiles that they already have, or can generate profiles
   for sandy beaches if the user has not bathymetric data.  Also, the model
   estimates and maps the location of natural habitats present in front of the
   region of interest.  Finally, it provides sample wave and wind data that
   can be later used in the Nearshore Waves and Erosion model, based on
   computed fetch values and default Wave Watch III data.

   Step 2) Nearshore Waves and Erosion: This model estimates profiles of beach
   erosion or values of rates of consolidated bed scour at a site as a function
   of the type of habitats present in the area of interest.  The model takes
   into account the protective effects of vegetation, coral and oyster reefs,
   and sand dunes.  It also shows the difference of protection provided when
   those habitats are present, degraded, or gone.

4. Aesthetic Quality

   This model no longer requires users to provide a projection for Overlap
   Analysis.  Instead, it uses the projection from the user-specified Area of
   Interest (AOI) polygon.  Additionally, the population estimates for this
   model have been fixed.

**InVEST 3.0 Beta**

The 2.2.0 release includes a preliminary version of our InVEST 3.0 beta
platform.  It is included as a toolset named "InVEST 3.0 Beta" in the
InVEST220.tbx.  It is currently only supported with ArcGIS 10.  To launch
an InVEST 3.0 beta tool, double click on the desired tool in the InVEST 3.0
toolset then click "Ok" on the Arc toolbox screen that opens. The InVEST 3.0
tool panel has inputs very similar to the InVEST 2.2.0 versions of the tools
with the following modifications:

InVEST 3.0 Carbon:
  * Fixes a minor bug in the 2.2 version that ignored floating point values
    in carbon pool inputs.
  * Separation of carbon model into a biophysical and valuation model.
  * Calculates carbon storage and sequestration at the minimum resolution of
    the input maps.
  * Runtime efficiency improved by an order of magnitude.
  * User interface streamlined including dynamic activation of inputs based
    on user preference, direct link to documentation, and recall of inputs
    based on user's previous run.

InVEST 3.0 Timber:
  * User interface streamlined including dynamic activation of inputs based
    on user preference, direct link to documentation, and recall of inputs
    based on user's previous run.


2.1.1 (2011-10-17)
------------------
Changes in InVEST 2.1.1

General:

This is a minor release which fixes the following defects:

-A truncation error was fixed on nutrient retention and sedimentation model that involved division by the number of cells in a watershed.  Now correctly calculates floating point division.
-Minor typos were fixed across the user's guide.

2.1 Beta (2011-05-11)
---------------------
Updates to InVEST Beta

InVEST 2.1 . Beta

Changes in InVEST 2.1

General:

1.	InVEST versioning
We have altered our versioning scheme.  Integer changes will reflect major changes (e.g. the addition of marine models warranted moving from 1.x to 2.0).  An increment in the digit after the primary decimal indicates major new features (e.g the addition of a new model) or major revisions.  For example, this release is numbered InVEST 2.1 because two new models are included).  We will add another decimal to reflect minor feature revisions or bug fixes.  For example, InVEST 2.1.1 will likely be out soon as we are continually working to improve our tool.
2.	HTML guide
With this release, we have migrated the entire InVEST users. guide to an HTML format.  The HTML version will output a pdf version for use off-line, printing, etc.


**MARINE MODELS**

1.Marine Python Extension Check

-This tool has been updated to allow users to select the marine models they intend to run.  Based on this selection, it will provide a summary of which Python and ArcGIS extensions are necessary and if the Python extensions have been successfully installed on the user.s machine.

2.Grid the Seascape (GS)

-This tool has been created to allow marine model users to generate an seascape analysis grid within a specified area of interest (AOI).

-It only requires an AOI and cell size (in meters) as inputs, and produces a polygon grid which can be used as inputs for the Habitat Risk Assessment and Overlap Analysis models.

3. Coastal Protection

- This is now a two-part model for assessing Coastal Vulnerability.  The first part is a tool for calculating fetch and the second maps the value of a Vulnerability Index, which differentiates areas with relatively high or low exposure to erosion and inundation during storms.

- The model has been updated to now incorporate coastal relief and the protective influence of up to eight natural habitat input layers.

- A global Wave Watch 3 dataset is also provided to allow users to quickly generate rankings for wind and wave exposure worldwide.

4. Habitat Risk Assessment (HRA)

This new model allows users to assess the risk posed to coastal and marine habitats by human activities and the potential consequences of exposure for the delivery of ecosystem services and biodiversity.  The HRA model is suited to screening the risk of current and future human activities in order to prioritize management strategies that best mitigate risk.

5. Overlap Analysis

This new model maps current human uses in and around the seascape and summarizes the relative importance of various regions for particular activities.  The model was designed to produce maps that can be used to identify marine and coastal areas that are most important for human use, in particular recreation and fisheries, but also other activities.

**FRESHWATER MODELS**

All Freshwater models now support ArcMap 10.


Sample data:

1. Bug fix for error in Water_Tables.mdb Biophysical table where many field values were shifted over one column relative to the correct field name.

2. Bug fix for incorrect units in erosivity layer.


Hydropower:

1.In Water Yield, new output tables have been added containing mean biophysical outputs (precipitation, actual and potential evapotranspiration, water yield)  for each watershed and sub-watershed.


Water Purification:

1. The Water Purification Threshold table now allows users to specify separate thresholds for nitrogen and phosphorus.   Field names thresh_n and thresh_p replace the old ann_load.

2. The Nutrient Retention output tables nutrient_watershed.dbf and nutrient_subwatershed.dbf now include a column for nutrient retention per watershed/sub-watershed.

3. In Nutrient Retention, some output file names have changed.

4. The user's guide has been updated to explain more accurately the inclusion of thresholds in the biophysical service estimates.


Sedimentation:

1. The Soil Loss output tables sediment_watershed.dbf and sediment_subwatershed.dbf now include a column for sediment retention per watershed/sub-watershed.

2. In Soil Loss, some output file names have changed.

3. The default input value for Slope Threshold is now 75.

4. The user's guide has been updated to explain more accurately the inclusion of thresholds in the biophysical service estimates.

5. Valuation: Bug fix where the present value was not being applied correctly.





2.0 Beta (2011-02-14)
---------------------
Changes in InVEST 2.0

InVEST 1.005 is a minor release with the following modification:

1. Aesthetic Quality

    This new model allows users to determine the locations from which new nearshore or offshore features can be seen.  It generates viewshed maps that can be used to identify the visual footprint of new offshore development.


2. Coastal Vulnerability

    This new model produces maps of coastal human populations and a coastal exposure to erosion and inundation index map.  These outputs can be used to understand the relative contributions of different variables to coastal exposure and to highlight the protective services offered by natural habitats.


3. Aquaculture

    This new model is used to evaluate how human activities (e.g., addition or removal of farms, changes in harvest management practices) and climate change (e.g., change in sea surface temperature) may affect the production and economic value of aquacultured Atlantic salmon.


4. Wave Energy

    This new model provides spatially explicit information, showing potential areas for siting Wave Energy conversion (WEC) facilities with the greatest energy production and value.  This site- and device-specific information for the WEC facilities can then be used to identify and quantify potential trade-offs that may arise when siting WEC facilities.


5. Avoided Reservoir Sedimentation

    - The name of this model has been changed to the Sediment Retention model.

    - We have added a water quality valuation model for sediment retention. The user now has the option to select avoided dredge cost analysis, avoided water treatment cost analysis or both.  The water quality valuation approach is the same as that used in the Water Purification: Nutrient Retention model.

    - The threshold information for allowed sediment loads (TMDL, dead volume, etc.) are now input in a stand alone table instead of being included in the valuation table. This adjusts the biophysical service output for any social allowance of pollution. Previously, the adjustment was only done in the valuation model.

    - The watersheds and sub-watershed layers are now input as shapefiles instead of rasters.

    - Final outputs are now aggregated to the sub-basin scale. The user must input a sub-basin shapefile. We provide the Hydro 1K dataset as a starting option. See users guide for changes to many file output names.

    - Users are strongly advised not to interpret pixel-scale outputs for hydrological understanding or decision-making of any kind. Pixel outputs should only be used for calibration/validation or model checking.


6. Hydropower Production

    - The watersheds and sub-watershed layers are now input as shapefiles instead of rasters.

    - Final outputs are now aggregated to the sub-basin scale. The user must input a sub-basin shapefile. We provide the Hydro 1K dataset as a starting option. See users guide for changes to many file output names.

    - Users are strongly advised not to interpret pixel-scale outputs for hydrological understanding or decision-making of any kind. Pixel outputs should only be used for calibration/validation or model checking.

    - The calibration constant for each watershed is now input in a stand-alone table instead of being included in the valuation table. This makes running the water scarcity model simpler.


7. Water Purification: Nutrient Retention

    - The threshold information for allowed pollutant levels (TMDL, etc.) are now input in a stand alone table instead of being included in the valuation table. This adjusts the biophysical service output for any social allowance of pollution. Previously, the adjustment was only done in the valuation model.

    - The watersheds and sub-watershed layers are now input as shapefiles instead of rasters.

    - Final outputs are now aggregated to the sub-basin scale. The user must input a sub-basin shapefile. We provide the Hydro 1K dataset as a starting option. See users guide for changes to many file output names.

    - Users are strongly advised not to interpret pixel-scale outputs for hydrological understanding or decision-making of any kind. Pixel outputs should only be used for calibration/validation or model checking.


8. Carbon Storage and Sequestration

    The model now outputs an aggregate sum of the carbon storage.


9. Habitat Quality and Rarity

    This model had an error while running ReclassByACII if the land cover codes were not sorted alphabetically.  This has now been corrected and it sorts the reclass file before running the reclassification

    The model now outputs an aggregate sum of the habitat quality.

10. Pollination

    In this version, the pollination model accepts an additional parameter which indicated the proportion of a crops yield that is attributed to wild pollinators.

<|MERGE_RESOLUTION|>--- conflicted
+++ resolved
@@ -2,7 +2,6 @@
 
 Unreleased Changes
 ------------------
-<<<<<<< HEAD
 * InVEST Coastal Blue Carbon model now writes out a net present value
   raster for the year of the current landcover, each transition year,
   and the final analysis year (if provided).
@@ -10,8 +9,7 @@
   configuration of a nodata value would result in ``-inf`` values in
   output rasters.  Now, any values without a defined reclassification
   rule that make it past validation will be written out as nodata.
-=======
-* Fixed a bug in Coastal Vulnerability model's task graph that sometimes 
+* Fixed a bug in Coastal Vulnerability model's task graph that sometimes
   caused an early task to re-execute when it should be deemed pre-calculated.
 * Fixed a bug in the pollination model that would cause outputs to be all 0
   rasters if all the ``relative_abundance`` fields in the guild table were
@@ -21,7 +19,6 @@
   kernel raster to contain random values rather than expected value.
 * Fixed an issue in the SDR model that would cause an unhandled exception
   if either the erosivity or erodibility raster had an undefined nodata value.
->>>>>>> f57c82e4
 
 3.7.0 (2019-05-09)
 ------------------
