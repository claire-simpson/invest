--- conflicted
+++ resolved
@@ -16,16 +16,13 @@
       coefficient is assumed if any single value is left blank.
 * HRA
     * Raise ValueError if habitat or stressor inputs are not projected.
-<<<<<<< HEAD
+* Seasonal Water Yield
+    * Updated output file name from aggregated_results.shp to aggregated_results_swy.shp
+      for consistency with NDR and SDR
 * Tests
     * Replaced usages of numpy testing methods `assert_array_almost_equal`, 
       `assert_almost_equal`, and `assert_approx_equal` with `asserty_allclose`
       for consistency with numpy recommendations.
-=======
-* Seasonal Water Yield
-    * Updated output file name from aggregated_results.shp to aggregated_results_swy.shp
-      for consistency with NDR and SDR
->>>>>>> da46b8f6
 
 3.8.7 (2020-07-17)
 ------------------
