--- conflicted
+++ resolved
@@ -51,7 +51,10 @@
       correctly handles this case. https://github.com/natcap/invest/issues/1250
     * Tables in the .xls format are no longer supported. This format was
       deprecated by ``pandas``. (`#1271 <https://github.com/natcap/invest/issues/1271>`_)
-<<<<<<< HEAD
+* Pollination
+    * Several exceptions have been tidied up so that only fieldnames are
+      printed instead of the python data structures representing the whole
+      table.  https://github.com/natcap/invest/issues/1283
 * RouteDEM
     * RouteDEM now allows the user to calculate Strahler Stream Orders, which
       will be written to a new vector in the user's workspace. This stream
@@ -62,12 +65,6 @@
       are written to a new vector in the user's workspace.  This vector is
       dependent on the calculation of Strahler Stream Orders and is only
       available for the D8 routing model. https://github.com/natcap/invest/issues/349
-=======
-* Pollination
-    * Several exceptions have been tidied up so that only fieldnames are
-      printed instead of the python data structures representing the whole
-      table.  https://github.com/natcap/invest/issues/1283
->>>>>>> 3da719c1
 * Scenic Quality
     * The Scenic Quality model will now raise an error when it encounters a
       geometry that is not a simple Point.  This is in line with the user's
