--- conflicted
+++ resolved
@@ -167,12 +167,6 @@
     * Fixed a bug where the model incorrectly raised an error if the
       biophysical table contained a row of all 0s.
       (`#1123 <https://github.com/natcap/invest/issues/1123>`_)
-<<<<<<< HEAD
-* Urban Nature Access
-    * Fixed an issue where, under certain circumstances, the model would raise
-      a cryptic ``TypeError`` when creating the summary vector.
-      https://github.com/natcap/invest/issues/1350
-=======
     * The contents of the output ``temp_working_dir_not_for_humans`` have been
       consolidated into ``intermediate_files``.
     * Biophysical table Workbench validation now warns if there is a missing
@@ -213,7 +207,9 @@
       indicates that a third of the area of this LULC class is urban nature,
       and ``1`` would indicate that the entire LULC class's area is urban
       nature.  https://github.com/natcap/invest/issues/1180
->>>>>>> 9860be87
+    * Fixed an issue where, under certain circumstances, the model would raise
+      a cryptic ``TypeError`` when creating the summary vector.
+      https://github.com/natcap/invest/issues/1350
 * Visitation: Recreation and Tourism
     * Fixed a bug where overlapping predictor polygons would be double-counted
       in ``polygon_area_coverage`` and ``polygon_percent_coverage``
