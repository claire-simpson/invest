--- conflicted
+++ resolved
@@ -8,12 +8,9 @@
 * Removed the deprecated and incomplete Nearshore Wave and Erosion model (``natcap.invest.nearshore_wave_and_erosion``).
 * Removed the deprecated Timber model (``natcap.invest.timber``).
 * Fixed an issue where seasonal water yield would raise a divide by zero error if a watershed polygon didn't cover a valid data region.  Now sets aggregation quantity to zero and reports a warning in the log.
-<<<<<<< HEAD
 * ``natcap.invest.utils.build_file_registry`` now raises a ``ValueError`` if a path is not a string or list of strings.
-=======
 * Fixed an issue in SDR where the m exponent was calculated incorrectly in many situations resulting in an error of about 1% in total export.
 * Fixed an issue in SDR that reported runtime overflow errors during normal processing even though the model completed without other errors.
->>>>>>> 675d8d7d
 
 3.3.1 (2016-06-13)
 ------------------
