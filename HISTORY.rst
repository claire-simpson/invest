..
  Changes should be grouped for readability.

  InVEST model names:
  - Carbon
  - Coastal Blue Carbon
  - Coastal Vulnerability
  - Crop Production
  - Delineateit
  - Finfish
  - Fisheries
  - Forest Carbon Edge Effects
  - Globio
  - Habitat Quality
  - HRA
  - Annual Water Yield
  - NDR
  - Pollination
  - Recreation
  - Routedem
  - Scenario Generator
  - Scenic Quality
  - SDR
  - Seasonal Water Yield
  - Urban Cooling
  - Urban Flood Risk
  - Wave Energy
  - Wind Energy

  Everything else:
  - General


.. :changelog:
Unreleased Changes (3.9)
------------------------
* General:
<<<<<<< HEAD
  * Deprecating GDAL 2 and adding support for GDAL 3.
  * Adding function in utils.py to handle InVEST coordindate transformations.
  * Making InVEST compatible with Pygeoprocessing 2.0 by updating:
    * ``convolve_2d`` keyword ``ignore_nodata`` to ``ignore_nodata_and_edges``.
    * ``get_raster_info`` / ``get_vector_info`` keyword ``projection`` to
      ``projection_wkt``.
  * Improve consistency and context for error messages related to raster
    reclassification across models by using ``utils.reclassify_raster``.
  * Fixed bug that was causing a TypeError when certain input rasters had an
    undefined nodata value. Undefined nodata values should now work everywhere.
  * Include logging in python script generated from "Save to python script..."
    in the "Development" menu. Now logging messages from the model execution
    will show up when you run the script.
* Coastal Blue Carbon
  * Refactor of Coastal Blue Carbon that implements TaskGraph for task
    management across the model and fixes a wide range of issues with the model
    that were returning incorrect results in all cases.
  * Corrected an issue with the model where available memory would be exhausted
    on a large number of timesteps.
  * In addition to the ``execute`` entrypoint, another entrypoint,
    ``execute_transition_analysis`` has been added that allows access to the
    transition analysis timeseries loop at a lower level.  This will enable
    users comfortable with python to provide spatially-explicit maps of
    accumulation rates, half lives and other parameters that can only be
    provided via tables to ``execute``.
  * Snapshot years and rasters, including the baseline year/raster, are now all
    provided via a table mapping snapshot years to the path to a raster on
    disk.  The baseline year is the earliest year of these.
  * The model's "initial" and "lulc lookup" and "transient" tables have been
    combined into a single "biophysical" table, indexed by LULC code/LULC class
    name, that includes all of the columns from all of these former tables.
  * The "analysis year" is now a required input that must be >= the final
    snapshot year in the snapshots CSV.
  * Litter can now accumulate at an annual rate if desired.
  * The model now produces many more files, which allows for greater
    flexibility in post-processing of model outputs.
=======
    * Deprecating GDAL 2 and adding support for GDAL 3.
    * Adding function in utils.py to handle InVEST coordindate transformations.
    * Making InVEST compatible with Pygeoprocessing 2.0 by updating:
      * ``convolve_2d()`` keyword ``ignore_nodata`` to 
        ``ignore_nodata_and_edges``.
      * ``get_raster_info()`` / ``get_vector_info()`` keyword ``projection`` to
        ``projection_wkt``.
    * Improve consistency and context for error messages related to raster
      reclassification across models by using ``utils.reclassify_raster``.
    * Fixed bug that was causing a TypeError when certain input rasters had an
      undefined nodata value. Undefined nodata values should now work
      everywhere.
    * Include logging in python script generated from 
      "Save to python script..." in the "Development" menu. Now logging
      messages from the model execution will show up when you run the script.
    * InVEST is now a 64-bit binary built against Python 3.7.
    * Adding Python 3.8 support for InVEST testing.
>>>>>>> a409b269
* Coastal Vulnerability
    * 'shore_points_missing_geomorphology.gpkg' output file name now includes
      the suffix if any, and its one layer now is renamed from
      'missing_geomorphology' to be the same as the file name
      (including suffix).
* Delineateit
    * The layer in the 'preprocessed_geometries.gpkg' output is renamed from
      'verified_geometries' to be the same as the file name (including suffix).
    * The layer in the 'snapped_outlets.gpkg' output is renamed from
      'snapped' to be the same as the file name (including suffix).
    * The layer in the 'watersheds.gpkg' output has been renamed from
      'watersheds' to match the name of the vector file (including the suffix).
* Habitat Quality:
    * Refactor of Habitat Quality that implements TaskGraph
    * Threat files are now indicated in the Threat Table csv input under
      required columns: ``BASE_PATH``, ``CUR_PATH``, ``FUT_PATH``.
    * Threat and Sensitivity column names are now case-insensitive.
    * Sensitivity threat columns now match threat names from Threat Table
      exactly, without the need for "L_". "L_" prefix is deprecated.
    * Threat raster input folder has been removed.
    * Validation enhancements that check whether threat raster paths are valid.
    * HQ update to User's Guide.
    * Changing sample data to reflect Threat Table csv input changes and
      bumping revision.
    * More comprehensive testing for Habitat Quality and validation.
    * Checking if Threat raster values are between 0 and 1 range, raising
      ValueError if not. No longer snapping values less than 0 to 0 and greater
      than 1 to 1.
    * Fixing bug that was setting Threat raster values to 1 even if they were
      floats between 0 and 1.
    * Updating how threats are decayed across distance. Before, nodata edges
      were ignored causing values on the edges to maintain a higher threat
      value. Now, the decay does not ignore those nodata edges causing values
      on the edges to decay more quickly. The area of study should have
      adequate boundaries to account for these edge effects.
* SDR:
    * Fixing an issue where the LS factor should be capped to an upstream area
      of 333^2 m^2. In previous versions the LS factor was erroniously capped
      to "333" leading to high export spikes in some pixels.
* Finfish
    * Fixed a bug where the suffix input was not being used for ouput paths.

..
..
Unreleased Changes
------------------
* Hydropower
    * Fixed bug that prevented validation from ever passing for this model.
      Validation will allow extra keys in addition to those in the ARGS_SPEC.
* Urban Flood Mitigation
    * Fixed incorrect calculation of total quickflow volume.

3.8.8 (2020-09-04)
------------------
* Coastal Vulnerability
    * Improved handling of invalid AOI geometries to avoid crashing and instead
      fix the geometry when possible and skip it otherwise.
    * Added validation check that shows a warning if the SLR vector is not
      a point or multipoint geometry.
* Urban Cooling
    * Energy units are now (correctly) expressed in kWh.  They were previously
      (incorrectly) expressed in kW.
    * Energy savings calculations now require that consumption is in units of
      kWh/degree C/m^2 for each building class.
    * Fixing an issue where blank values of the Cooling Coefficient weights
      (shade, albedo, ETI) would raise an error.  Now, a default value for the
      coefficient is assumed if any single value is left blank.
* HRA
    * Raise ValueError if habitat or stressor inputs are not projected.
    * Make sample data rating filepaths work on Mac. If not on Windows and a rating
      filepath isn't found, try replacing all backslashes with forward slashes.
* Seasonal Water Yield
    * Updated output file name from aggregated_results.shp to aggregated_results_swy.shp
      for consistency with NDR and SDR
* Datastack
    * Saved datastack archives now use helpful identifying names for spatial input folders
* Validation
    * Fixed bug that caused fields activated by a checkbox to make validation fail,
      even when the checkbox was unchecked.
* General
    * Input table column headers are now insensitive to leading/trailing whitespace in
      most places.
    * Modified the script that produces a conda environment file from InVEST's python
      requirements file so that it includes the ``conda-forge`` channel in the file
      itself.
* Recreation
    * Validate values in the type column of predictor tables early in execution. Raise
      a ValueError if a type value isn't valid (leading/trailing whitespace is okay).
* Validation
    * Set a 5-second timeout on validation functions that access a file. This will raise
      a warning and prevent validation from slowing down the UI too much.

3.8.7 (2020-07-17)
------------------
* General
    * Fixed an issue where some users would be unable to launch InVEST binaries
      on Windows.  This crash was due to a configuration issue in
      ``PySide2==5.15.0`` that will be fixed in a future release of PySide2.
* GLOBIO
    * Fix a bug that mishandled combining infrastructure data when only one
      infrastructure data was present.
* Urban Flood Risk
    * The output vector ``flood_risk_service.shp`` now includes a field,
      ``flood_vol`` that is the sum of the modeled flood volume (from
      ``Q_m3.tif``) within the AOI.
    * Fieldnames in ``flood_risk_service.shp`` have been updated to more
      closely match the variables they match as documented in the User's Guide
      chapter.  Specifically, ``serv_bld`` is now ``serv.blt`` and ``aff_bld``
      is now ``aff.bld``.
    * ``Q_mm.tif`` has been moved from the intermediate directory into the
      workspace.
    * Fixed a bug in the flood volume (``Q_m3.tif``) calculations that was
      producing incorrect values in all cases.
    * Fixed a bug where input rasters with nodata values of 0 were not handled
      properly.

3.8.6 (2020-07-03)
------------------
* Crop Production
    * Fixed critical bug in crop regression that caused incorrect yields in
      all cases.

3.8.5 (2020-06-26)
------------------
* General
    * Fix bug in ``utils.build_lookup_from_csv`` that was allowing
      ``key_field`` to be non unique and overwriting values.
    * Fix bug in ``utils.build_lookup_from_csv`` where trailing commas caused
      returned values to be malformed.
    * Add optional argument ``column_list`` to ``utils.build_lookup_from_csv``
      that takes a list of column names and only returns those in the
      dictionary.
    * Remove ``warn_if_missing`` argument from ``utils.build_lookup_from_csv``
      and warning by default.
* Scenic Quality
    * Fixing an issue in Scenic Quality where the creation of the weighted sum
      of visibility rasters could cause "Too Many Open Files" errors and/or
      ``MemoryError`` when the model is run with many viewpoints.
    * Progress logging has been added to several loops that may take a longer
      time when the model is run with thousands of points at a time.
    * A major part of the model's execution was optimized for speed,
      particularly when the model is run with many, many points.
* SDR:
    * Removed the unused parameter ``args['target_pixel_size']`` from the SDR
      ``execute`` docstring.
* Urban Flood Risk Mitigation
    * Fixed an issue where the output vector ``flood_risk_service.shp`` would
      only be created when the built infrastructure vector was provided.  Now,
      the ``flood_risk_service.shp`` vector is always created, but the fields
      created differ depending on whether the built infrastructure input is
      present during the model run.
    * Fixed an issue where the model would crash if an infrastructure geometry
      were invalid or absent.  Such features are now skipped.

3.8.4 (2020-06-05)
------------------
* General:
    * Advanced the ``Taskgraph`` version requirement to fix a bug where workspace
      directories created by InVEST versions <=3.8.0 could not be re-used by more
      recent InVEST versions.
* NDR:
    * The Start Menu shortcut on Windows and launcher label on Mac now have
      consistent labels for NDR: "NDR: Nutrient Delivery Ratio".
* SDR:
    * The Start Menu shortcut on Windows and launcher label on Mac now have
      consistent labels for SDR: "SDR: Sediment Delivery Ratio".

3.8.3 (2020-05-29)
------------------
* sdr
  * SDR's compiled core now defines its own ``SQRT2`` instead of relying on an
    available standard C library definition. This new definition helps to avoid
    some compiler issues on Windows.

3.8.2 (2020-05-15)
------------------
* InVEST's CSV encoding requirements are now described in the validation
  error message displayed when a CSV cannot be opened.

3.8.1 (2020-05-08)
------------------
* Fixed a compilation issue on Mac OS X Catalina.
* Fixed an issue with NDR's raster normalization function so that Float64
  nodata values are now correctly cast to Float32.  This issue was affecting
  the summary vector, where the ``surf_n``, ``sub_n`` and ``n_export_tot``
  columns would contain values of ``-inf``.
* Fixed minor bug in Coastal Vulnerability shore point creation. Also added a
  check to fail fast when zero shore points are found within the AOI.
* The Finfish Aquaculture model no longer generates histograms for
  uncertainty analysis due to issues with matplotlib that make InVEST
  unstable. See https://github.com/natcap/invest/issues/87 for more.
* Corrected the Urban Cooling Model's help text for the "Cooling Capacity
  Calculation Method" in the User Interface.
* Fixing an issue with SDR's ``LS`` calculations.  The ``x`` term is now
  the weighted mean of proportional flow from the current pixel into its
  neighbors.  Note that for ease of debugging, this has been implemented as a
  separate raster and is now included in ``RKLS`` calculations instead of in
  the ``LS`` calculations.
* Fixed a bug in validation where checking for spatial overlap would be skipped
  entirely in cases where optional model arguments were not used.
* Bumping the ``psutil`` dependency requirement to ``psutil>=5.6.6`` to address
  a double-free vulnerability documented in CVE-2019-18874.
* Adding a GitHub Actions workflow for building python wheels for Mac and Windows
  as well as a source distribution.
* Updating links in ``setup.py``, ``README.rst`` and ``README_PYTHON.rst`` to
  refer to the repository's new home on github.
* Binary builds for Windows and Mac OS X have been moved to GitHub Actions from
  AppVeyor.  All AppVeyor-specific configuration has been removed.
* Fixing an issue with the InVEST Makefile where ``make deploy`` was
  attempting to synchronize nonexistent sample data zipfiles with a storage
  bucket on GCP.  Sample data zipfiles are only built on Windows, and so
  ``make deploy`` will only attempt to upload them when running on Windows.
* Fixed a bug in CLI logging where logfiles created by the CLI were
  incompatible with the ``natcap.invest.datastack`` operation that
  allows the UI to load model arguments from logfiles.
* Added error-handling in Urban Flood Risk Mitigation to tell users to
  "Check that the Soil Group raster does not contain values other than
  (1, 2, 3, 4)" when a ``ValueError`` is raised from ``_lu_to_cn_op``.
* Updated the ``Makefile`` to use the new git location of the InVEST User's
  Guide repository at https://github.com/natcap/invest.users-guide
* Automated tests are now configured to use Github Actions for 32- and 64-bit
  build targets for Python 3.6 and 3.7 on Windows.  We are still using
  AppVeyor for our binary builds for the time being.
* Makefile has been updated to fetch the version string from ``git`` rather
  than ``hg``.  A mercurial client is still needed in order to clone the
  InVEST User's Guide.
* Removing Python 2 compatibility code such as ``future``, ``pyqt4``,
  ``basestring``, ``unicode``, ``six``, unicode casting, etc...
* Update api-docs conf file to mock sdr.sdr_core and to use updated unittest
  mock

3.8.0 (2020-02-07)
------------------
* Created a sub-directory for the sample data in the installation directory.
* Fixed minor bug in HRA that was duplicating the ``results_suffix`` in some
  output filenames.
* Updated the DelineateIt UI to improve the language around what the model
  should do when it encounters invalid geometry.  The default is now
  that it should skip invalid geometry.
* Updating how threat rasters are handled in Habitat Quality to address a few
  related and common usability issues for the model.  First, threat
  rasters are now aligned to the LULC instead of the intersection of the whole
  stack.  This means that the model now handles threat inputs that do not all
  completely overlap the LULC (they must all still be in the same projection).
  Second, nodata values in threat rasters are converted to a threat value of 0.
  Any threat pixel values other than 0 or nodata are interpreted as a threat
  value of 1.
* Updating the ``psutil`` requirement to avoid a possible import issue when
  building binaries under WINE.  Any version of ``psutil`` should work
  except for ``5.6.0``.
* InVEST sample data was re-organized to simply have one folder per model.
  New datastacks were added for SDR, NDR, Seasonal Water Yield,
  Annual Water Yield, DelineateIt, and Coastal Vulnerability.
* Fixed an issue with NDR where the model was not properly checking for the
  bounds of the raster, which could in some cases lead to exceptions being
  printed to the command-line.  The model now correctly checks for these
  raster boundaries.
* Habitat Risk Assessment model supports points and lines -- in addition to
  previously supported polygons and rasters -- for habitats or stressors.
* Updated raster percentile algorithms in Scenic Quality and Wave Energy
  models to use a more efficient and reliable raster percentile function
  from pygeoprocessing.
* InVEST is now compatible with pygeoprocessing 1.9.1.
* All InVEST models now have an ``ARGS_SPEC`` object that contains metadata
  about the model and describes the model's arguments.  Validation has been
  reimplemented across all models to use these ``ARGS_SPEC`` objects.
* The results suffix key for the Wave Energy and Wind Energy models has been
  renamed ``results_suffix`` (was previously ``suffix``).  This is for
  consistency across InVEST models.
* Speed and memory optimization of raster processing in the Recreation model.
* Removed a constraint in Coastal Vulnerability so the AOI polygon no longer
  needs to intersect the continental shelf contour line. So the AOI can now be
  used exclusively to delineate the coastal area of interest.
* Improved how Coastal Vulnerability calculates local wind-driven waves.
  This requires a new bathymetry raster input and implements equation 10
  of the User Guide. Also minor updates to fields in intermediate outputs,
  notably a 'shore_id' field is now the unique ID for joining tables and
  FIDs are no longer used.
* Added a status message to the UI if a datastack file fails to load,
  instead of staying silent.
* Correcting an issue with repository fetching in the InVEST ``Makefile``.
  Managed repositories will now be fetched and updated to the expected revision
  even if the repository already exists.
* Fixed the duplicate ``results_suffix`` input in Wave Energy UI.
* Added a human-friendly message on NDR model ``KeyError``.
* Adding a check to Annual Water Yield to ensure that the ``LULC_veg`` column
  has correct values.
* Improved how Seasonal Water Yield handles nodata values when processing
  floating-point precipitation and quickflow rasters.
* Add SDR feature to model sediment deposition across the landscape.
* Fixed an issue that would cause an exception if SDR landcover map was masked
  out if the original landcover map had no-nodata value defined.
* Fixed an issue in the SDR model that could cause reported result vector
  values to not correspond with known input vectors if the input watershed
  vector was not an ESRI Shapefile.
* Fixed issue in Seasonal Water Yield model that would cause an unhandled
  exception when input rasters had areas of a valid DEM but nodata in other
  input layers that overlap that dem.
* Fixed an issue in the NDR model that would cause an exception if the critical
  length of a landcover field was set to 0.
* Implemented PEP518-compatible build system definition in the file
  ``pyproject.toml``.  This should make it easier to install ``natcap.invest``
  from a source distribution.
* Fixed a ``TypeError`` issue in Seasonal Water Yield that would occur when
  the Land-Use/Land-Cover raster did not have a defined nodata value.  This
  case is now handled correctly.
* The binary build process for InVEST on Windows (which includes binaries
  based on PyInstaller and an NSIS Installer package) has been migrated
  to 32-bit Python 3.7.  The build itself is taking place on AppVeyor, and
  the configuration for this is contained within ``appveyor.yml``.
  Various python scripts involved in the distribution and release processes
  have been updated for compatibility with python 3.7 as a part of this
  migration.
* Fixed an ``IndexError`` issue in Wave Energy encountered in runs using
  the global wave energy dataset.  This error was the result of an incorrect
  spatial query of points and resulted in some wave energy points being
  double-counted.
* Fixed taskgraph-related issues with Habitat Risk Assessment where
  1) asynchronous mode was failing due to missing task dependencies and
  2) avoided recomputation was confounded by two tasks modifying the same files.
* Fixed an issue with Habitat Quality where the model was incorrectly
  expecting the sensitivity table to have a landcover code of 0.
* The InVEST CLI has been completely rebuilt to divide
  functionality into various topic-specific subcommands.  The various internal
  consumers of this API have been updated accordingly.  ``invest --help`` will
  contain details of the new interface.
* Updated the InVEST Launcher to list the human-readable model names rather
  than the internal model identifiers.
* Updated Coastal Vulnerability Model with significant speedups including
  ~40x speedup for geomorphology process and ~3x speedup for wind exposure process.
  Also saving an intermediate vector with wave energy values and a geomorphology
  vector with points that were assigned the ``geomorphology_fill_value``.
* Updated trove classifiers to indicate support for python versions 2.7, 3.6
  and 3.7.
* Updated all InVEST models to be compatible with a Python 2.7 or a Python 3.6
  environment. Also tested all models against GDAL versions 2.2.4 and 2.4.1.
* Fixed an issue with Habitat Quality where convolutions over threat rasters
  were not excluding nodata values, leading to incorrect outputs.  Nodata values
  are now handled correctly and excluded from the convolution entirely.
* Updated the subpackage ``natcap.invest.ui`` to work with python 3.6 and later
  and also to support the PySide2 bindings to Qt5.
* InVEST Coastal Blue Carbon model now writes out a net present value
  raster for the year of the current landcover, each transition year,
  and the final analysis year (if provided).
* Correcting an issue with InVEST Coastal Blue Carbon where incorrect
  configuration of a nodata value would result in ``-inf`` values in
  output rasters.  Now, any values without a defined reclassification
  rule that make it past validation will be written out as nodata.
* DelineateIt has been reimplemented using the latest version of
  pygeoprocessing (and the watershed delineation routine it provides) and now
  uses ``taskgraph`` for avoiding unnecessary recomputation.
* Fixed a bug in Recreation Model that was causing server-side code
  to execute twice for every client-side call.
* Fixed a bug in Recreation model that did not apply ``results_suffix`` to
  the monthly_table.csv output.
* Various fixes in Coastal Vulnerability Model. CSV output files now
  have FID column for joining to vector outputs. ``results_suffix`` can be
  used without triggering task re-execution. Raster processing maintains original
  resolution of the input raster so long as it is projected. Otherwise resamples
  to ``model_resolution``.
* Fixed a bug in Coastal Vulnerability model's task graph that sometimes
  caused an early task to re-execute when it should be deemed pre-calculated.
* Fixed a bug in the pollination model that would cause outputs to be all 0
  rasters if all the ``relative_abundance`` fields in the guild table were
  integers.
* Fixed a file cache flushing issue observed on Debian in
  ``utils.exponential_decay_kernel_raster`` that would cause an exponential
  kernel raster to contain random values rather than expected value.
* Added a new InVEST model: Urban Flood Risk Mitigation.
* Fixed an issue in the SDR model that would cause an unhandled exception
  if either the erosivity or erodibility raster had an undefined nodata value.
* Added a new InVEST model: Urban Cooling Model.

3.7.0 (2019-05-09)
------------------
* Refactoring Coastal Vulnerability (CV) model. CV now uses TaskGraph and
  Pygeoprocessing >=1.6.1. The model is now largely vector-based instead of
  raster-based. Fewer input datasets are required for the same functionality.
  Runtime in sycnhronous mode is similar to previous versions, but runtime can
  be reduced with multiprocessing. CV also supports avoided recomputation for
  successive runs in the same workspace, even if a different file suffix is
  used. Output vector files are in CSV and geopackage formats.
* Model User Interface 'Report an Issue' link points to our new
  community.naturalcapitalproject.org
* Correcting an issue with the Coastal Blue Carbon preprocessor where
  using misaligned landcover rasters would cause an exception to be raised.
* Correcting an issue with RouteDEM where runs of the tool with Flow Direction
  enabled would cause the tool to crash if ``n_workers > 0``.
* Correcting an issue with Habitat Quality's error checking where nodata values
  in landcover rasters were not being taken into account.
* Valuation is now an optional component of the InVEST Scenic Quality model.
* Fixing a bug in the percentiles algorithm used by Scenic Quality that
  would result in incorrect visual quality outputs.
* Carbon Model and Crop Production models no longer crash if user-input
  rasters do not have a nodata value defined. In this case these models
  treat all pixel values as valid data.
* Adding bitbucket pipelines and AppVeyor build configurations.
* Refactoring Recreation Model client to use taskgraph and the latest
  pygeoprocessing. Avoided re-computation from taskgraph means that
  successive model runs with the same AOI and gridding option can re-use PUD
  results and avoid server communication entirely. Successive runs with the
  same predictor data will re-use intermediate geoprocessing results.
  Multiprocessing offered by taskgraph means server-side PUD calculations
  and client-side predictor data processing can happen in parallel. Some
  output filenames have changed.
* Upgrading to SDR to use new PyGeoprocessing multiflow routing, DEM pit
  filling, contiguous stream extraction, and TaskGraph integration. This
  also includes a new TaskGraph feature that avoids recomputation by copying
  results from previous runs so long as the expected result would be
  identical. To use this feature, users must execute successive runs of SDR
  in the same workspace but use a different file suffix. This is useful when
  users need to do a parameter study or run scenarios with otherwise minor
  changes to inputs.
* Refactoring Habitat Risk Assessment (HRA) Model to use TaskGraph >= 0.8.2 and
  Pygeoprocessing >= 1.6.1. The HRA Proprocessor is removed and its previous
  functionality was simplified and merged into the HRA model itself.
  The model will no longer generate HTML plots and tables.
* Adding a software update notification button, dialog, and a link to the
  download page on the User Interface when a new InVEST version is available.
* Migrating the subversion sample and test data repositories to Git LFS
  repositories on BitBucket. Update the repository URL and fetch commands on
  Makefile accordingly.
* Fixing a bug in Habitat Quality UI where the absence of the required
  half_saturation_constant variable did not raise an exception.
* Adding encoding='utf-8-sig' to pandas.read_csv() to support
  utils.build_lookup_from_csv() to read CSV files encoded with UTF-8 BOM
  (byte-order mark) properly.

3.6.0 (2019-01-30)
------------------
* Correcting an issue with the InVEST Carbon Storage and Sequestration model
  where filepaths containing non-ASCII characters would cause the model's
  report generation to crash.  The output report is now a UTF-8 document.
* Refactoring RouteDEM to use taskgraph and the latest pygeoprocessing
  (``>=1.5.0``).  RouteDEM now fills hydrological sinks and users have the
  option to use either of the D8 or Multiple Flow Direction (MFD) routing
  algorithms.
* Adding a new input to the InVEST Settings window to allow users to customize
  the value that should be used for the ``n_workers`` parameter in
  taskgraph-enabled models.  This change involves removing the "Number of
  Parallel Workers" input from the model inputs pane for some models in
  favor of this new location.  The default value for this setting is ``-1``,
  indicating synchronous (non-threaded, non-multiprocessing) execution of
  tasks.
* Removing Scenario Generator: Rule-based model.
* Fixing a bug in Hydropower model where watershed aggregations would be incorrect
  if a watershed is partially covering nodata raster values. Nodata values are now
  ignored in zonal statistics. Numerical results change very slightly in the
  case where a watershed only includes a few nodata pixels.
* Adding TaskGraph functionality to GLOBIO model.
* Adding some TaskGraph functionality to Scenario Generator: Proximity.
* Fixing an issue with the InVEST Fisheries model that would prevent the model
  from batch-processing a directory of population tables.  The model will now
  process these files as expected.
* Reimplementing Crop Production models using taskgraph.
* Fixing an issue with Crop Production Regression's result_table.csv where the
  'production_modeled' and '<nutrient>_modeled' values calculated for each crop
  were done so using the same crop raster (e.g. wheat, soybean, and barley values
  were all based on soybean data).
* Hydropower subwatershed results now include all the same metrics as the
  watershed results, with the exception of economic valuation metrics.
* Reimplementing the Hydropower model using taskgraph.
* Reimplementing the Carbon model using taskgraph.
* Fixing an issue with Coastal Blue Carbon validation to allow column names to
  ignore case.
* Updating core carbon forest edge regression data coefficient to drop
  impossible negative coefficients.
* Fixing an issue with the Scenario Generator: Proximity model that would
  raise an exception if no AOI were passed in even though the AOI is optional.
* Removing Overlap Analysis and Overlap Analysis: Management Zones.
* Removing Habitat Suitability.
* Added comprehensive error checking to hydropower model to test for the VERY
  common errors of missing biophysical, demand, and valuation coefficients in
  their respective tables.
* Fixing an issue with Hydropower Water Yield ("Annual Water Yield") where
  valuation would never be triggered when running the model through the User
  Interface. And a related issue where the model would crash if a valuation table
  was provided but a demand table was not. The UI no longer validates that config.
* Fixing an issue with how logging is captured when a model is run through the
  InVEST User Interface.  Now, logging from any thread started by the executor
  thread will be written to the log file, which we expect to aid in debugging.
* Fixing an issue with Scenic Quality where viewpoints outside of the AOI
  were not being properly excluded.  Viewpoints are now excluded correctly.
* The crop production model has been refactored to drop the "aggregate ID"
  concept when summarizing results across an aggregate polygon. The model now
  uses the polygon FIDs internally and externally when producing the result
  summary table.
* Correcting the rating instructions in the criteria rating instructions on how
  the data quality (DQ) and weight should be rated in the HRA Preprocessor.
  A DQ score of 1 should represent better data quality whereas the score of 3 is
  worse data quality. A weight score of 1 is more important, whereas that of 3
  is less important.
* Fixing a case where a zero discount rate and rate of change in the carbon
  model would cause a divide by zero error.

3.5.0 (2018-08-14)
------------------
* Bumped pygeoprocessing requirement to ``pygeoprocessing>=1.2.3``.
* Bumped taskgraph requirement to ``taskgraph>=0.6.1``.
* Reimplemented the InVEST Scenic Quality model.  This new version removes the
  'population' and 'overlap' postprocessing steps, updates the available
  valuation functions and greatly improves the runtime and memory-efficiency of
  the model.  See the InVEST User's Guide chapter for more information.
* Updated Recreation server's database to include metadata from photos taken
  from 2005-2017 (previous range was 2005-2014). The new range is reflected
  in the UI.
* Fixed an issue with the InVEST binary build where binaries on Windows would
  crash with an error saying Python27.dll could not be loaded.
* Fixed an issue in the Rule-Based Scenario Generator UI where vector column
  names from override and constraint layers were not being loaded.  This bug
  caused the field 'UNKNOWN' to be passed to the model, causing an error.
* Fixed an issue with the InVEST UI (all models), where attempting to
  drag-and-drop a directory onto a model input would cause the application to
  crash.
* Coastal Vulnerability UI now specifies a number of reasonable defaults for
  some numeric inputs.
* Fixed an issue with the Fisheries UI where alpha and beta parameter inputs
  were incorrectly disabled for the Ricker recruitment function.
* InVEST now uses a Makefile to automate the build processes.  GNU Make is
  required to use the Makefile.  See ``README.rst`` for instructions on
  building InVEST.  This replaces the old ``pavement.py`` build entrypoint,
  which has been removed.
* Fixed an issue with the InVEST UI (all models), where attempting to
  drag-and-drop a directory onto a model input would cause the application to
  crash.
* Fixed an issue with Forest Carbon Edge Effect where the UI layer was always
  causing the model to run with only the aboveground carbon pool
* Added functionality to the InVEST UI so that ``Dropdown`` inputs can now map
  dropdown values to different output values.
* Fixed an issue in the Crop Production Percentile model that would treat the
  optional AOI vector field as a filename and crash on a run if it were empty.
* Fixing an issue in the Pollination Model that would cause occasional crashes
  due to a missing dependent task; it had previously been patched by setting
  taskgraph to operate in single thread mode. This restores multithreading
  in the pollination model.
* Fixed an issue in the water yield / hydropower model that would skip
  calculation of water demand tables when "water scarcity" was enabled.
* Fixed an issue in the model data of the crop production model where some
  crops were using incorrect climate bin rasters. Since the error was in the
  data and not the code, users will need to download the most recent version
  of InVEST's crop model data during the installation step to get the fix.

3.4.4 (2018-03-26)
------------------
* InVEST now requires GDAL 2.0.0 and has been tested up to GDAL 2.2.3. Any API users of InVEST will need to use GDAL version >= 2.0. When upgrading GDAL we noticed slight numerical differences in our test suite in both numerical raster differences, geometry transforms, and occasionally a single pixel difference when using `gdal.RasterizeLayer`. Each of these differences in the InVEST test suite is within a reasonable numerical tolerance and we have updated our regression test suite appropriately. Users comparing runs between previous versions of InVEST may also notice reasonable numerical differences between runs.
* Added a UI keyboard shortcut for showing documentation. On Mac OSX, this will be Command-?. On Windows, GNOME and KDE, this will be F1.
* Patching an issue in NDR that was using the nitrogen subsurface retention efficiency for both nitrogen and phosphorous.
* Fixed an issue with the Seasonal Water Yield model that incorrectly required a rain events table when the climate zone mode was in use.
* Fixed a broken link to local and online user documentation from the Seasonal Water Yield model from the model's user interface.

3.4.3 (2018-03-26)
------------------
* Fixed a critical issue in the carbon model UI that would incorrectly state the user needed a "REDD Priority Raster" when none was required.
* Fixed an issue in annual water yield model that required subwatersheds even though it is an optional field.
* Fixed an issue in wind energy UI that was incorrectly validating most of the inputs.

3.4.2 (2017-12-15)
------------------
* Fixed a cross-platform issue with the UI where logfiles could not be dropped onto UI windows.
* Model arguments loaded from logfiles are now cast to their correct literal value.  This addresses an issue where some models containing boolean inputs could not have their parameters loaded from logfiles.
* Fixed an issue where the Pollination Model's UI required a farm polygon. It should have been optional and now it is.
* Fixing an issue with the documentation and forums links on the InVEST model windows.  The links now correctly link to the documentation page or forums as needed.
* Fixing an issue with the ``FileSystemRunDialog`` where pressing the 'X' button in the corner of the window would close the window, but not reset its state.  The window's state is now reset whenever the window is closed (and the window cannot be closed when the model is running)

3.4.1 (2017-12-11)
------------------
* In the Coastal Blue Carbon model, the ``interest_rate`` parameter has been renamed to ``inflation_rate``.
* Fixed issues with sample parameter sets for InVEST Habitat Quality, Habitat Risk Assessment, Coastal Blue Carbon, and Coastal Blue Carbon Preprocessors.  All sample parameter sets now have the correct paths to the model's input files, and correctly note the name of the model that they apply to.
* Added better error checking to the SDR model for missing `ws_id` and invalid `ws_id` values such as `None` or some non-integer value. Also added tests for the `SDR` validation module.

3.4.0 (2017-12-03)
------------------
* Fixed an issue with most InVEST models where the suffix was not being reflected in the output filenames.  This was due to a bug in the InVEST UI, where the suffix args key was assumed to be ``'suffix'``.  Instances of ``InVESTModel`` now accept a keyword argument to defined the suffix args key.
* Fixed an issue/bug in Seasonal Water Yield that would occur when a user provided a datastack that had nodata values overlapping with valid DEM locations. Previously this would generate an NaN for various biophysical values at that pixel and cascade it downslope. Now any question of nodata on a valid DEM pixel is treated as "0". This will make serious visual artifacts on the output, but should help users pinpoint the source of bad data rather than crash.
* Refactored all but routing components of SDR to use PyGeoprocessing 0.5.0 and laid a consistent raster floating point type of 'float32'. This will cause numerically insignificant differences between older versions of SDR and this one. But differences are well within the tolerance of the overall error of the model and expected error rate of data. Advantages are smaller disk footprint per run, cleaner and more maintainable design, and a slight performance increase.
* Bug fixed in SDR that would align the output raster stack to match with the landcover pixel stack even though the rest of the rasters are scaled and clipped to the DEM.
* When loading parameters from a datastack, parameter set or logfile, the UI will check that the model that created the file being loaded matches the name of the model that is currently running.  If there is a mismatch, a dialog is presented for the user to confirm or cancel the loading of parameters. Logfiles from IUI (which do not have clearly-recorded modelname or InVEST version information) can still have their arguments parsed, but the resulting model name and InVEST version will be set to ``"UNKNOWN"``.
* Data Stack files (``*.invest.json``, ``*.invest.tar.gz``) can now be dragged and dropped on an InVEST model window, which will prompt the UI to load that parameter set.
* Spatial inputs to Coastal Blue Carbon are now aligned as part of the model. This resolves a longstanding issue with the model where inputs would need to perfectly overlap (even down to pixel indices), or else the model would yield strange results.
* The InVEST UI now contains a submenu for opening a recently-opened datastack.  This submenu is automatically populated with the 10 most recently-opened datastacks for the current model.
* Removed vendored ``natcap.invest.dbfpy`` subpackage.
* Removed deprecated ``natcap.invest.fileio`` module.
* Removed ``natcap.invest.iui`` UI subpackage in favor of a new UI framework found at ``natcap.invest.ui``. This new UI features a greatly improved API, good test coverage, support for Qt4 and Qt5, and includes updates to all InVEST models to support validation of model arguments from a python script, independent of the UI.
* Updated core model of seasonal water yield to allow for negative `L_avail`.
* Updated RouteDEM to allow for file suffixes, finer control over what DEM routing algorithms to run, and removal of the multiple stepped stream threshold classification.
* Redesign/refactor of pollination model. Long term bugs in the model are resolved, managed pollinators added, and many simplifications to the end user's experience.  The updated user's guide chapter is available here: http://data.naturalcapitalproject.org/nightly-build/invest-users-guide/html/croppollination.html
* Scenario Generator - Rule Based now has an optional input to define a seed.
  This input is used to seed the random shuffling of parcels that have equal
  priorities.
* InVEST on mac is now distributed as a single application bundle, allowing InVEST to run as expected on mac OSX Sierra.  Individual models are selected and launched from a new launcher window.
* The InVEST CLI now has a GUI model launcher:  ``$ invest launcher``
* Updated the Coastal Blue Carbon model to improve handling of blank lines in input CSV tables and improve memory efficiency of the current implementation.
* Improved the readability of a cryptic error message in Coastal Vulnerability that is normally raised when the depth threshold is too high or the exposure proportion is too low to detect any shoreline segments.
* Adding InVEST HTML documentation to the Mac disk image distribution.
* Upgrading dependency of PyGeoprocessing to 0.3.3.  This fixes a memory leak associated with any model that aggregates rasters over complicated overlapping polygons.
* Adding sample data to Blue Carbon model that were missing.
* Deprecating the InVEST Marine Water Quality model.  This also removes InVEST's dependancy on the pyamg package which has been removed from REQUIREMENTS.TXT.
* Deprecating the ArcGIS-based Coastal Protection model and ArcGIS-based data-preprocessing scripts.  The toolbox and scripts may still be found at https://bitbucket.org/natcap/invest.arcgis.
* Fixing an issue in the carbon edge effect model that caused output values in the shapefile to be rounded to the nearest integer.
* Fixing issue in SDR model that would occasionally cause users to see errors about field widths in the output shapefile generation.
* Updated the erodibility sample raster that ships with InVEST for the SDR model.  The old version was in US units, in this version we convert to SI units as the model requires, and clipped the raster to the extents of the other stack to save disk space.

3.3.3 (2017-02-06)
------------------
* Fixed an issue in the UI where the carbon model wouldn't accept negative numbers in the price increase of carbon.
* RouteDEM no longer produces a "tiled_dem.tif" file since that functionality is being deprecated in PyGeoprocessing.
* Fixing an issue in SDR where the optional drainage layer would not be used in most of the SDR biophysical calculations.
* Refactoring so water yield pixels with Kc and et0 equal to be 0 now yields a 0.0 value of water yield on that pixel rather than nodata.
* Light optimization refactor of wind energy model that improves runtimes in some cases by a factor of 2-3.
* Performance optimizations to HRA that improve runtimes by approximately 30%.
* Fixed a broken UI link to Seasonal Water Yield's user's guide.
* Fixed an issue with DelineateIT that caused ArcGIS users to see both the watershed and inverse watershed polygons when viewing the output of the tool.
* Upgrading dependency to PyGeoprocessing 0.3.2.
* Fixed an issue with SDR that caused the LS factor to be an order of magnitue too high in areas where the slope was greater than 9%.  In our sample case this caused sediment export estimates to be about 6% too high, but in cases where analyses are run over steep slopes the error would have been greater.
* ``paver check`` now warns if the ``PYTHONHOME`` environment variable is set.
* API docs now correctly reflect installation steps needed for python development headers on linux.
* Fixed a side effect in the InVEST user interface that would cause ``tempfile.tempdir`` to be set and then not be reset after a model run is finished.
* The InVEST user interface will now record GDAL/OGR log messages in the log messages window and in the logfile written to the workspace.
* Updated branding and usability of the InVEST installer for Windows, and the Mac Disk Image (.dmg).


3.3.2 (2016-10-17)
------------------
* Partial test coverage for HRA model.
* Full test coverage for Overlap Analysis model.
* Full test coverage for Finfish Aquaculture.
* Full test coverage for DelineateIT.
* Full test coverage for RouteDEM.
* Fixed an issue in Habitat Quality where an error in the sample table or malformed threat raster names would display a confusing message to the user.
* Full test coverage for scenario generator proximity model.
* Patching an issue in seasonal water yield that causes an int overflow error if the user provides a floating point landcover map and the nodata value is outside of the range of an int64.
* Full test coverage for the fisheries model.
* Patched an issue that would cause the Seasonal Water Edge model to crash when the curve number was 100.
* Patching a critical issue with forest carbon edge that would give incorrect results for edge distance effects.
* Patching a minor issue with forest carbon edge that would cause the model to crash if only one  interpolation point were selected.
* Full test coverage for pollination model.
* Removed "farms aggregation" functionality from the InVEST pollination model.
* Full test coverage for the marine water quality model.
* Full test coverage for GLOBIO model.
* Full test coverage for carbon forest edge model.
* Upgraded SciPy dependancy to 0.16.1.
* Patched bug in NDR that would cause a phosphorus density to be reported per pixel rather than total amount of phosporous in a pixel.
* Corrected an issue with the uses of buffers in the euclidean risk function of Habitat Risk Assessment.  (issue #3564)
* Complete code coverage tests for Habitat Quality model.
* Corrected an issue with the ``Fisheries_Inputs.csv`` sample table used by Overlap Analysis.  (issue #3548)
* Major modifications to Terrestrial Carbon model to include removing the harvested wood product pool, uncertainty analysis, and updated efficient raster calculations for performance.
* Fixed an issue in GLOBIO that would cause model runs to crash if the AOI marked as optional was not present.
* Removed the deprecated and incomplete Nearshore Wave and Erosion model (``natcap.invest.nearshore_wave_and_erosion``).
* Removed the deprecated Timber model (``natcap.invest.timber``).
* Fixed an issue where seasonal water yield would raise a divide by zero error if a watershed polygon didn't cover a valid data region.  Now sets aggregation quantity to zero and reports a warning in the log.
* ``natcap.invest.utils.build_file_registry`` now raises a ``ValueError`` if a path is not a string or list of strings.
* Fixed issues in NDR that would indicate invalid values were being processed during runtimes by skipping the invalid calculations in the first place rather than calculating them and discarding after the fact.
* Complete code coverage tests for NDR model.
* Minor (~10% speedup) performance improvements to NDR.
* Added functionality to recreation model so that the `monthly_table.csv` file now receives a file suffix if one is provided by the user.
* Fixed an issue in SDR where the m exponent was calculated incorrectly in many situations resulting in an error of about 1% in total export.
* Fixed an issue in SDR that reported runtime overflow errors during normal processing even though the model completed without other errors.

3.3.1 (2016-06-13)
------------------
* Refactored API documentation for readability, organization by relevant topics, and to allow docs to build on `invest.readthedocs.io <http://invest.readthedocs.io>`_,
* Installation of ``natcap.invest`` now requires ``natcap.versioner``.  If this is not available on the system at runtime, setuptools will make it available at runtime.
* InVEST Windows installer now includes HISTORY.rst as the changelog instead of the old ``InVEST_Updates_<version>`` files.
* Habitat suitability model is generalized and released as an API only accessible model.  It can be found at ``natcap.invest.habitat_suitability.execute``.  This model replaces the oyster habitat suitability model.
    * The refactor of this model requires an upgrade to ``numpy >= 1.11.0``.
* Fixed a crash in the InVEST CLI where calling ``invest`` without a parameter would raise an exception on linux-based systems.  (Issue `#3528 <https://bitbucket.org/natcap/invest/issues/3515>`_)
* Patched an issue in Seasonal Water Yield model where a nodata value in the landcover map that was equal to ``MAX_INT`` would cause an overflow error/crash.
* InVEST NSIS installer will now optionally install the Microsoft Visual C++ 2008 redistributable on Windows 7 or earlier.  This addresses a known issue on Windows 7 systems when importing GDAL binaries (Issue `#3515 <https://bitbucket.org/natcap/invest/issues/3515>`_).  Users opting to install this redistributable agree to abide by the terms and conditions therein.
* Removed the deprecated subpackage ``natcap.invest.optimization``.
* Updated the InVEST license to legally define the Natural Capital Project.
* Corrected an issue in Coastal Vulnerability where an output shapefile was being recreated for each row, and where field values were not being stored correctly.
* Updated Scenario Generator model to add basic testing, file registry support, PEP8 and PEP257 compliance, and to fix several bugs.
* Updated Crop Production model to add a simplified UI, faster runtime, and more testing.

3.3.0 (2016-03-14)
------------------
* Refactored Wind Energy model to use a CSV input for wind data instead of a Binary file.
* Redesigned InVEST recreation model for a single input streamlined interface, advanced analytics, and refactored outputs.  While the model is still based on "photo user days" old model runs are not backward compatable with the new model or interface. See the Recreation Model user's guide chapter for details.
    * The refactor of this model requires an upgrade to ``GDAL >=1.11.0 <2.0`` and ``numpy >= 1.10.2``.
* Removed nutrient retention (water purification) model from InVEST suite and replaced it with the nutrient delivery ratio (NDR) model.  NDR has been available in development relseases, but has now officially been added to the set of Windows Start Menu models and the "under development" tag in its users guide has been removed.  See the InVEST user's guide for details between the differences and advantages of NDR over the old nutrient model.
* Modified NDR by adding a required "Runoff Proxy" raster to the inputs.  This allows the model to vary the relative intensity of nutrient runoff based on varying precipitation variability.
* Fixed a bug in the Area Change rule of the Rule-Based Scenario Generator, where units were being converted incorrectly. (Issue `#3472 <https://bitbucket.org/natcap/invest/issues/3472>`_) Thanks to Fosco Vesely for this fix.
* InVEST Seasonal Water Yield model released.
* InVEST Forest Carbon Edge Effect model released.
* InVEST Scenario Generator: Proximity Based model released and renamed the previous "Scenario Generator" to "Scenario Generator: Rule Based".
* Implemented a blockwise exponential decay kernel generation function, which is now used in the Pollination and Habitat Quality models.
* GLOBIO now uses an intensification parameter and not a map to average all agriculture across the GLOBIO 8 and 9 classes.
* GLOBIO outputs modified so core outputs are in workspace and intermediate outputs are in a subdirectory called 'intermediate_outputs'.
* Fixed a crash with the NDR model that could occur if the DEM and landcover maps were different resolutions.
* Refactored all the InVEST model user interfaces so that Workspace defaults to the user's home "Documents" directory.
* Fixed an HRA bug where stessors with a buffer of zero were being buffered by 1 pixel
* HRA enhancement which creates a common raster to burn all input shapefiles onto, ensuring consistent alignment.
* Fixed an issue in SDR model where a landcover map that was smaller than the DEM would create extraneous "0" valued cells.
* New HRA feature which allows for "NA" values to be entered into the "Ratings" column for a habitat / stressor pair in the Criteria Ratings CSV. If ALL ratings are set to NA, the habitat / stressor will be treated as having no interaction. This means in the model, that there will be no overlap between the two sources. All rows parameters with an NA rating will not be used in calculating results.
* Refactored Coastal Blue Carbon model for greater speed, maintainability and clearer documentation.
* Habitat Quality bug fix when given land cover rasters with different pixel sizes than threat rasters. Model would use the wrong pixel distance for the convolution kernel.
* Light refactor of Timber model. Now using CSV input attribute file instead of DBF file.
* Fixed clipping bug in Wave Energy model that was not properly clipping polygons correctly. Found when using global data.
* Made the following changes / updates to the coastal vulnerability model:
    * Fixed a bug in the model where the geomorphology ranks were not always being used correctly.
    * Removed the HTML summary results output and replaced with a link to a dashboard that helps visualize and interpret CV results.
    * Added a point shapefile output: 'outputs/coastal_exposure.shp' that is a shapefile representation of the corresponding CSV table.
    * The model UI now requires the 'Relief' input. No longer optional.
    * CSV outputs and Shapefile outputs based on rasters now have x, y coorinates of the center of the pixel instead of top left of the pixel.
* Turning setuptools' zip_safe to False for consistency across the Natcap Namespace.
* GLOBIO no longer requires user to specify a keyfield in the AOI.
* New feature to GLOBIO to summarize MSA by AOI.
* New feature to GLOBIO to use a user defined MSA parameter table to do the MSA thresholds for infrastructure, connectivity, and landuse type
* Documentation to the GLOBIO code base including the large docstring for 'execute'.

3.2.0 (2015-05-31)
------------------
InVEST 3.2.0 is a major release with the addition of several experimental models and tools as well as an upgrade to the PyGeoprocessing core:

* Upgrade to PyGeoprocessing v0.3.0a1 for miscelaneous performance improvements to InVEST's core geoprocessing routines.
* An alpha unstable build of the InVEST crop production model is released with partial documentation and sample data.
* A beta build of the InVEST fisheries model is released with documentation and sample data.
* An alpha unstable build of the nutrient delivery ratio (NDR) model is available directly under InVEST's instalation directory at  ``invest-x86/invest_ndr.exe``; eventually this model will replace InVEST's current "Nutrient" model.  It is currently undocumented and unsupported but inputs are similar to that of InVEST's SDR model.
* An alpha unstable build of InVEST's implementation of GLOBIO is available directly under InVEST's instalation directory at ``invest-x86/invest_globio.exe``.  It is currently undocumented but sample data are provided.
* DelinateIT, a watershed delination tool based on PyGeoprocessing's d-infinity flow algorithm is released as a standalone tool in the InVEST repository with documentation and sample data.
* Miscelaneous performance patches and bug fixes.

3.1.3 (2015-04-23)
------------------
InVEST 3.1.3 is a hotfix release patching a memory blocking issue resolved in PyGeoprocessing version 0.2.1.  Users might have experienced slow runtimes on SDR or other routed models.

3.1.2 (2015-04-15)
------------------
InVEST 3.1.2 is a minor release patching issues mostly related to the freshwater routing models and signed GDAL Byte datasets.

* Patching an issue where some projections were not regognized and InVEST reported an UnprojectedError.
* Updates to logging that make it easier to capture logging messages when scripting InVEST.
* Shortened water yield user interface height so it doesn't waste whitespace.
* Update PyGeoprocessing dependency to version 0.2.0.
* Fixed an InVEST wide issue related to bugs stemming from the use of signed byte raster inputs that resulted in nonsensical outputs or KeyErrors.
* Minor performance updates to carbon model.
* Fixed an issue where DEMS with 32 bit ints and INT_MAX as the nodata value nodata value incorrectly treated the nodata value in the raster as a very large DEM value ultimately resulting in rasters that did not drain correctly and empty flow accumulation rasters.
* Fixed an issue where some reservoirs whose edges were clipped to the edge of the watershed created large plateaus with no drain except off the edge of the defined raster.  Added a second pass in the plateau drainage algorithm to test for these cases and drains them to an adjacent nodata area if they occur.
* Fixed an issue in the Fisheries model where the Results Suffix input was invariably initializing to an empty string.
* Fixed an issue in the Blue Carbon model that prevented the report from being generated in the outputs file.

3.1.1 (2015-03-13)
------------------
InVEST 3.1.1 is a major performance and memory bug patch to the InVEST toolsuite.  We recommend all users upgrade to this version.

* Fixed an issue surrounding reports of SDR or Nutrient model outputs of zero values, nodata holes, excessive runtimes, or out of memory errors.  Some of those problems happened to be related to interesting DEMs that would break the flat drainage algorithm we have inside RouteDEM that adjusted the heights of those regions to drain away from higher edges and toward lower edges, and then pass the height adjusted dem to the InVEST model to do all its model specific calculations.  Unfortunately this solution was not amenable to some degenerate DEM cases and we have now adjusted the algorithm to treat each plateau in the DEM as its own separate region that is processed independently from the other regions. This decreases memory use so we never effectively run out of memory at a minor hit to overall runtime.  We also now adjust the flow direction directly instead of adjust the dem itself.  This saves us from having to modify the DEM and potentially get it into a state where a drained plateau would be higher than its original pixel neighbors that used to drain into it.

There are side effects that result in sometimes large changes to un calibrated runs of SDR or nutrient.  These are related to slightly different flow directions across the landscape and a bug fix on the distance to stream calculation.

* InVEST geoprocessing now uses the PyGeoprocessing package (v0.1.4) rather than the built in functionality that used to be in InVEST.  This will not affect end users of InVEST but may be of interest to users who script InVEST calls who want a standalone Python processing package for raster stack math and hydrological routing.  The project is hosted at https://bitbucket.org/richpsharp/pygeoprocessing.

* Fixed an marine water quality issue where users could input AOIs that were unprojected, but output pixel sizes were specified in meters.  Really the output pixel size should be in the units of the polygon and are now specified as such.  Additionally an exception is raised if the pixel size is too small to generate a numerical solution that is no longer a deep scipy error.

* Added a suffix parameter to the timber and marine water quality models that append a user defined string to the output files; consistent with most of the other InVEST models.

* Fixed a user interface issue where sometimes the InVEST model run would not open a windows explorer to the user's workspace.  Instead it would open to C:\User[..]\My Documents.  This would often happen if there were spaces in the the workspace name or "/" characters in the path.

* Fixed an error across all InVEST models where a specific combination of rasters of different cell sizes and alignments and unsigned data types could create errors in internal interpolation of the raster stacks.  Often these would appear as 'KeyError: 0' across a variety of contexts.  Usually the '0' was an erroneous value introduced by a faulty interpolation scheme.

* Fixed a MemoryError that could occur in the pollination and habitat quality models when the the base landcover map was large and the biophysical properties table allowed the effect to be on the order of that map.  Now can use any raster or range values with only a minor hit to runtime performance.

* Fixed a serious bug in the plateau resolution algorithm that occurred on DEMs with large plateau areas greater than 10x10 in size.  The underlying 32 bit floating point value used to record small height offsets did not have a large enough precision to differentiate between some offsets thus creating an undefined flow direction and holes in the flow accumulation algorithm.

* Minor performance improvements in the routing core, in some cases decreasing runtimes by 30%.

* Fixed a minor issue in DEM resolution that occurred when a perfect plateau was encountered.  Rather that offset the height so the plateau would drain, it kept the plateau at the original height.  This occurred because the uphill offset was nonexistent so the algorithm assumed no plateau resolution was needed.  Perfect plateaus now drain correctly.  In practice this kind of DEM was encountered in areas with large bodies of water where the remote sensing algorithm would classify the center of a lake 1 meter higher than the rest of the lake.

* Fixed a serious routing issue where divergent flow directions were not getting accumulated 50% of the time. Related to a division speed optimization that fell back on C-style modulus which differs from Python.

* InVEST SDR model thresholded slopes in terms of radians, not percent thus clipping the slope tightly between 0.001 and 1%.  The model now only has a lower threshold of 0.00005% for the IC_0 factor, and no other thresholds.  We believe this was an artifact left over from an earlier design of the model.


* Fixed a potential memory inefficiency in Wave Energy Model when computing the percentile rasters. Implemented a new memory efficient percentile algorithm and updated the outputs to reflect the new open source framework of the model. Now outputting csv files that describe the ranges and meaning of the percentile raster outputs.

* Fixed a bug in Habitat Quality where the future output "quality_out_f.tif" was not reflecting the habitat value given in the sensitivity table for the specified landcover types.


3.1.0 (2014-11-19)
------------------
InVEST 3.1.0 (http://www.naturalcapitalproject.org/download.html) is a major software and science milestone that includes an overhauled sedimentation model, long awaited fixes to exponential decay routines in habitat quality and pollination, and a massive update to the underlying hydrological routing routines.  The updated sediment model, called SDR (sediment delivery ratio), is part of our continuing effort to improve the science and capabilities of the InVEST tool suite.  The SDR model inputs are backwards comparable with the InVEST 3.0.1 sediment model with two additional global calibration parameters and removed the need for the retention efficiency parameter in the biophysical table; most users can run SDR directly with the data they have prepared for previous versions.  The biophysical differences between the models are described in a section within the SDR user's guide and represent a superior representation of the hydrological connectivity of the watershed, biophysical parameters that are independent of cell size, and a more accurate representation of sediment retention on the landscape.  Other InVEST improvements to include standard bug fixes, performance improvements, and usability features which in part are described below:

* InVEST Sediment Model has been replaced with the InVEST Sediment Delivery Ratio model.  See the SDR user's guide chapter for the difference between the two.
* Fixed an issue in the pollination model where the exponential decay function decreased too quickly.
* Fixed an issue in the habitat quality model where the exponential decay function decreased too quickly and added back linear decay as an option.
* Fixed an InVEST wide issue where some input rasters that were signed bytes did not correctly map to their negative nodata values.
* Hydropower input rasters have been normalized to the LULC size so sampling error is the same for all the input watersheds.
* Adding a check to make sure that input biophysical parameters to the water yield model do not exceed invalid scientific ranges.
* Added a check on nutrient retention in case the upstream water yield was less than 1 so that the log value did not go negative.  In that case we clamp upstream water yield to 0.
* A KeyError issue in hydropower was resolved that occurred when the input rasters were at such a coarse resolution that at least one pixel was completely contained in each watershed.  Now a value of -9999 will be reported for watersheds that don't contain any valid data.
* An early version of the monthly water yield model that was erroneously included in was in the installer; it was removed in this version.
* Python scripts necessary for running the ArcGIS version of Coastal Protection were missing.  They've since been added back to the distribution.
* Raster calculations are now processed by raster block sizes.  Improvements in raster reads and writes.
* Fixed an issue in the routing core where some wide DEMs would cause out of memory errors.
* Scenario generator marked as stable.
* Fixed bug in HRA where raster extents of shapefiles were not properly encapsulating the whole AOI.
* Fixed bug in HRA where any number of habitats over 4 would compress the output plots. Now extends the figure so that all plots are correctly scaled.
* Fixed a bug in HRA where the AOI attribute 'name' could not be an int. Should now accept any type.
* Fixed bug in HRA which re-wrote the labels if it was run immediately without closing the UI.
* Fixed nodata masking bug in Water Yield when raster extents were less than that covered by the watershed.
* Removed hydropower calibration parameter form water yield model.
* Models that had suffixes used to only allow alphanumeric characters.  Now all suffix types are allowed.
* A bug in the core platform that would occasionally cause routing errors on irregularly pixel sized rasters was fixed.  This often had the effect that the user would see broken streams and/or nodata values scattered through sediment or nutrient results.
* Wind Energy:
        * Added new framework for valuation component. Can now input a yearly price table that spans the lifetime of the wind farm. Also if no price table is made, can specify a price for energy and an annual rate of change.
        * Added new memory efficient distance transform functionality
        * Added ability to leave out 'landing points' in 'grid connection points' input. If not landing points are found, it will calculate wind farm directly to grid point distances
* Error message added in Wave Energy if clip shape has no intersection
* Fixed an issue where the data type of the nodata value in a raster might be different than the values in the raster.  This was common in the case of 64 bit floating point values as nodata when the underlying raster was 32 bit.  Now nodata values are cast to the underlying types which improves the reliability of many of the InVEST models.


3.0.1 (2014-05-19)
------------------
* Blue Carbon model released.

* HRA UI now properly reflects that the Resolution of Analysis is in meters, not meters squared, and thus will be applied as a side length for a raster pixel.

* HRA now accepts CSVs for ratings scoring that are semicolon separated as well as comma separated.

* Fixed a minor bug in InVEST's geoprocessing aggregate core that now consistently outputs correct zonal stats from the underlying pixel level hydro outputs which affects the water yield, sediment, and nutrient models.

* Added compression to InVEST output geotiff files.  In most cases this reduces output disk usage by a factor of 5.

* Fixed an issue where CSVs in the sediment model weren't open in universal line read mode.

* Fixed an issue where approximating whether pixel edges were the same size was not doing an approximately equal function.

* Fixed an issue that made the CV model crash when the coastline computed from the landmass didn't align perfectly with that defined in the geomorphology layer.

* Fixed an issue in the CV model where the intensity of local wave exposure was very low, and yielded zero local wave power for the majority of coastal segments.

* Fixed an issue where the CV model crashes if a coastal segment is at the edge of the shore exposure raster.

* Fixed the exposure of segments surrounded by land that appeared as exposed when their depth was zero.

* Fixed an issue in the CV model where the natural habitat values less than 5 were one unit too low, leading to negative habitat values in some cases.

* Fixed an exponent issue in the CV model where the coastal vulnerability index was raised to a power that was too high.

* Fixed a bug in the Scenic Quality model that prevented it from starting, as well as a number of other issues.

* Updated the pollination model to conform with the latest InVEST geoprocessing standards, resulting in an approximately 33% speedup.

* Improved the UI's ability to remember the last folder visited, and to have all file and folder selection dialogs have access to this information.

* Fixed an issue in Marine Water Quality where the UV points were supposed to be optional, but instead raised an exception when not passed in.

3.0.0 (2014-03-23)
------------------
The 3.0.0 release of InVEST represents a shift away from the ArcGIS to the InVEST standalone computational platform.  The only exception to this shift is the marine coastal protection tier 1 model which is still supported in an ArcGIS toolbox and has no InVEST 3.0 standalone at the moment.  Specific changes are detailed below

* A standalone version of the aesthetic quality model has been developed and packaged along with this release.  The standalone outperforms the ArcGIS equivalent and includes a valuation component.  See the user's guide for details.

* The core water routing algorithms for the sediment and nutrient models have been overhauled.  The routing algorithms now correctly adjust flow in plateau regions, address a bug that would sometimes not route large sections of a DEM, and has been optimized for both run time and memory performance.  In most cases the core d-infinity flow accumulation algorithm out performs TauDEM.  We have also packaged a simple interface to these algorithms in a standalone tool called RouteDEM; the functions can also be referenced from the scripting API in the invest_natcap.routing package.

* The sediment and nutrient models are now at a production level release.  We no longer support the ArcGIS equivalent of these models.

* The sediment model has had its outputs simplified with major changes including the removal of the 'pixel mean' outputs, a direct output of the pixel level export and retention maps, and a single output shapefile whose attribute table contains aggregations of sediment output values.  Additionally all inputs to the sediment biophysical table including p, c, and retention coefficients are now expressed as a proportion between 0 and 1; the ArcGIS model had previously required those inputs were integer values between 0 and 1000.  See the "Interpreting Results" section of sediment model for full details on the outputs.

* The nutrient model has had a similar overhaul to the sediment model including a simplified output structure with many key outputs contained in the attribute table of the shapefile.  Retention coefficients are also expressed in proportions between 0 and 1.  See the "Interpreting Results" section of nutrient model for full details on the outputs.

* Fixed a bug in Habitat Risk Assessment where the HRA module would incorrectly error if a criteria with a 0 score (meant to be removed from the assessment) had a 0 data quality or weight.

* Fixed a bug in Habitat Risk Assessment where the average E/C/Risk values across the given subregion were evaluating to negative numbers.

* Fixed a bug in Overlap Analysis where Human Use Hubs would error if run without inter-activity weighting, and Intra-Activity weighting would error if run without Human Use Hubs.

* The runtime performance of the hydropower water yield model has been improved.

* Released InVEST's implementation of the D-infinity flow algorithm in a tool called RouteDEM available from the start menu.

* Unstable version of blue carbon available.

* Unstable version of scenario generator available.

* Numerous other minor bug fixes and performance enhacnements.



2.6.0 (2013-12-16)
------------------
The 2.6.0 release of InVEST removes most of the old InVEST models from the Arc toolbox in favor of the new InVEST standalone models.  While we have been developing standalone equivalents for the InVEST Arc models since version 2.3.0, this is the first release in which we removed support for the deprecated ArcGIS versions after an internal review of correctness, performance, and stability on the standalones.  Additionally, this is one of the last milestones before the InVEST 3.0.0 release later next year which will transition InVEST models away from strict ArcGIS dependence to a standalone form.

Specifically, support for the following models have been moved from the ArcGIS toolbox to their Windows based standalones: (1) hydropower/water yield, (2) finfish aquaculture, (3) coastal protection tier 0/coastal vulnerability, (4) wave energy, (5) carbon, (6) habitat quality/biodiversity, (7) pollination, (8) timber, and (9) overlap analysis.  Additionally, documentation references to ArcGIS for those models have been replaced with instructions for launching standalone InVEST models from the Windows start menu.

This release also addresses minor bugs, documentation updates, performance tweaks, and new functionality to the toolset, including:

*  A Google doc to provide guidance for scripting the InVEST standalone models: https://docs.google.com/document/d/158WKiSHQ3dBX9C3Kc99HUBic0nzZ3MqW3CmwQgvAqGo/edit?usp=sharing

* Fixed a bug in the sample data that defined Kc as a number between 0 and 1000 instead of a number between 0 and 1.

* Link to report an issue now takes user to the online forums rather than an email address.

* Changed InVEST Sediment model standalone so that retention values are now between 0 and 1 instead of 0 and 100.

* Fixed a bug in Biodiversity where if no suffix were entered output filenames would have a trailing underscore (_) behind them.

* Added documentation to the water purification/nutrient retention model documentation about the standalone outputs since they differ from the ArcGIS version of the model.

* Fixed an issue where the model would try to move the logfile to the workspace after the model run was complete and Windows would erroneously report that the move failed.

* Removed the separation between marine and freshwater terrestrial models in the user's guide.  Now just a list of models.

* Changed the name of InVEST "Biodiversity" model to "Habitat Quality" in the module names, start menu, user's guide, and sample data folders.

* Minor bug fixes, performance enhancements, and better error reporting in the internal infrastructure.

* HRA risk in the unstable standalone is calculated differently from the last release. If there is no spatial overlap within a cell, there is automatically a risk of 0. This also applies to the E and C intermediate files for a given pairing. If there is no spatial overlap, E and C will be 0 where there is only habitat. However, we still create a recovery potential raster which has habitat- specific risk values, even without spatial overlap of a stressor. HRA shapefile outputs for high, medium, low risk areas are now calculated using a user-defined maximum number of overlapping stressors, rather than all potential stressors. In the HTML subregion averaged output, we now attribute what portion of risk to a habitat comes from each habitat-stressor pairing. Any pairings which don't overlap will have an automatic risk of 0.

* Major changes to Water Yield : Reservoir Hydropower Production. Changes include an alternative equation for calculating Actual Evapotranspiration (AET) for non-vegetated land cover types including wetlands. This allows for a more accurate representation of processes on land covers such as urban, water, wetlands, where root depth values aren't applicable. To differentiate between the two equations a column 'LULC_veg' has been added to the Biophysical table in Hydropower/input/biophysical_table.csv. In this column a 1 indicates vegetated and 0 indicates non-vegetated.

* The output structure and outputs have also change in Water Yield : Reservoir Hydropower Production. There is now a folder 'output' that contains all output files including a sub directory 'per_pixel' which has three pixel raster outputs. The subwatershed results are only calculated for the water yield portion and those results can be found as a shapefile, 'subwatershed_results.shp', and CSV file, 'subwatershed_results.csv'. The watershed results can be found in similar files: watershed_results.shp and watershed_results.csv. These two files for the watershed outputs will aggregate the Scarcity and Valuation results as well.

* The evapotranspiration coefficients for crops, Kc, has been changed to a decimal input value in the biophysical table. These values used to be multiplied by 1000 so that they were in integer format, that pre processing step is no longer necessary.

* Changing support from richsharp@stanford.edu to the user support forums at http://ncp-yamato.stanford.edu/natcapforums.

2.5.6 (2013-09-06)
------------------
The 2.5.6 release of InVEST that addresses minor bugs, performance
tweaks, and new functionality of the InVEST standalone models.
Including:

* Change the changed the Carbon biophysical table to use code field
  name from LULC to lucode so it is consistent with the InVEST water
  yield biophysical table.

* Added Monte Carlo uncertainty analysis and documentation to finfish
  aquaculture model.

* Replaced sample data in overlap analysis that was causing the model
  to crash.

* Updates to the overlap analysis user's guide.

* Added preprocessing toolkit available under
  C:\{InVEST install directory}\utils

* Biodiversity Model now exits gracefully if a threat raster is not
  found in the input folder.

* Wind Energy now uses linear (bilinear because its over 2D space?)
  interpolation.

* Wind Energy has been refactored to current API.

* Potential Evapotranspiration input has been properly named to
  Reference Evapotranspiration.

* PET_mn for Water Yield is now Ref Evapotranspiration times Kc
  (evapotranspiration coefficient).

* The soil depth field has been renamed 'depth to root restricting
  layer' in both the hydropower and nutrient retention models.

* ETK column in biophysical table for Water Yield is now Kc.

* Added help text to Timber model.

* Changed the behavior of nutrient retention to return nodata values
  when the mean runoff index is zero.

* Fixed an issue where the hydropower model didn't use the suffix
  inputs.

* Fixed a bug in Biodiversity that did not allow for numerals in the
  threat names and rasters.

* Updated routing algorithm to use a modern algorithm for plateau
  direction resolution.

* Fixed an issue in HRA where individual risk pixels weren't being
  calculated correctly.

* HRA will now properly detect in the preprocessed CSVs when criteria
  or entire habitat-stressor pairs are not desired within an
  assessment.

* Added an infrastructure feature so that temporary files are created
  in the user's workspace rather than at the system level
  folder.  This lets users work in a secondary workspace on a USB
  attached hard drive and use the space of that drive, rather than the
  primary operating system drive.

2.5.5 (2013-08-06)
------------------
The 2.5.5 release of InVEST that addresses minor bugs, performance
tweaks, and new functionality of the InVEST standalone models.  Including:

 * Production level release of the 3.0 Coastal Vulnerability model.
    - This upgrades the InVEST 2.5.4 version of the beta standalone CV
      to a full release with full users guide.  This version of the
      CV model should be used in all cases over its ArcGIS equivalent.

 * Production level release of the Habitat Risk Assessment model.
    - This release upgrades the InVEST 2.5.4 beta version of the
      standalone habitat risk assessment model. It should be used in
      all cases over its ArcGIS equivalent.

 * Uncertainty analysis in Carbon model (beta)
    - Added functionality to assess uncertainty in sequestration and
      emissions given known uncertainty in carbon pool stocks.  Users
      can now specify standard  deviations of carbon pools with
      normal distributions as well as desired uncertainty levels.
      New outputs include masks for regions which both sequester and
      emit carbon with a high probability of confidence.  Please see
      the "Uncertainty Analysis" section of the carbon user's guide
      chapter for more information.

 * REDD+ Scenario Analysis in Carbon model (beta)
    - Additional functionality to assist users evaluating REDD
      and REDD+ scenarios in the carbon model.  The uncertainty analysis
      functionality can also be used with these scenarios.
      Please see the "REDD Scenario Analysis" section of the
      carbon user's guide chapter for more information.

 * Uncertainty analysis in Finfish Aquaculture model (beta)
    - Additionally functionality to account for uncertainty in
      alpha and beta growth parameters as well as histogram
      plots showing the distribution of harvest weights and
      net present value.   Uncertainty analysis is performed
      through Monte Carlo runs that normally sample the
      growth parameters.

 * Streamlined Nutrient Retention model functionality
    - The nutrient retention module no longer requires users to explicitly
      run the water yield model.  The model now seamlessly runs water yield
      during execution.

 * Beta release of the recreation model
    - The recreation is available for beta use with limited documentation.

 * Full release of the wind energy model
    - Removing the 'beta' designation on the wind energy model.


Known Issues:

 * Flow routing in the standalone sediment and nutrient models has a
   bug that prevents routing in some (not all) landscapes.  This bug is
   related to resolving d-infinity flow directions across flat areas.
   We are implementing the solution in Garbrecht and Martx (1997).
   In the meanwhile the sediment and nutrient models are still marked
   as beta until this issue is resolved.

2.5.4 (2013-06-07)
------------------
This is a minor release of InVEST that addresses numerous minor bugs and performance tweaks in the InVEST 3.0 models.  Including:

 * Refactor of Wave Energy Model:
    - Combining the Biophysical and Valuation modules into one.
    - Adding new data for the North Sea and Australia
    - Fixed a bug where elevation values that were equal to or greater than zero
      were being used in calculations.
    - Fixed memory issues when dealing with large datasets.
    - Updated core functions to remove any use of depracated functions

 * Performance updates to the carbon model.

 * Nodata masking fix for rarity raster in Biodiversity Model.
    - When computing rarity from a base landuse raster and current or future
      landuse raster, the intersection of the two was not being properly taken.

 * Fixes to the flow routing algorithms in the sediment and nutrient
   retention models in cases where stream layers were burned in by ArcGIS
   hydro tools.  In those cases streams were at the same elevation and caused
   routing issues.

 * Fixed an issue that affected several InVEST models that occured
   when watershed polygons were too small to cover a pixel.  Excessively
   small watersheds are now handled correctly

 * Arc model deprecation.  We are deprecating the following ArcGIS versions
   of our InVEST models in the sense we recommend ALL users use the InVEST
   standalones over the ArcGIS versions, and the existing ArcGIS versions
   of these models will be removed entirely in the next release.

        * Timber
        * Carbon
        * Pollination
        * Biodiversity
        * Finfish Aquaculture

Known Issues:

 * Flow routing in the standalone sediment and nutrient models has a
   bug that prevents routing in several landscapes.  We're not
   certain of the nature of the bug at the moment, but we will fix by
   the next release.  Thus, sediment and nutrient models are marked
   as (beta) since in some cases the DEM routes correctly.

2.5.3 (2013-03-21)
------------------
This is a minor release of InVEST that fixes an issue with the HRA model that caused ArcGIS versions of the model to fail when calculating habitat maps for risk hotspots. This upgrade is strongly recommended for users of InVEST 2.5.1 or 2.5.2.

2.5.2 (2013-03-17)
------------------
This is a minor release of InVEST that fixes an issue with the HRA sample data that caused ArcGIS versions of the model to fail on the training data.  There is no need to upgrade for most users unless you are doing InVEST training.

2.5.1 (2013-03-12)
------------------
This is a minor release of InVEST that does not add any new models, but
does add additional functionality, stability, and increased performance to
one of the InVEST 3.0 standalones:

  - Pollination 3.0 Beta:
        - Fixed a bug where Windows users of InVEST could run the model, but
          most raster outputs were filled with nodata values.

Additionally, this minor release fixes a bug in the InVEST user interface where
collapsible containers became entirely non-interactive.

2.5.0 (2013-03-08)
------------------
This a major release of InVEST that includes new standalone versions (ArcGIS
is not required) our models as well as additional functionality, stability,
and increased performance to many of the existing models.  This release is
timed to support our group's annual training event at Stanford University.
We expect to release InVEST 2.5.1 a couple of weeks after to address any
software issues that arise during the training.  See the release notes
below for details of the release, and please contact richsharp@stanford.edu
for any issues relating to software:

  - *new* Sediment 3.0 Beta:
      - This is a standalone model that executes an order of magnitude faster
        than the original ArcGIS model, but may have memory issues with
	larger datasets. This fix is scheduled for the 2.5.1 release of InVEST.
      - Uses a d-infinity flow algorithm (ArcGIS version uses D8).
      - Includes a more accurate LS factor.
      - Outputs are now summarized by polygon rather than rasterized polygons.
        Users can view results directly as a table rather than sampling a
        GIS raster.
  - *new* Nutrient 3.0 Beta:
      - This is a standalone model that executes an order of magnitude faster
        than the original ArcGIS model, but may have memory issues with
	larger datasets. This fix is scheduled for the 2.5.1 release of InVEST.
      - Uses a d-infinity flow algorithm (ArcGIS version uses D8).
      - Includes a more accurate LS factor.
      - Outputs are now summarized by polygon rather than rasterized polygons.
        Users can view results directly as a table rather than sampling a
        GIS raster.
  - *new* Wind Energy:
      - A new offshore wind energy model.  This is a standalone-only model
        available under the windows start menu.
  - *new* Recreation Alpha:
      - This is a working demo of our soon to be released future land and near
        shore recreation model.  The model itself is incomplete and should only
        be used as a demo or by NatCap partners that know what they're doing.
  - *new* Habitat Risk Assessment 3.0 Alpha:
      - This is a working demo of our soon to be released 3.0 version of habitat
        risk assessment.  The model itself is incomplete and should only
    	be used as a demo or by NatCap partners that know what they're doing.
    	Users that need to use the habitat risk assessment should use the
        ArcGIS version of this model.

  - Improvements to the InVEST 2.x ArcGIS-based toolset:
      - Bug fixes to the ArcGIS based Coastal Protection toolset.

  - Removed support for the ArcGIS invest_VERSION.mxd map.  We expect to
    transition the InVEST toolset exclusive standalone tools in a few months.  In
    preparation of this we are starting to deprecate parts of our old ArcGIS
    toolset including this ArcMap document.  The InVEST ArcToolbox is still
    available in C:\InVEST_2_5_0\invest_250.tbx.

  - Known issues:

    - The InVEST 3.0 standalones generate open source GeoTiffs as
      outputs rather than the proprietary ESRI Grid format.  ArcGIS 9.3.1
      occasionally displays these rasters incorrectly.  We have found
      that these layers can be visualized in ArcGIS 9.3.1 by following
      convoluted steps: Right Click on the layer and select Properties; click on
      the Symbology tab; select Stretch, agree to calculate a histogram (this will
      create an .aux file that Arc can use for visualization), click "Ok", remove
      the raster from the layer list, then add it back. As an alternative, we
      suggest using an open source GIS Desktop Tool like Quantum GIS or ArcGIS
      version 10.0 or greater.

   - The InVEST 3.0 carbon model will generate inaccurate sequestration results
     if the extents of the current and future maps don't align.  This will be
     fixed in InVEST 2.5.1; in the meanwhile a workaround is to clip both LULCs
     so they have identical overlaps.

   - A user reported an unstable run of InVEST 3.0 water yield.  We are not
     certain what is causing the issue, but we do have a fix that will go out
     in InVEST 2.5.1.

   - At the moment the InVEST standalones do not run on Windows XP.  This appears
     to be related to an incompatibility between Windows XP and GDAL, the an open
     source gis library we use to create and read GIS data.  At the moment we are
     uncertain if we will be able to fix this bug in future releases, but will
     pass along more information in the future.

2.4.5 (2013-02-01)
------------------
This is a minor release of InVEST that does not add any new models, but
does add additional functionality, stability, and increased performance to
many of the InVEST 3.0 standalones:

  - Pollination 3.0 Beta:
      - Greatly improved memory efficiency over previous versions of this model.
      - 3.0 Beta Pollination Biophysical and Valuation have been merged into a
        single tool, run through a unified user interface.
      - Slightly improved runtime through the use of newer core InVEST GIS libraries.
      - Optional ability to weight different species individually.  This feature
        adds a column to the Guilds table that allows the user to specify a
        relative weight for each species, which will be used before combining all
        species supply rasters.
      - Optional ability to aggregate pollinator abundances at specific points
        provided by an optional points shapefile input.
      - Bugfix: non-agricultural pixels are set to a value of 0.0 to indicate no
        value on the farm value output raster.
      - Bugfix: sup_val_<beename>_<scenario>.tif rasters are now saved to the
        intermediate folder inside the user's workspace instead of the output
        folder.
  - Carbon Biophysical 3.0 Beta:
        * Tweaked the user interface to require the user to
          provide a future LULC raster when the 'Calculate Sequestration' checkbox
          is checked.
        * Fixed a bug that restricted naming of harvest layers.  Harvest layers are
          now selected simply by taking the first available layer.
  - Better memory efficiency in hydropower model.
  - Better support for unicode filepaths in all 3.0 Beta user interfaces.
  - Improved state saving and retrieval when loading up previous-run parameters
    in all 3.0 Beta user interfaces.
  - All 3.0 Beta tools now report elapsed time on completion of a model.
  - All 3.0 Beta tools now provide disk space usage reports on completion of a
    model.
  - All 3.0 Beta tools now report arguments at the top of each logfile.
  - Biodiversity 3.0 Beta: The half-saturation constant is now allowed to be a
    positive floating-point number.
  - Timber 3.0 Beta: Validation has been added to the user interface for this
    tool for all tabular and shapefile inputs.
  - Fixed some typos in Equation 1 in the Finfish Aquaculture user's guide.
  - Fixed a bug where start menu items were not getting deleted during an InVEST
    uninstall.
  - Added a feature so that if the user selects to download datasets but the
    datasets don't successfully download the installation alerts the user and
    continues normally.
  - Fixed a typo with tau in aquaculture guide, originally said 0.8, really 0.08.

  - Improvements to the InVEST 2.x ArcGIS-based toolset:
      - Minor bugfix to Coastal Vulnerability, where an internal unit of
        measurements was off by a couple digits in the Fetch Calculator.
      - Minor fixes to various helper tools used in InVEST 2.x models.
      - Outputs for Hargreaves are now saved as geoTIFFs.
      - Thornwaite allows more flexible entering of hours of sunlight.

2.4.4 (2012-10-24)
------------------
- Fixes memory errors experienced by some users in the Carbon Valuation 3.0 Beta model.
- Minor improvements to logging in the InVEST User Interface
- Fixes an issue importing packages for some officially-unreleased InVEST models.

2.4.3 (2012-10-19)
------------------
- Fixed a minor issue with hydropower output vaulation rasters whose statistics were not pre-calculated.  This would cause the range in ArcGIS to show ther rasters at -3e38 to 3e38.
- The InVEST installer now saves a log of the installation process to InVEST_<version>\install_log.txt
- Fixed an issue with Carbon 3.0 where carbon output values were incorrectly calculated.
- Added a feature to Carbon 3.0 were total carbon stored and sequestered is output as part of the running log.
- Fixed an issue in Carbon 3.0 that would occur when users had text representations of floating point numbers in the carbon pool dbf input file.
- Added a feature to all InVEST 3.0 models to list disk usage before and after each run and in most cases report a low free space error if relevant.

2.4.2 (2012-10-15)
------------------
- Fixed an issue with the ArcMap document where the paths to default data were not saved as relative paths.  This caused the default data in the document to not be found by ArcGIS.
- Introduced some more memory-efficient processing for Biodiversity 3.0 Beta.  This fixes an out-of-memory issue encountered by some users when using very large raster datasets as inputs.

2.4.1 (2012-10-08)
------------------
- Fixed a compatibility issue with ArcGIS 9.3 where the ArcMap and ArcToolbox were unable to be opened by Arc 9.3.

2.4.0 (2012-10-05)
------------------
Changes in InVEST 2.4.0

General:

This is a major release which releases two additional beta versions of the
InVEST models in the InVEST 3.0 framework.  Additionally, this release
introduces start menu shortcuts for all available InVEST 3.0 beta models.
Existing InVEST 2.x models can still be found in the included Arc toolbox.

Existing InVEST models migrated to the 3.0 framework in this release
include:

- Biodiversity 3.0 Beta
    - Minor bug fixes and usability enhancements
    - Runtime decreased by a factor of 210
- Overlap Analysis 3.0 Beta
    - In most cases runtime decreased by at least a factor of 15
    - Minor bug fixes and usability enhancements
    - Split into two separate tools:
        * Overlap Analysis outputs rasters with individually-weighted pixels
        * Overlap Analysis: Management Zones produces a shapefile output.
    - Updated table format for input activity CSVs
    - Removed the "grid the seascape" step

Updates to ArcGIS models:

- Coastal vulnerability
    - Removed the "structures" option
    - Minor bug fixes and usability enhancements
- Coastal protection (erosion protection)
    - Incorporated economic valuation option
    - Minor bug fixes and usability enhancements

Additionally there are a handful of minor fixes and feature
enhancements:

- InVEST 3.0 Beta standalones (identified by a new InVEST icon) may be run
  from the Start Menu (on windows navigate to
  Start Menu -> All Programs -> InVEST 2.4.0
- Bug fixes for the calculation of raster statistics.
- InVEST 3.0 wave energy no longer requires an AOI for global runs, but
  encounters memory issues on machines with less than 4GB of RAM.  This
  is a known issue that will be fixed in a minor release.
- Minor fixes to several chapters in the user's guide.
- Minor bug fix to the 3.0 Carbon model: harvest maps are no longer required
  inputs.
- Other minor bug fixes and runtime performance tweaks in the 3.0 framework.
- Improved installer allows users to remove InVEST from the Windows Add/Remove
  programs menu.
- Fixed a visualization bug with wave energy where output rasters did not have the min/max/stdev calculations on them.  This made the default visualization in arc be a gray blob.

2.3.0 (2012-08-02)
------------------
Changes in InVEST 2.3.0

General:

This is a major release which releases several beta versions of the
InVEST models in the InVEST 3.0 framework.  These models run as
standalones, but a GIS platform is needed to edit and view the data
inputs and outputs.  Until InVEST 3.0 is released the original ArcGIS
based versions of these tools will remain the release.

Existing InVEST models migrated to the 3.0 framework in this release
include:

- Reservoir Hydropower Production 3.0 beta
    - Minor bug fixes.
- Finfish Aquaculture
    - Minor bug fixes and usability enhancements.
- Wave Energy 3.0 beta
    - Runtimes for non-global runs decreased by a factor of 7
    - Minor bugs in interpolation that exist in the 2.x model is fixed in
      3.0 beta.
- Crop Pollination 3.0 beta
    - Runtimes decreased by a factor of over 10,000

This release also includes the new models which only exist in the 3.0
framework:

- Marine Water Quality 3.0 alpha with a preliminary  user's guide.

InVEST models in the 3.0 framework from previous releases that now
have a standalone executable include:

- Managed Timber Production Model
- Carbon Storage and Sequestration

Additionally there are a handful of other minor fixes and feature
enhancements since the previous release:

- Minor bug fix to 2.x sedimentation model that now correctly
  calculates slope exponentials.
- Minor fixes to several chapters in the user's guide.
- The 3.0 version of the Carbon model now can value the price of carbon
  in metric tons of C or CO2.
- Other minor bug fixes and runtime performance tweaks in the 3.0 framework.

2.2.2 (2012-03-03)
------------------
Changes in InVEST 2.2.2

General:

This is a minor release which fixes the following defects:

-Fixed an issue with sediment retention model where large watersheds
 allowed loading per cell was incorrectly rounded to integer values.

-Fixed bug where changing the threshold didn't affect the retention output
 because function was incorrectly rounded to integer values.

-Added total water yield in meters cubed to to output table by watershed.

-Fixed bug where smaller than default (2000) resolutions threw an error about
 not being able to find the field in "unitynew".  With non-default resolution,
 "unitynew" was created without an attribute table, so one was created by
 force.

-Removed mention of beta state and ecoinformatics from header of software
 license.

-Modified overlap analysis toolbox so it reports an error directly in the
 toolbox if the workspace name is too long.

2.2.1 (2012-01-26)
------------------
Changes in InVEST 2.2.1

General:

This is a minor release which fixes the following defects:

-A variety of miscellaneous bugs were fixed that were causing crashes of the Coastal Protection model in Arc 9.3.
-Fixed an issue in the Pollination model that was looking for an InVEST1005 directory.
-The InVEST "models only" release had an entry for the InVEST 3.0 Beta tools, but was missing the underlying runtime.  This has been added to the models only 2.2.1 release at the cost of a larger installer.
-The default InVEST ArcMap document wouldn't open in ArcGIS 9.3.  It can now be opened by Arc 9.3 and above.
-Minor updates to the Coastal Protection user's guide.

2.2.0 (2011-12-22)
------------------
In this release we include updates to the habitat risk assessment
model, updates to Coastal Vulnerability Tier 0 (previously named
Coastal Protection), and a new tier 1 Coastal Vulnerability tool.
Additionally, we are releasing a beta version of our 3.0 platform that
includes the terrestrial timber and carbon models.

See the "Marine Models" and "InVEST 3.0 Beta" sections below for more details.

**Marine Models**

1. Marine Python Extension Check

   This tool has been updated to include extension requirements for the new
   Coastal Protection T1 model.  It also reflects changes to the Habitat Risk
   Assessment and Coastal Protection T0 models, as they no longer require the
   PythonWin extension.

2. Habitat Risk Assessment (HRA)

   This model has been updated and is now part of three-step toolset.  The
   first step is a new Ratings Survey Tool which eliminates the need for
   Microsoft Excel when users are providing habitat-stressor ratings.  This
   Survey Tool now allows users to up- and down-weight the importance of
   various criteria.  For step 2, a copy of the Grid the Seascape tool has been
   placed in the HRA toolset.  In the last step, users will run the HRA model
   which includes the following updates:

   - New habitat outputs classifying risk as low, medium, and high
   - Model run status updates (% complete) in the message window
   - Improved habitat risk plots embedded in the output HTML

3. Coastal Protection

   This module is now split into sub-models, each with two parts.  The first
   sub-model is Coastal Vulnerability (Tier 0) and the new addition is Coastal
   Protection (Tier 1).

   Coastal Vulnerability (T0)
   Step 1) Fetch Calculator - there are no updates to this tool.
   Step 2) Vulnerability Index

   - Wave Exposure: In this version of the model, we define wave exposure for
     sites facing the open ocean as the maximum of the weighted average of
     wave's power coming from the ocean or generated by local winds.  We
     weight wave power coming from each of the 16 equiangular sector by the
     percent of time that waves occur in that sector, and based on whether or
     not fetch in that sector exceeds 20km.  For sites that are sheltered, wave
     exposure is the average of wave power generated by the local storm winds
     weighted by the percent occurrence of those winds in each sector.  This
     new method takes into account the seasonality of wind and wave patterns
     (storm waves generally come from a preferential direction), and helps
     identify regions that are not exposed to powerful waves although they are
     open to the ocean (e.g. the leeside of islands).

   - Natural Habitats: The ranking is now computed using the rank of all
     natural habitats present in front of a segment, and we weight the lowest
     ranking habitat 50% more than all other habitats.  Also, rankings and
     protective distance information are to be provided by CSV file instead of
     Excel.  With this new method, shoreline segments that have more habitats
     than others will have a lower risk of inundation and/or erosion during
     storms.

   - Structures: The model has been updated to now incorporate the presence of
     structures by decreasing the ranking of shoreline segments that adjoin
     structures.

   Coastal Protection (T1) - This is a new model which plots the amount of
   sandy beach erosion or consolidated bed scour that backshore regions
   experience in the presence or absence of natural habitats.  It is composed
   of two steps: a Profile Generator and Nearshore Waves and Erosion.  It is
   recommended to run the Profile Generator before the Nearshore Waves and
   Erosion model.

   Step 1) Profile Generator:  This tool helps the user generate a 1-dimensional
   bathymetric and topographic profile perpendicular to the shoreline at the
   user-defined location.  This model provides plenty of guidance for building
   backshore profiles for beaches, marshes and mangroves.  It will help users
   modify bathymetry profiles that they already have, or can generate profiles
   for sandy beaches if the user has not bathymetric data.  Also, the model
   estimates and maps the location of natural habitats present in front of the
   region of interest.  Finally, it provides sample wave and wind data that
   can be later used in the Nearshore Waves and Erosion model, based on
   computed fetch values and default Wave Watch III data.

   Step 2) Nearshore Waves and Erosion: This model estimates profiles of beach
   erosion or values of rates of consolidated bed scour at a site as a function
   of the type of habitats present in the area of interest.  The model takes
   into account the protective effects of vegetation, coral and oyster reefs,
   and sand dunes.  It also shows the difference of protection provided when
   those habitats are present, degraded, or gone.

4. Aesthetic Quality

   This model no longer requires users to provide a projection for Overlap
   Analysis.  Instead, it uses the projection from the user-specified Area of
   Interest (AOI) polygon.  Additionally, the population estimates for this
   model have been fixed.

**InVEST 3.0 Beta**

The 2.2.0 release includes a preliminary version of our InVEST 3.0 beta
platform.  It is included as a toolset named "InVEST 3.0 Beta" in the
InVEST220.tbx.  It is currently only supported with ArcGIS 10.  To launch
an InVEST 3.0 beta tool, double click on the desired tool in the InVEST 3.0
toolset then click "Ok" on the Arc toolbox screen that opens. The InVEST 3.0
tool panel has inputs very similar to the InVEST 2.2.0 versions of the tools
with the following modifications:

InVEST 3.0 Carbon:
  * Fixes a minor bug in the 2.2 version that ignored floating point values
    in carbon pool inputs.
  * Separation of carbon model into a biophysical and valuation model.
  * Calculates carbon storage and sequestration at the minimum resolution of
    the input maps.
  * Runtime efficiency improved by an order of magnitude.
  * User interface streamlined including dynamic activation of inputs based
    on user preference, direct link to documentation, and recall of inputs
    based on user's previous run.

InVEST 3.0 Timber:
  * User interface streamlined including dynamic activation of inputs based
    on user preference, direct link to documentation, and recall of inputs
    based on user's previous run.


2.1.1 (2011-10-17)
------------------
Changes in InVEST 2.1.1

General:

This is a minor release which fixes the following defects:

-A truncation error was fixed on nutrient retention and sedimentation model that involved division by the number of cells in a watershed.  Now correctly calculates floating point division.
-Minor typos were fixed across the user's guide.

2.1 Beta (2011-05-11)
---------------------
Updates to InVEST Beta

InVEST 2.1 . Beta

Changes in InVEST 2.1

General:

1.	InVEST versioning
We have altered our versioning scheme.  Integer changes will reflect major changes (e.g. the addition of marine models warranted moving from 1.x to 2.0).  An increment in the digit after the primary decimal indicates major new features (e.g the addition of a new model) or major revisions.  For example, this release is numbered InVEST 2.1 because two new models are included).  We will add another decimal to reflect minor feature revisions or bug fixes.  For example, InVEST 2.1.1 will likely be out soon as we are continually working to improve our tool.
2.	HTML guide
With this release, we have migrated the entire InVEST users. guide to an HTML format.  The HTML version will output a pdf version for use off-line, printing, etc.


**MARINE MODELS**

1.Marine Python Extension Check

-This tool has been updated to allow users to select the marine models they intend to run.  Based on this selection, it will provide a summary of which Python and ArcGIS extensions are necessary and if the Python extensions have been successfully installed on the user.s machine.

2.Grid the Seascape (GS)

-This tool has been created to allow marine model users to generate an seascape analysis grid within a specified area of interest (AOI).

-It only requires an AOI and cell size (in meters) as inputs, and produces a polygon grid which can be used as inputs for the Habitat Risk Assessment and Overlap Analysis models.

3. Coastal Protection

- This is now a two-part model for assessing Coastal Vulnerability.  The first part is a tool for calculating fetch and the second maps the value of a Vulnerability Index, which differentiates areas with relatively high or low exposure to erosion and inundation during storms.

- The model has been updated to now incorporate coastal relief and the protective influence of up to eight natural habitat input layers.

- A global Wave Watch 3 dataset is also provided to allow users to quickly generate rankings for wind and wave exposure worldwide.

4. Habitat Risk Assessment (HRA)

This new model allows users to assess the risk posed to coastal and marine habitats by human activities and the potential consequences of exposure for the delivery of ecosystem services and biodiversity.  The HRA model is suited to screening the risk of current and future human activities in order to prioritize management strategies that best mitigate risk.

5. Overlap Analysis

This new model maps current human uses in and around the seascape and summarizes the relative importance of various regions for particular activities.  The model was designed to produce maps that can be used to identify marine and coastal areas that are most important for human use, in particular recreation and fisheries, but also other activities.

**FRESHWATER MODELS**

All Freshwater models now support ArcMap 10.


Sample data:

1. Bug fix for error in Water_Tables.mdb Biophysical table where many field values were shifted over one column relative to the correct field name.

2. Bug fix for incorrect units in erosivity layer.


Hydropower:

1.In Water Yield, new output tables have been added containing mean biophysical outputs (precipitation, actual and potential evapotranspiration, water yield)  for each watershed and sub-watershed.


Water Purification:

1. The Water Purification Threshold table now allows users to specify separate thresholds for nitrogen and phosphorus.   Field names thresh_n and thresh_p replace the old ann_load.

2. The Nutrient Retention output tables nutrient_watershed.dbf and nutrient_subwatershed.dbf now include a column for nutrient retention per watershed/sub-watershed.

3. In Nutrient Retention, some output file names have changed.

4. The user's guide has been updated to explain more accurately the inclusion of thresholds in the biophysical service estimates.


Sedimentation:

1. The Soil Loss output tables sediment_watershed.dbf and sediment_subwatershed.dbf now include a column for sediment retention per watershed/sub-watershed.

2. In Soil Loss, some output file names have changed.

3. The default input value for Slope Threshold is now 75.

4. The user's guide has been updated to explain more accurately the inclusion of thresholds in the biophysical service estimates.

5. Valuation: Bug fix where the present value was not being applied correctly.





2.0 Beta (2011-02-14)
---------------------
Changes in InVEST 2.0

InVEST 1.005 is a minor release with the following modification:

1. Aesthetic Quality

    This new model allows users to determine the locations from which new nearshore or offshore features can be seen.  It generates viewshed maps that can be used to identify the visual footprint of new offshore development.


2. Coastal Vulnerability

    This new model produces maps of coastal human populations and a coastal exposure to erosion and inundation index map.  These outputs can be used to understand the relative contributions of different variables to coastal exposure and to highlight the protective services offered by natural habitats.


3. Aquaculture

    This new model is used to evaluate how human activities (e.g., addition or removal of farms, changes in harvest management practices) and climate change (e.g., change in sea surface temperature) may affect the production and economic value of aquacultured Atlantic salmon.


4. Wave Energy

    This new model provides spatially explicit information, showing potential areas for siting Wave Energy conversion (WEC) facilities with the greatest energy production and value.  This site- and device-specific information for the WEC facilities can then be used to identify and quantify potential trade-offs that may arise when siting WEC facilities.


5. Avoided Reservoir Sedimentation

    - The name of this model has been changed to the Sediment Retention model.

    - We have added a water quality valuation model for sediment retention. The user now has the option to select avoided dredge cost analysis, avoided water treatment cost analysis or both.  The water quality valuation approach is the same as that used in the Water Purification: Nutrient Retention model.

    - The threshold information for allowed sediment loads (TMDL, dead volume, etc.) are now input in a stand alone table instead of being included in the valuation table. This adjusts the biophysical service output for any social allowance of pollution. Previously, the adjustment was only done in the valuation model.

    - The watersheds and sub-watershed layers are now input as shapefiles instead of rasters.

    - Final outputs are now aggregated to the sub-basin scale. The user must input a sub-basin shapefile. We provide the Hydro 1K dataset as a starting option. See users guide for changes to many file output names.

    - Users are strongly advised not to interpret pixel-scale outputs for hydrological understanding or decision-making of any kind. Pixel outputs should only be used for calibration/validation or model checking.


6. Hydropower Production

    - The watersheds and sub-watershed layers are now input as shapefiles instead of rasters.

    - Final outputs are now aggregated to the sub-basin scale. The user must input a sub-basin shapefile. We provide the Hydro 1K dataset as a starting option. See users guide for changes to many file output names.

    - Users are strongly advised not to interpret pixel-scale outputs for hydrological understanding or decision-making of any kind. Pixel outputs should only be used for calibration/validation or model checking.

    - The calibration constant for each watershed is now input in a stand-alone table instead of being included in the valuation table. This makes running the water scarcity model simpler.


7. Water Purification: Nutrient Retention

    - The threshold information for allowed pollutant levels (TMDL, etc.) are now input in a stand alone table instead of being included in the valuation table. This adjusts the biophysical service output for any social allowance of pollution. Previously, the adjustment was only done in the valuation model.

    - The watersheds and sub-watershed layers are now input as shapefiles instead of rasters.

    - Final outputs are now aggregated to the sub-basin scale. The user must input a sub-basin shapefile. We provide the Hydro 1K dataset as a starting option. See users guide for changes to many file output names.

    - Users are strongly advised not to interpret pixel-scale outputs for hydrological understanding or decision-making of any kind. Pixel outputs should only be used for calibration/validation or model checking.


8. Carbon Storage and Sequestration

    The model now outputs an aggregate sum of the carbon storage.


9. Habitat Quality and Rarity

    This model had an error while running ReclassByACII if the land cover codes were not sorted alphabetically.  This has now been corrected and it sorts the reclass file before running the reclassification

    The model now outputs an aggregate sum of the habitat quality.

10. Pollination

    In this version, the pollination model accepts an additional parameter which indicated the proportion of a crops yield that is attributed to wild pollinators.<|MERGE_RESOLUTION|>--- conflicted
+++ resolved
@@ -35,48 +35,10 @@
 Unreleased Changes (3.9)
 ------------------------
 * General:
-<<<<<<< HEAD
-  * Deprecating GDAL 2 and adding support for GDAL 3.
-  * Adding function in utils.py to handle InVEST coordindate transformations.
-  * Making InVEST compatible with Pygeoprocessing 2.0 by updating:
-    * ``convolve_2d`` keyword ``ignore_nodata`` to ``ignore_nodata_and_edges``.
-    * ``get_raster_info`` / ``get_vector_info`` keyword ``projection`` to
-      ``projection_wkt``.
-  * Improve consistency and context for error messages related to raster
-    reclassification across models by using ``utils.reclassify_raster``.
-  * Fixed bug that was causing a TypeError when certain input rasters had an
-    undefined nodata value. Undefined nodata values should now work everywhere.
-  * Include logging in python script generated from "Save to python script..."
-    in the "Development" menu. Now logging messages from the model execution
-    will show up when you run the script.
-* Coastal Blue Carbon
-  * Refactor of Coastal Blue Carbon that implements TaskGraph for task
-    management across the model and fixes a wide range of issues with the model
-    that were returning incorrect results in all cases.
-  * Corrected an issue with the model where available memory would be exhausted
-    on a large number of timesteps.
-  * In addition to the ``execute`` entrypoint, another entrypoint,
-    ``execute_transition_analysis`` has been added that allows access to the
-    transition analysis timeseries loop at a lower level.  This will enable
-    users comfortable with python to provide spatially-explicit maps of
-    accumulation rates, half lives and other parameters that can only be
-    provided via tables to ``execute``.
-  * Snapshot years and rasters, including the baseline year/raster, are now all
-    provided via a table mapping snapshot years to the path to a raster on
-    disk.  The baseline year is the earliest year of these.
-  * The model's "initial" and "lulc lookup" and "transient" tables have been
-    combined into a single "biophysical" table, indexed by LULC code/LULC class
-    name, that includes all of the columns from all of these former tables.
-  * The "analysis year" is now a required input that must be >= the final
-    snapshot year in the snapshots CSV.
-  * Litter can now accumulate at an annual rate if desired.
-  * The model now produces many more files, which allows for greater
-    flexibility in post-processing of model outputs.
-=======
     * Deprecating GDAL 2 and adding support for GDAL 3.
     * Adding function in utils.py to handle InVEST coordindate transformations.
     * Making InVEST compatible with Pygeoprocessing 2.0 by updating:
-      * ``convolve_2d()`` keyword ``ignore_nodata`` to 
+      * ``convolve_2d()`` keyword ``ignore_nodata`` to
         ``ignore_nodata_and_edges``.
       * ``get_raster_info()`` / ``get_vector_info()`` keyword ``projection`` to
         ``projection_wkt``.
@@ -85,12 +47,34 @@
     * Fixed bug that was causing a TypeError when certain input rasters had an
       undefined nodata value. Undefined nodata values should now work
       everywhere.
-    * Include logging in python script generated from 
+    * Include logging in python script generated from
       "Save to python script..." in the "Development" menu. Now logging
       messages from the model execution will show up when you run the script.
     * InVEST is now a 64-bit binary built against Python 3.7.
     * Adding Python 3.8 support for InVEST testing.
->>>>>>> a409b269
+* Coastal Blue Carbon
+    * Refactor of Coastal Blue Carbon that implements TaskGraph for task
+      management across the model and fixes a wide range of issues with the model
+      that were returning incorrect results in all cases.
+    * Corrected an issue with the model where available memory would be exhausted
+      on a large number of timesteps.
+    * In addition to the ``execute`` entrypoint, another entrypoint,
+      ``execute_transition_analysis`` has been added that allows access to the
+      transition analysis timeseries loop at a lower level.  This will enable
+      users comfortable with python to provide spatially-explicit maps of
+      accumulation rates, half lives and other parameters that can only be
+      provided via tables to ``execute``.
+    * Snapshot years and rasters, including the baseline year/raster, are now all
+      provided via a table mapping snapshot years to the path to a raster on
+      disk.  The baseline year is the earliest year of these.
+    * The model's "initial" and "lulc lookup" and "transient" tables have been
+      combined into a single "biophysical" table, indexed by LULC code/LULC class
+      name, that includes all of the columns from all of these former tables.
+    * The "analysis year" is now a required input that must be >= the final
+      snapshot year in the snapshots CSV.
+    * Litter can now accumulate at an annual rate if desired.
+    * The model now produces many more files, which allows for greater
+      flexibility in post-processing of model outputs.
 * Coastal Vulnerability
     * 'shore_points_missing_geomorphology.gpkg' output file name now includes
       the suffix if any, and its one layer now is renamed from
@@ -128,10 +112,10 @@
       adequate boundaries to account for these edge effects.
 * SDR:
     * Fixing an issue where the LS factor should be capped to an upstream area
-      of 333^2 m^2. In previous versions the LS factor was erroniously capped
+      of 333^2 m^2. In previous versions the LS factor was erroneously capped
       to "333" leading to high export spikes in some pixels.
 * Finfish
-    * Fixed a bug where the suffix input was not being used for ouput paths.
+    * Fixed a bug where the suffix input was not being used for output paths.
 
 ..
 ..
