--- conflicted
+++ resolved
@@ -2,9 +2,6 @@
 
 
 Unreleased Changes
-<<<<<<< HEAD
--------------------
-=======
 ------------------
 * Fixed minor bug in Coastal Vulnerability shore point creation. Also added a
   check to fail fast when zero shore points are found within the AOI.
@@ -13,7 +10,6 @@
   unstable. See https://github.com/natcap/invest/issues/87 for more.
 * Corrected the Urban Cooling Model's help text for the "Cooling Capacity
   Calculation Method" in the User Interface.
->>>>>>> 6401275b
 * Fixing an issue with SDR's ``LS`` calculations.  The ``x`` term is now
   the weighted mean of proportional flow from the current pixel into its
   neighbors.  Note that for ease of debugging, this has been implemented as a
