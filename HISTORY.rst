--- conflicted
+++ resolved
@@ -49,12 +49,6 @@
       (`#1374 <https://github.com/natcap/invest/issues/1374>`_)
     * Datastack archives will now be correctly extracted
       (`#1308 <https://github.com/natcap/invest/issues/1308>`_)
-<<<<<<< HEAD
-* Coastal Vulnerability
-    * Fixed a bug where the model would crash when processing a float type
-      bathymetry raster with no nodata value.
-      https://github.com/natcap/invest/issues/992
-=======
     * Updated to ``pygeoprocessing`` 2.4.2. This includes an update to
       ``pygeoprocessing.zonal_statistics``, which is now more correct on certain
       edge cases. Aggregated model results may change slightly.
@@ -64,10 +58,10 @@
     * Version metadata at import time is now fetched with
       ``importlib.metadata`` instead of ``pkg_resources``.
       (`#1442 <https://github.com/natcap/invest/issues/1442>`_)
-* Pollination
-    * Replaced custom kernel implementation with ``pygeoprocessing.kernels``.
-      Convolution results may be slightly different (more accurate).
->>>>>>> 2cafe8b9
+* Coastal Vulnerability
+    * Fixed a bug where the model would crash when processing a float type
+      bathymetry raster with no nodata value.
+      https://github.com/natcap/invest/issues/992
 * NDR
     * Fixing an issue where minor geometric issues in the watersheds input
       (such as a ring self-intersection) would raise an error in the model.
@@ -78,6 +72,9 @@
     * Fixed an issue in NDR's effective retention where, on rasters with more
       than 2^31 pixels, the model would crash with an error relating to a
       negative (overflowed) index. https://github.com/natcap/invest/issues/1431
+* Pollination
+    * Replaced custom kernel implementation with ``pygeoprocessing.kernels``.
+      Convolution results may be slightly different (more accurate).
 * SDR
     * RKLS, USLE, avoided erosion, and avoided export rasters will now have
       nodata in streams (`#1415 <https://github.com/natcap/invest/issues/1415>`_)
