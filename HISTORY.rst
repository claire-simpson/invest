.. :changelog:

Unreleased Changes
------------------
<<<<<<< HEAD
* Add SDR feature to model sediment deposition across the landscape.
* Fixed an issue that would cause an exception if SDR landcover map was masked
  out if the original landcover map had no-nodata value defined.
=======
* Fixed an issue in the SDR model that could cause reported result vector
  values to not correspond with known input vectors if the input watershed
  vector was not an ESRI Shapefile.
* Fixed issue in Seasonal Water Yield model that would cause an unhandled
  exception when input rasters had areas of a valid DEM but nodata in other
  input layers that overlap that dem.
>>>>>>> 8de87218
* Fixed an issue in the NDR model that would cause an exception if the critical
  length of a landcover field was set to 0.
* Implemented PEP518-compatible build system definition in the file
  ``pyproject.toml``.  This should make it easier to install ``natcap.invest``
  from a source distribution.
* Fixed a ``TypeError`` issue in Seasonal Water Yield that would occur when
  the Land-Use/Land-Cover raster did not have a defined nodata value.  This
  case is now handled correctly.
* The binary build process for InVEST on Windows (which includes binaries
  based on PyInstaller and an NSIS Installer package) has been migrated
  to 32-bit Python 3.7.  The build itself is taking place on AppVeyor, and
  the configuration for this is contained within ``appveyor.yml``.
  Various python scripts involved in the distribution and release processes
  have been updated for compatibility with python 3.7 as a part of this
  migration.
* Fixed an ``IndexError`` issue in Wave Energy encountered in runs using
  the global wave energy dataset.  This error was the result of an incorrect
  spatial query of points and resulted in some wave energy points being
  double-counted.
* Fixed taskgraph-related issues with Habitat Risk Assessment where
  1) asynchronous mode was failing due to missing task dependencies and
  2) avoided recomputation was confounded by two tasks modifying the same files.
* Fixed an issue with Habitat Quality where the model was incorrectly
  expecting the sensitivity table to have a landcover code of 0.
* The InVEST CLI has been completely rebuilt to divide
  functionality into various topic-specific subcommands.  The various internal
  consumers of this API have been updated accordingly.  ``invest --help`` will
  contain details of the new interface.
* Updated the InVEST Launcher to list the human-readable model names rather
  than the internal model identifiers.
* Updated Coastal Vulnerability Model with significant speedups including
  ~40x speedup for geomorphology process and ~3x speedup for wind exposure process.
  Also saving an intermediate vector with wave energy values and a geomorphology
  vector with points that were assigned the ``geomorphology_fill_value``.
* Updated trove classifiers to indicate support for python versions 2.7, 3.6
  and 3.7.
* Updated all InVEST models to be compatible with a Python 2.7 or a Python 3.6
  environment. Also tested all models against GDAL versions 2.2.4 and 2.4.1.
* Fixed an issue with Habitat Quality where convolutions over threat rasters
  were not excluding nodata values, leading to incorrect outputs.  Nodata values
  are now handled correctly and excluded from the convolution entirely.
* Updated the subpackage ``natcap.invest.ui`` to work with python 3.6 and later
  and also to support the PySide2 bindings to Qt5.
* InVEST Coastal Blue Carbon model now writes out a net present value
  raster for the year of the current landcover, each transition year,
  and the final analysis year (if provided).
* Correcting an issue with InVEST Coastal Blue Carbon where incorrect
  configuration of a nodata value would result in ``-inf`` values in
  output rasters.  Now, any values without a defined reclassification
  rule that make it past validation will be written out as nodata.
* DelineateIt has been reimplemented using the latest version of
  pygeoprocessing (and the watershed delineation routine it provides) and now
  uses ``taskgraph`` for avoiding unnecessary recomputation.
* Fixed a bug in Recreation Model that was causing server-side code
  to execute twice for every client-side call.
* Fixed a bug in Recreation model that did not apply ``results_suffix`` to
  the monthly_table.csv output.
* Various fixes in Coastal Vulnerability Model. CSV output files now
  have FID column for joining to vector outputs. ``results_suffix`` can be
  used without triggering task re-execution. Raster processing maintains original
  resolution of the input raster so long as it is projected. Otherwise resamples
  to ``model_resolution``.
* Fixed a bug in Coastal Vulnerability model's task graph that sometimes
  caused an early task to re-execute when it should be deemed pre-calculated.
* Fixed a bug in the pollination model that would cause outputs to be all 0
  rasters if all the ``relative_abundance`` fields in the guild table were
  integers.
* Fixed a file cache flushing issue observed on Debian in
  ``utils.exponential_decay_kernel_raster`` that would cause an exponential
  kernel raster to contain random values rather than expected value.
* Added a new InVEST model: Urban Flood Risk Mitigation.
* Fixed an issue in the SDR model that would cause an unhandled exception
  if either the erosivity or erodibility raster had an undefined nodata value.

3.7.0 (2019-05-09)
------------------
* Refactoring Coastal Vulnerability (CV) model. CV now uses TaskGraph and
  Pygeoprocessing >=1.6.1. The model is now largely vector-based instead of
  raster-based. Fewer input datasets are required for the same functionality.
  Runtime in sycnhronous mode is similar to previous versions, but runtime can
  be reduced with multiprocessing. CV also supports avoided recomputation for
  successive runs in the same workspace, even if a different file suffix is
  used. Output vector files are in CSV and geopackage formats.
* Model User Interface 'Report an Issue' link points to our new
  community.naturalcapitalproject.org
* Correcting an issue with the Coastal Blue Carbon preprocessor where
  using misaligned landcover rasters would cause an exception to be raised.
* Correcting an issue with RouteDEM where runs of the tool with Flow Direction
  enabled would cause the tool to crash if ``n_workers > 0``.
* Correcting an issue with Habitat Quality's error checking where nodata values
  in landcover rasters were not being taken into account.
* Valuation is now an optional component of the InVEST Scenic Quality model.
* Fixing a bug in the percentiles algorithm used by Scenic Quality that
  would result in incorrect visual quality outputs.
* Carbon Model and Crop Production models no longer crash if user-input
  rasters do not have a nodata value defined. In this case these models
  treat all pixel values as valid data.
* Adding bitbucket pipelines and AppVeyor build configurations.
* Refactoring Recreation Model client to use taskgraph and the latest
  pygeoprocessing. Avoided re-computation from taskgraph means that
  successive model runs with the same AOI and gridding option can re-use PUD
  results and avoid server communication entirely. Successive runs with the
  same predictor data will re-use intermediate geoprocessing results.
  Multiprocessing offered by taskgraph means server-side PUD calculations
  and client-side predictor data processing can happen in parallel. Some
  output filenames have changed.
* Upgrading to SDR to use new PyGeoprocessing multiflow routing, DEM pit
  filling, contiguous stream extraction, and TaskGraph integration. This
  also includes a new TaskGraph feature that avoids recomputation by copying
  results from previous runs so long as the expected result would be
  identical. To use this feature, users must execute successive runs of SDR
  in the same workspace but use a different file suffix. This is useful when
  users need to do a parameter study or run scenarios with otherwise minor
  changes to inputs.
* Refactoring Habitat Risk Assessment (HRA) Model to use TaskGraph >= 0.8.2 and
  Pygeoprocessing >= 1.6.1. The HRA Proprocessor is removed and its previous
  functionality was simplified and merged into the HRA model itself.
  The model will no longer generate HTML plots and tables.
* Adding a software update notification button, dialog, and a link to the
  download page on the User Interface when a new InVEST version is available.
* Migrating the subversion sample and test data repositories to Git LFS
  repositories on BitBucket. Update the repository URL and fetch commands on
  Makefile accordingly.
* Fixing a bug in Habitat Quality UI where the absence of the required
  half_saturation_constant variable did not raise an exception.
* Adding encoding='utf-8-sig' to pandas.read_csv() to support
  utils.build_lookup_from_csv() to read CSV files encoded with UTF-8 BOM
  (byte-order mark) properly.

3.6.0 (2019-01-30)
------------------
* Correcting an issue with the InVEST Carbon Storage and Sequestration model
  where filepaths containing non-ASCII characters would cause the model's
  report generation to crash.  The output report is now a UTF-8 document.
* Refactoring RouteDEM to use taskgraph and the latest pygeoprocessing
  (``>=1.5.0``).  RouteDEM now fills hydrological sinks and users have the
  option to use either of the D8 or Multiple Flow Direction (MFD) routing
  algorithms.
* Adding a new input to the InVEST Settings window to allow users to customize
  the value that should be used for the ``n_workers`` parameter in
  taskgraph-enabled models.  This change involves removing the "Number of
  Parallel Workers" input from the model inputs pane for some models in
  favor of this new location.  The default value for this setting is ``-1``,
  indicating synchronous (non-threaded, non-multiprocessing) execution of
  tasks.
* Removing Scenario Generator: Rule-based model.
* Fixing a bug in Hydropower model where watershed aggregations would be incorrect
  if a watershed is partially covering nodata raster values. Nodata values are now
  ignored in zonal statistics. Numerical results change very slightly in the
  case where a watershed only includes a few nodata pixels.
* Adding TaskGraph functionality to GLOBIO model.
* Adding some TaskGraph functionality to Scenario Generator: Proximity.
* Fixing an issue with the InVEST Fisheries model that would prevent the model
  from batch-processing a directory of population tables.  The model will now
  process these files as expected.
* Reimplementing Crop Production models using taskgraph.
* Fixing an issue with Crop Production Regression's result_table.csv where the
  'production_modeled' and '<nutrient>_modeled' values calculated for each crop
  were done so using the same crop raster (e.g. wheat, soybean, and barley values
  were all based on soybean data).
* Hydropower subwatershed results now include all the same metrics as the
  watershed results, with the exception of economic valuation metrics.
* Reimplementing the Hydropower model using taskgraph.
* Reimplementing the Carbon model using taskgraph.
* Fixing an issue with Coastal Blue Carbon validation to allow column names to
  ignore case.
* Updating core carbon forest edge regression data coefficient to drop
  impossible negative coefficients.
* Fixing an issue with the Scenario Generator: Proximity model that would
  raise an exception if no AOI were passed in even though the AOI is optional.
* Removing Overlap Analysis and Overlap Analysis: Management Zones.
* Removing Habitat Suitability.
* Added comprehensive error checking to hydropower model to test for the VERY
  common errors of missing biophysical, demand, and valuation coefficients in
  their respective tables.
* Fixing an issue with Hydropower Water Yield ("Annual Water Yield") where
  valuation would never be triggered when running the model through the User
  Interface. And a related issue where the model would crash if a valuation table
  was provided but a demand table was not. The UI no longer validates that config.
* Fixing an issue with how logging is captured when a model is run through the
  InVEST User Interface.  Now, logging from any thread started by the executor
  thread will be written to the log file, which we expect to aid in debugging.
* Fixing an issue with Scenic Quality where viewpoints outside of the AOI
  were not being properly excluded.  Viewpoints are now excluded correctly.
* The crop production model has been refactored to drop the "aggregate ID"
  concept when summarizing results across an aggregate polygon. The model now
  uses the polygon FIDs internally and externally when producing the result
  summary table.
* Correcting the rating instructions in the criteria rating instructions on how
  the data quality (DQ) and weight should be rated in the HRA Preprocessor.
  A DQ score of 1 should represent better data quality whereas the score of 3 is
  worse data quality. A weight score of 1 is more important, whereas that of 3
  is less important.
* Fixing a case where a zero discount rate and rate of change in the carbon
  model would cause a divide by zero error.

3.5.0 (2018-08-14)
------------------
* Bumped pygeoprocessing requirement to ``pygeoprocessing>=1.2.3``.
* Bumped taskgraph requirement to ``taskgraph>=0.6.1``.
* Reimplemented the InVEST Scenic Quality model.  This new version removes the
  'population' and 'overlap' postprocessing steps, updates the available
  valuation functions and greatly improves the runtime and memory-efficiency of
  the model.  See the InVEST User's Guide chapter for more information.
* Updated Recreation server's database to include metadata from photos taken
  from 2005-2017 (previous range was 2005-2014). The new range is reflected
  in the UI.
* Fixed an issue with the InVEST binary build where binaries on Windows would
  crash with an error saying Python27.dll could not be loaded.
* Fixed an issue in the Rule-Based Scenario Generator UI where vector column
  names from override and constraint layers were not being loaded.  This bug
  caused the field 'UNKNOWN' to be passed to the model, causing an error.
* Fixed an issue with the InVEST UI (all models), where attempting to
  drag-and-drop a directory onto a model input would cause the application to
  crash.
* Coastal Vulnerability UI now specifies a number of reasonable defaults for
  some numeric inputs.
* Fixed an issue with the Fisheries UI where alpha and beta parameter inputs
  were incorrectly disabled for the Ricker recruitment function.
* InVEST now uses a Makefile to automate the build processes.  GNU Make is
  required to use the Makefile.  See ``README.rst`` for instructions on
  building InVEST.  This replaces the old ``pavement.py`` build entrypoint,
  which has been removed.
* Fixed an issue with the InVEST UI (all models), where attempting to
  drag-and-drop a directory onto a model input would cause the application to
  crash.
* Fixed an issue with Forest Carbon Edge Effect where the UI layer was always
  causing the model to run with only the aboveground carbon pool
* Added functionality to the InVEST UI so that ``Dropdown`` inputs can now map
  dropdown values to different output values.
* Fixed an issue in the Crop Production Percentile model that would treat the
  optional AOI vector field as a filename and crash on a run if it were empty.
* Fixing an issue in the Pollination Model that would cause occasional crashes
  due to a missing dependent task; it had previously been patched by setting
  taskgraph to operate in single thread mode. This restores multithreading
  in the pollination model.
* Fixed an issue in the water yield / hydropower model that would skip
  calculation of water demand tables when "water scarcity" was enabled.
* Fixed an issue in the model data of the crop production model where some
  crops were using incorrect climate bin rasters. Since the error was in the
  data and not the code, users will need to download the most recent version
  of InVEST's crop model data during the installation step to get the fix.

3.4.4 (2018-03-26)
------------------
* InVEST now requires GDAL 2.0.0 and has been tested up to GDAL 2.2.3. Any API users of InVEST will need to use GDAL version >= 2.0. When upgrading GDAL we noticed slight numerical differences in our test suite in both numerical raster differences, geometry transforms, and occasionally a single pixel difference when using `gdal.RasterizeLayer`. Each of these differences in the InVEST test suite is within a reasonable numerical tolerance and we have updated our regression test suite appropriately. Users comparing runs between previous versions of InVEST may also notice reasonable numerical differences between runs.
* Added a UI keyboard shortcut for showing documentation. On Mac OSX, this will be Command-?. On Windows, GNOME and KDE, this will be F1.
* Patching an issue in NDR that was using the nitrogen subsurface retention efficiency for both nitrogen and phosphorous.
* Fixed an issue with the Seasonal Water Yield model that incorrectly required a rain events table when the climate zone mode was in use.
* Fixed a broken link to local and online user documentation from the Seasonal Water Yield model from the model's user interface.

3.4.3 (2018-03-26)
------------------
* Fixed a critical issue in the carbon model UI that would incorrectly state the user needed a "REDD Priority Raster" when none was required.
* Fixed an issue in annual water yield model that required subwatersheds even though it is an optional field.
* Fixed an issue in wind energy UI that was incorrectly validating most of the inputs.

3.4.2 (2017-12-15)
------------------
* Fixed a cross-platform issue with the UI where logfiles could not be dropped onto UI windows.
* Model arguments loaded from logfiles are now cast to their correct literal value.  This addresses an issue where some models containing boolean inputs could not have their parameters loaded from logfiles.
* Fixed an issue where the Pollination Model's UI required a farm polygon. It should have been optional and now it is.
* Fixing an issue with the documentation and forums links on the InVEST model windows.  The links now correctly link to the documentation page or forums as needed.
* Fixing an issue with the ``FileSystemRunDialog`` where pressing the 'X' button in the corner of the window would close the window, but not reset its state.  The window's state is now reset whenever the window is closed (and the window cannot be closed when the model is running)

3.4.1 (2017-12-11)
------------------
* In the Coastal Blue Carbon model, the ``interest_rate`` parameter has been renamed to ``inflation_rate``.
* Fixed issues with sample parameter sets for InVEST Habitat Quality, Habitat Risk Assessment, Coastal Blue Carbon, and Coastal Blue Carbon Preprocessors.  All sample parameter sets now have the correct paths to the model's input files, and correctly note the name of the model that they apply to.
* Added better error checking to the SDR model for missing `ws_id` and invalid `ws_id` values such as `None` or some non-integer value. Also added tests for the `SDR` validation module.

3.4.0 (2017-12-03)
------------------
* Fixed an issue with most InVEST models where the suffix was not being reflected in the output filenames.  This was due to a bug in the InVEST UI, where the suffix args key was assumed to be ``'suffix'``.  Instances of ``InVESTModel`` now accept a keyword argument to defined the suffix args key.
* Fixed an issue/bug in Seasonal Water Yield that would occur when a user provided a datastack that had nodata values overlapping with valid DEM locations. Previously this would generate an NaN for various biophysical values at that pixel and cascade it downslope. Now any question of nodata on a valid DEM pixel is treated as "0". This will make serious visual artifacts on the output, but should help users pinpoint the source of bad data rather than crash.
* Refactored all but routing components of SDR to use PyGeoprocessing 0.5.0 and laid a consistent raster floating point type of 'float32'. This will cause numerically insignificant differences between older versions of SDR and this one. But differences are well within the tolerance of the overall error of the model and expected error rate of data. Advantages are smaller disk footprint per run, cleaner and more maintainable design, and a slight performance increase.
* Bug fixed in SDR that would align the output raster stack to match with the landcover pixel stack even though the rest of the rasters are scaled and clipped to the DEM.
* When loading parameters from a datastack, parameter set or logfile, the UI will check that the model that created the file being loaded matches the name of the model that is currently running.  If there is a mismatch, a dialog is presented for the user to confirm or cancel the loading of parameters. Logfiles from IUI (which do not have clearly-recorded modelname or InVEST version information) can still have their arguments parsed, but the resulting model name and InVEST version will be set to ``"UNKNOWN"``.
* Data Stack files (``*.invest.json``, ``*.invest.tar.gz``) can now be dragged and dropped on an InVEST model window, which will prompt the UI to load that parameter set.
* Spatial inputs to Coastal Blue Carbon are now aligned as part of the model. This resolves a longstanding issue with the model where inputs would need to perfectly overlap (even down to pixel indices), or else the model would yield strange results.
* The InVEST UI now contains a submenu for opening a recently-opened datastack.  This submenu is automatically populated with the 10 most recently-opened datastacks for the current model.
* Removed vendored ``natcap.invest.dbfpy`` subpackage.
* Removed deprecated ``natcap.invest.fileio`` module.
* Removed ``natcap.invest.iui`` UI subpackage in favor of a new UI framework found at ``natcap.invest.ui``. This new UI features a greatly improved API, good test coverage, support for Qt4 and Qt5, and includes updates to all InVEST models to support validation of model arguments from a python script, independent of the UI.
* Updated core model of seasonal water yield to allow for negative `L_avail`.
* Updated RouteDEM to allow for file suffixes, finer control over what DEM routing algorithms to run, and removal of the multiple stepped stream threshold classification.
* Redesign/refactor of pollination model. Long term bugs in the model are resolved, managed pollinators added, and many simplifications to the end user's experience.  The updated user's guide chapter is available here: http://data.naturalcapitalproject.org/nightly-build/invest-users-guide/html/croppollination.html
* Scenario Generator - Rule Based now has an optional input to define a seed.
  This input is used to seed the random shuffling of parcels that have equal
  priorities.
* InVEST on mac is now distributed as a single application bundle, allowing InVEST to run as expected on mac OSX Sierra.  Individual models are selected and launched from a new launcher window.
* The InVEST CLI now has a GUI model launcher:  ``$ invest launcher``
* Updated the Coastal Blue Carbon model to improve handling of blank lines in input CSV tables and improve memory efficiency of the current implementation.
* Improved the readability of a cryptic error message in Coastal Vulnerability that is normally raised when the depth threshold is too high or the exposure proportion is too low to detect any shoreline segments.
* Adding InVEST HTML documentation to the Mac disk image distribution.
* Upgrading dependency of PyGeoprocessing to 0.3.3.  This fixes a memory leak associated with any model that aggregates rasters over complicated overlapping polygons.
* Adding sample data to Blue Carbon model that were missing.
* Deprecating the InVEST Marine Water Quality model.  This also removes InVEST's dependancy on the pyamg package which has been removed from REQUIREMENTS.TXT.
* Deprecating the ArcGIS-based Coastal Protection model and ArcGIS-based data-preprocessing scripts.  The toolbox and scripts may still be found at https://bitbucket.org/natcap/invest.arcgis.
* Fixing an issue in the carbon edge effect model that caused output values in the shapefile to be rounded to the nearest integer.
* Fixing issue in SDR model that would occasionally cause users to see errors about field widths in the output shapefile generation.
* Updated the erodibility sample raster that ships with InVEST for the SDR model.  The old version was in US units, in this version we convert to SI units as the model requires, and clipped the raster to the extents of the other stack to save disk space.

3.3.3 (2017-02-06)
------------------
* Fixed an issue in the UI where the carbon model wouldn't accept negative numbers in the price increase of carbon.
* RouteDEM no longer produces a "tiled_dem.tif" file since that functionality is being deprecated in PyGeoprocessing.
* Fixing an issue in SDR where the optional drainage layer would not be used in most of the SDR biophysical calculations.
* Refactoring so water yield pixels with Kc and et0 equal to be 0 now yields a 0.0 value of water yield on that pixel rather than nodata.
* Light optimization refactor of wind energy model that improves runtimes in some cases by a factor of 2-3.
* Performance optimizations to HRA that improve runtimes by approximately 30%.
* Fixed a broken UI link to Seasonal Water Yield's user's guide.
* Fixed an issue with DelineateIT that caused ArcGIS users to see both the watershed and inverse watershed polygons when viewing the output of the tool.
* Upgrading dependency to PyGeoprocessing 0.3.2.
* Fixed an issue with SDR that caused the LS factor to be an order of magnitue too high in areas where the slope was greater than 9%.  In our sample case this caused sediment export estimates to be about 6% too high, but in cases where analyses are run over steep slopes the error would have been greater.
* ``paver check`` now warns if the ``PYTHONHOME`` environment variable is set.
* API docs now correctly reflect installation steps needed for python development headers on linux.
* Fixed a side effect in the InVEST user interface that would cause ``tempfile.tempdir`` to be set and then not be reset after a model run is finished.
* The InVEST user interface will now record GDAL/OGR log messages in the log messages window and in the logfile written to the workspace.
* Updated branding and usability of the InVEST installer for Windows, and the Mac Disk Image (.dmg).


3.3.2 (2016-10-17)
------------------
* Partial test coverage for HRA model.
* Full test coverage for Overlap Analysis model.
* Full test coverage for Finfish Aquaculture.
* Full test coverage for DelineateIT.
* Full test coverage for RouteDEM.
* Fixed an issue in Habitat Quality where an error in the sample table or malformed threat raster names would display a confusing message to the user.
* Full test coverage for scenario generator proximity model.
* Patching an issue in seasonal water yield that causes an int overflow error if the user provides a floating point landcover map and the nodata value is outside of the range of an int64.
* Full test coverage for the fisheries model.
* Patched an issue that would cause the Seasonal Water Edge model to crash when the curve number was 100.
* Patching a critical issue with forest carbon edge that would give incorrect results for edge distance effects.
* Patching a minor issue with forest carbon edge that would cause the model to crash if only one  interpolation point were selected.
* Full test coverage for pollination model.
* Removed "farms aggregation" functionality from the InVEST pollination model.
* Full test coverage for the marine water quality model.
* Full test coverage for GLOBIO model.
* Full test coverage for carbon forest edge model.
* Upgraded SciPy dependancy to 0.16.1.
* Patched bug in NDR that would cause a phosphorus density to be reported per pixel rather than total amount of phosporous in a pixel.
* Corrected an issue with the uses of buffers in the euclidean risk function of Habitat Risk Assessment.  (issue #3564)
* Complete code coverage tests for Habitat Quality model.
* Corrected an issue with the ``Fisheries_Inputs.csv`` sample table used by Overlap Analysis.  (issue #3548)
* Major modifications to Terrestrial Carbon model to include removing the harvested wood product pool, uncertainty analysis, and updated efficient raster calculations for performance.
* Fixed an issue in GLOBIO that would cause model runs to crash if the AOI marked as optional was not present.
* Removed the deprecated and incomplete Nearshore Wave and Erosion model (``natcap.invest.nearshore_wave_and_erosion``).
* Removed the deprecated Timber model (``natcap.invest.timber``).
* Fixed an issue where seasonal water yield would raise a divide by zero error if a watershed polygon didn't cover a valid data region.  Now sets aggregation quantity to zero and reports a warning in the log.
* ``natcap.invest.utils.build_file_registry`` now raises a ``ValueError`` if a path is not a string or list of strings.
* Fixed issues in NDR that would indicate invalid values were being processed during runtimes by skipping the invalid calculations in the first place rather than calculating them and discarding after the fact.
* Complete code coverage tests for NDR model.
* Minor (~10% speedup) performance improvements to NDR.
* Added functionality to recreation model so that the `monthly_table.csv` file now receives a file suffix if one is provided by the user.
* Fixed an issue in SDR where the m exponent was calculated incorrectly in many situations resulting in an error of about 1% in total export.
* Fixed an issue in SDR that reported runtime overflow errors during normal processing even though the model completed without other errors.

3.3.1 (2016-06-13)
------------------
* Refactored API documentation for readability, organization by relevant topics, and to allow docs to build on `invest.readthedocs.io <http://invest.readthedocs.io>`_,
* Installation of ``natcap.invest`` now requires ``natcap.versioner``.  If this is not available on the system at runtime, setuptools will make it available at runtime.
* InVEST Windows installer now includes HISTORY.rst as the changelog instead of the old ``InVEST_Updates_<version>`` files.
* Habitat suitability model is generalized and released as an API only accessible model.  It can be found at ``natcap.invest.habitat_suitability.execute``.  This model replaces the oyster habitat suitability model.
    * The refactor of this model requires an upgrade to ``numpy >= 1.11.0``.
* Fixed a crash in the InVEST CLI where calling ``invest`` without a parameter would raise an exception on linux-based systems.  (Issue `#3528 <https://bitbucket.org/natcap/invest/issues/3515>`_)
* Patched an issue in Seasonal Water Yield model where a nodata value in the landcover map that was equal to ``MAX_INT`` would cause an overflow error/crash.
* InVEST NSIS installer will now optionally install the Microsoft Visual C++ 2008 redistributable on Windows 7 or earlier.  This addresses a known issue on Windows 7 systems when importing GDAL binaries (Issue `#3515 <https://bitbucket.org/natcap/invest/issues/3515>`_).  Users opting to install this redistributable agree to abide by the terms and conditions therein.
* Removed the deprecated subpackage ``natcap.invest.optimization``.
* Updated the InVEST license to legally define the Natural Capital Project.
* Corrected an issue in Coastal Vulnerability where an output shapefile was being recreated for each row, and where field values were not being stored correctly.
* Updated Scenario Generator model to add basic testing, file registry support, PEP8 and PEP257 compliance, and to fix several bugs.
* Updated Crop Production model to add a simplified UI, faster runtime, and more testing.

3.3.0 (2016-03-14)
------------------
* Refactored Wind Energy model to use a CSV input for wind data instead of a Binary file.
* Redesigned InVEST recreation model for a single input streamlined interface, advanced analytics, and refactored outputs.  While the model is still based on "photo user days" old model runs are not backward compatable with the new model or interface. See the Recreation Model user's guide chapter for details.
    * The refactor of this model requires an upgrade to ``GDAL >=1.11.0 <2.0`` and ``numpy >= 1.10.2``.
* Removed nutrient retention (water purification) model from InVEST suite and replaced it with the nutrient delivery ratio (NDR) model.  NDR has been available in development relseases, but has now officially been added to the set of Windows Start Menu models and the "under development" tag in its users guide has been removed.  See the InVEST user's guide for details between the differences and advantages of NDR over the old nutrient model.
* Modified NDR by adding a required "Runoff Proxy" raster to the inputs.  This allows the model to vary the relative intensity of nutrient runoff based on varying precipitation variability.
* Fixed a bug in the Area Change rule of the Rule-Based Scenario Generator, where units were being converted incorrectly. (Issue `#3472 <https://bitbucket.org/natcap/invest/issues/3472>`_) Thanks to Fosco Vesely for this fix.
* InVEST Seasonal Water Yield model released.
* InVEST Forest Carbon Edge Effect model released.
* InVEST Scenario Generator: Proximity Based model released and renamed the previous "Scenario Generator" to "Scenario Generator: Rule Based".
* Implemented a blockwise exponential decay kernel generation function, which is now used in the Pollination and Habitat Quality models.
* GLOBIO now uses an intensification parameter and not a map to average all agriculture across the GLOBIO 8 and 9 classes.
* GLOBIO outputs modified so core outputs are in workspace and intermediate outputs are in a subdirectory called 'intermediate_outputs'.
* Fixed a crash with the NDR model that could occur if the DEM and landcover maps were different resolutions.
* Refactored all the InVEST model user interfaces so that Workspace defaults to the user's home "Documents" directory.
* Fixed an HRA bug where stessors with a buffer of zero were being buffered by 1 pixel
* HRA enhancement which creates a common raster to burn all input shapefiles onto, ensuring consistent alignment.
* Fixed an issue in SDR model where a landcover map that was smaller than the DEM would create extraneous "0" valued cells.
* New HRA feature which allows for "NA" values to be entered into the "Ratings" column for a habitat / stressor pair in the Criteria Ratings CSV. If ALL ratings are set to NA, the habitat / stressor will be treated as having no interaction. This means in the model, that there will be no overlap between the two sources. All rows parameters with an NA rating will not be used in calculating results.
* Refactored Coastal Blue Carbon model for greater speed, maintainability and clearer documentation.
* Habitat Quality bug fix when given land cover rasters with different pixel sizes than threat rasters. Model would use the wrong pixel distance for the convolution kernel.
* Light refactor of Timber model. Now using CSV input attribute file instead of DBF file.
* Fixed clipping bug in Wave Energy model that was not properly clipping polygons correctly. Found when using global data.
* Made the following changes / updates to the coastal vulnerability model:
    * Fixed a bug in the model where the geomorphology ranks were not always being used correctly.
    * Removed the HTML summary results output and replaced with a link to a dashboard that helps visualize and interpret CV results.
    * Added a point shapefile output: 'outputs/coastal_exposure.shp' that is a shapefile representation of the corresponding CSV table.
    * The model UI now requires the 'Relief' input. No longer optional.
    * CSV outputs and Shapefile outputs based on rasters now have x, y coorinates of the center of the pixel instead of top left of the pixel.
* Turning setuptools' zip_safe to False for consistency across the Natcap Namespace.
* GLOBIO no longer requires user to specify a keyfield in the AOI.
* New feature to GLOBIO to summarize MSA by AOI.
* New feature to GLOBIO to use a user defined MSA parameter table to do the MSA thresholds for infrastructure, connectivity, and landuse type
* Documentation to the GLOBIO code base including the large docstring for 'execute'.

3.2.0 (2015-05-31)
------------------
InVEST 3.2.0 is a major release with the addition of several experimental models and tools as well as an upgrade to the PyGeoprocessing core:

* Upgrade to PyGeoprocessing v0.3.0a1 for miscelaneous performance improvements to InVEST's core geoprocessing routines.
* An alpha unstable build of the InVEST crop production model is released with partial documentation and sample data.
* A beta build of the InVEST fisheries model is released with documentation and sample data.
* An alpha unstable build of the nutrient delivery ratio (NDR) model is available directly under InVEST's instalation directory at  ``invest-x86/invest_ndr.exe``; eventually this model will replace InVEST's current "Nutrient" model.  It is currently undocumented and unsupported but inputs are similar to that of InVEST's SDR model.
* An alpha unstable build of InVEST's implementation of GLOBIO is available directly under InVEST's instalation directory at ``invest-x86/invest_globio.exe``.  It is currently undocumented but sample data are provided.
* DelinateIT, a watershed delination tool based on PyGeoprocessing's d-infinity flow algorithm is released as a standalone tool in the InVEST repository with documentation and sample data.
* Miscelaneous performance patches and bug fixes.

3.1.3 (2015-04-23)
------------------
InVEST 3.1.3 is a hotfix release patching a memory blocking issue resolved in PyGeoprocessing version 0.2.1.  Users might have experienced slow runtimes on SDR or other routed models.

3.1.2 (2015-04-15)
------------------
InVEST 3.1.2 is a minor release patching issues mostly related to the freshwater routing models and signed GDAL Byte datasets.

* Patching an issue where some projections were not regognized and InVEST reported an UnprojectedError.
* Updates to logging that make it easier to capture logging messages when scripting InVEST.
* Shortened water yield user interface height so it doesn't waste whitespace.
* Update PyGeoprocessing dependency to version 0.2.0.
* Fixed an InVEST wide issue related to bugs stemming from the use of signed byte raster inputs that resulted in nonsensical outputs or KeyErrors.
* Minor performance updates to carbon model.
* Fixed an issue where DEMS with 32 bit ints and INT_MAX as the nodata value nodata value incorrectly treated the nodata value in the raster as a very large DEM value ultimately resulting in rasters that did not drain correctly and empty flow accumulation rasters.
* Fixed an issue where some reservoirs whose edges were clipped to the edge of the watershed created large plateaus with no drain except off the edge of the defined raster.  Added a second pass in the plateau drainage algorithm to test for these cases and drains them to an adjacent nodata area if they occur.
* Fixed an issue in the Fisheries model where the Results Suffix input was invariably initializing to an empty string.
* Fixed an issue in the Blue Carbon model that prevented the report from being generated in the outputs file.

3.1.1 (2015-03-13)
------------------
InVEST 3.1.1 is a major performance and memory bug patch to the InVEST toolsuite.  We recommend all users upgrade to this version.

* Fixed an issue surrounding reports of SDR or Nutrient model outputs of zero values, nodata holes, excessive runtimes, or out of memory errors.  Some of those problems happened to be related to interesting DEMs that would break the flat drainage algorithm we have inside RouteDEM that adjusted the heights of those regions to drain away from higher edges and toward lower edges, and then pass the height adjusted dem to the InVEST model to do all its model specific calculations.  Unfortunately this solution was not amenable to some degenerate DEM cases and we have now adjusted the algorithm to treat each plateau in the DEM as its own separate region that is processed independently from the other regions. This decreases memory use so we never effectively run out of memory at a minor hit to overall runtime.  We also now adjust the flow direction directly instead of adjust the dem itself.  This saves us from having to modify the DEM and potentially get it into a state where a drained plateau would be higher than its original pixel neighbors that used to drain into it.

There are side effects that result in sometimes large changes to un calibrated runs of SDR or nutrient.  These are related to slightly different flow directions across the landscape and a bug fix on the distance to stream calculation.

* InVEST geoprocessing now uses the PyGeoprocessing package (v0.1.4) rather than the built in functionality that used to be in InVEST.  This will not affect end users of InVEST but may be of interest to users who script InVEST calls who want a standalone Python processing package for raster stack math and hydrological routing.  The project is hosted at https://bitbucket.org/richpsharp/pygeoprocessing.

* Fixed an marine water quality issue where users could input AOIs that were unprojected, but output pixel sizes were specified in meters.  Really the output pixel size should be in the units of the polygon and are now specified as such.  Additionally an exception is raised if the pixel size is too small to generate a numerical solution that is no longer a deep scipy error.

* Added a suffix parameter to the timber and marine water quality models that append a user defined string to the output files; consistent with most of the other InVEST models.

* Fixed a user interface issue where sometimes the InVEST model run would not open a windows explorer to the user's workspace.  Instead it would open to C:\User[..]\My Documents.  This would often happen if there were spaces in the the workspace name or "/" characters in the path.

* Fixed an error across all InVEST models where a specific combination of rasters of different cell sizes and alignments and unsigned data types could create errors in internal interpolation of the raster stacks.  Often these would appear as 'KeyError: 0' across a variety of contexts.  Usually the '0' was an erroneous value introduced by a faulty interpolation scheme.

* Fixed a MemoryError that could occur in the pollination and habitat quality models when the the base landcover map was large and the biophysical properties table allowed the effect to be on the order of that map.  Now can use any raster or range values with only a minor hit to runtime performance.

* Fixed a serious bug in the plateau resolution algorithm that occurred on DEMs with large plateau areas greater than 10x10 in size.  The underlying 32 bit floating point value used to record small height offsets did not have a large enough precision to differentiate between some offsets thus creating an undefined flow direction and holes in the flow accumulation algorithm.

* Minor performance improvements in the routing core, in some cases decreasing runtimes by 30%.

* Fixed a minor issue in DEM resolution that occurred when a perfect plateau was encountered.  Rather that offset the height so the plateau would drain, it kept the plateau at the original height.  This occurred because the uphill offset was nonexistent so the algorithm assumed no plateau resolution was needed.  Perfect plateaus now drain correctly.  In practice this kind of DEM was encountered in areas with large bodies of water where the remote sensing algorithm would classify the center of a lake 1 meter higher than the rest of the lake.

* Fixed a serious routing issue where divergent flow directions were not getting accumulated 50% of the time. Related to a division speed optimization that fell back on C-style modulus which differs from Python.

* InVEST SDR model thresholded slopes in terms of radians, not percent thus clipping the slope tightly between 0.001 and 1%.  The model now only has a lower threshold of 0.00005% for the IC_0 factor, and no other thresholds.  We believe this was an artifact left over from an earlier design of the model.


* Fixed a potential memory inefficiency in Wave Energy Model when computing the percentile rasters. Implemented a new memory efficient percentile algorithm and updated the outputs to reflect the new open source framework of the model. Now outputting csv files that describe the ranges and meaning of the percentile raster outputs.

* Fixed a bug in Habitat Quality where the future output "quality_out_f.tif" was not reflecting the habitat value given in the sensitivity table for the specified landcover types.


3.1.0 (2014-11-19)
------------------
InVEST 3.1.0 (http://www.naturalcapitalproject.org/download.html) is a major software and science milestone that includes an overhauled sedimentation model, long awaited fixes to exponential decay routines in habitat quality and pollination, and a massive update to the underlying hydrological routing routines.  The updated sediment model, called SDR (sediment delivery ratio), is part of our continuing effort to improve the science and capabilities of the InVEST tool suite.  The SDR model inputs are backwards comparable with the InVEST 3.0.1 sediment model with two additional global calibration parameters and removed the need for the retention efficiency parameter in the biophysical table; most users can run SDR directly with the data they have prepared for previous versions.  The biophysical differences between the models are described in a section within the SDR user's guide and represent a superior representation of the hydrological connectivity of the watershed, biophysical parameters that are independent of cell size, and a more accurate representation of sediment retention on the landscape.  Other InVEST improvements to include standard bug fixes, performance improvements, and usability features which in part are described below:

* InVEST Sediment Model has been replaced with the InVEST Sediment Delivery Ratio model.  See the SDR user's guide chapter for the difference between the two.
* Fixed an issue in the pollination model where the exponential decay function decreased too quickly.
* Fixed an issue in the habitat quality model where the exponential decay function decreased too quickly and added back linear decay as an option.
* Fixed an InVEST wide issue where some input rasters that were signed bytes did not correctly map to their negative nodata values.
* Hydropower input rasters have been normalized to the LULC size so sampling error is the same for all the input watersheds.
* Adding a check to make sure that input biophysical parameters to the water yield model do not exceed invalid scientific ranges.
* Added a check on nutrient retention in case the upstream water yield was less than 1 so that the log value did not go negative.  In that case we clamp upstream water yield to 0.
* A KeyError issue in hydropower was resolved that occurred when the input rasters were at such a coarse resolution that at least one pixel was completely contained in each watershed.  Now a value of -9999 will be reported for watersheds that don't contain any valid data.
* An early version of the monthly water yield model that was erroneously included in was in the installer; it was removed in this version.
* Python scripts necessary for running the ArcGIS version of Coastal Protection were missing.  They've since been added back to the distribution.
* Raster calculations are now processed by raster block sizes.  Improvements in raster reads and writes.
* Fixed an issue in the routing core where some wide DEMs would cause out of memory errors.
* Scenario generator marked as stable.
* Fixed bug in HRA where raster extents of shapefiles were not properly encapsulating the whole AOI.
* Fixed bug in HRA where any number of habitats over 4 would compress the output plots. Now extends the figure so that all plots are correctly scaled.
* Fixed a bug in HRA where the AOI attribute 'name' could not be an int. Should now accept any type.
* Fixed bug in HRA which re-wrote the labels if it was run immediately without closing the UI.
* Fixed nodata masking bug in Water Yield when raster extents were less than that covered by the watershed.
* Removed hydropower calibration parameter form water yield model.
* Models that had suffixes used to only allow alphanumeric characters.  Now all suffix types are allowed.
* A bug in the core platform that would occasionally cause routing errors on irregularly pixel sized rasters was fixed.  This often had the effect that the user would see broken streams and/or nodata values scattered through sediment or nutrient results.
* Wind Energy:
        * Added new framework for valuation component. Can now input a yearly price table that spans the lifetime of the wind farm. Also if no price table is made, can specify a price for energy and an annual rate of change.
        * Added new memory efficient distance transform functionality
        * Added ability to leave out 'landing points' in 'grid connection points' input. If not landing points are found, it will calculate wind farm directly to grid point distances
* Error message added in Wave Energy if clip shape has no intersection
* Fixed an issue where the data type of the nodata value in a raster might be different than the values in the raster.  This was common in the case of 64 bit floating point values as nodata when the underlying raster was 32 bit.  Now nodata values are cast to the underlying types which improves the reliability of many of the InVEST models.


3.0.1 (2014-05-19)
------------------
* Blue Carbon model released.

* HRA UI now properly reflects that the Resolution of Analysis is in meters, not meters squared, and thus will be applied as a side length for a raster pixel.

* HRA now accepts CSVs for ratings scoring that are semicolon separated as well as comma separated.

* Fixed a minor bug in InVEST's geoprocessing aggregate core that now consistently outputs correct zonal stats from the underlying pixel level hydro outputs which affects the water yield, sediment, and nutrient models.

* Added compression to InVEST output geotiff files.  In most cases this reduces output disk usage by a factor of 5.

* Fixed an issue where CSVs in the sediment model weren't open in universal line read mode.

* Fixed an issue where approximating whether pixel edges were the same size was not doing an approximately equal function.

* Fixed an issue that made the CV model crash when the coastline computed from the landmass didn't align perfectly with that defined in the geomorphology layer.

* Fixed an issue in the CV model where the intensity of local wave exposure was very low, and yielded zero local wave power for the majority of coastal segments.

* Fixed an issue where the CV model crashes if a coastal segment is at the edge of the shore exposure raster.

* Fixed the exposure of segments surrounded by land that appeared as exposed when their depth was zero.

* Fixed an issue in the CV model where the natural habitat values less than 5 were one unit too low, leading to negative habitat values in some cases.

* Fixed an exponent issue in the CV model where the coastal vulnerability index was raised to a power that was too high.

* Fixed a bug in the Scenic Quality model that prevented it from starting, as well as a number of other issues.

* Updated the pollination model to conform with the latest InVEST geoprocessing standards, resulting in an approximately 33% speedup.

* Improved the UI's ability to remember the last folder visited, and to have all file and folder selection dialogs have access to this information.

* Fixed an issue in Marine Water Quality where the UV points were supposed to be optional, but instead raised an exception when not passed in.

3.0.0 (2014-03-23)
------------------
The 3.0.0 release of InVEST represents a shift away from the ArcGIS to the InVEST standalone computational platform.  The only exception to this shift is the marine coastal protection tier 1 model which is still supported in an ArcGIS toolbox and has no InVEST 3.0 standalone at the moment.  Specific changes are detailed below

* A standalone version of the aesthetic quality model has been developed and packaged along with this release.  The standalone outperforms the ArcGIS equivalent and includes a valuation component.  See the user's guide for details.

* The core water routing algorithms for the sediment and nutrient models have been overhauled.  The routing algorithms now correctly adjust flow in plateau regions, address a bug that would sometimes not route large sections of a DEM, and has been optimized for both run time and memory performance.  In most cases the core d-infinity flow accumulation algorithm out performs TauDEM.  We have also packaged a simple interface to these algorithms in a standalone tool called RouteDEM; the functions can also be referenced from the scripting API in the invest_natcap.routing package.

* The sediment and nutrient models are now at a production level release.  We no longer support the ArcGIS equivalent of these models.

* The sediment model has had its outputs simplified with major changes including the removal of the 'pixel mean' outputs, a direct output of the pixel level export and retention maps, and a single output shapefile whose attribute table contains aggregations of sediment output values.  Additionally all inputs to the sediment biophysical table including p, c, and retention coefficients are now expressed as a proportion between 0 and 1; the ArcGIS model had previously required those inputs were integer values between 0 and 1000.  See the "Interpreting Results" section of sediment model for full details on the outputs.

* The nutrient model has had a similar overhaul to the sediment model including a simplified output structure with many key outputs contained in the attribute table of the shapefile.  Retention coefficients are also expressed in proportions between 0 and 1.  See the "Interpreting Results" section of nutrient model for full details on the outputs.

* Fixed a bug in Habitat Risk Assessment where the HRA module would incorrectly error if a criteria with a 0 score (meant to be removed from the assessment) had a 0 data quality or weight.

* Fixed a bug in Habitat Risk Assessment where the average E/C/Risk values across the given subregion were evaluating to negative numbers.

* Fixed a bug in Overlap Analysis where Human Use Hubs would error if run without inter-activity weighting, and Intra-Activity weighting would error if run without Human Use Hubs.

* The runtime performance of the hydropower water yield model has been improved.

* Released InVEST's implementation of the D-infinity flow algorithm in a tool called RouteDEM available from the start menu.

* Unstable version of blue carbon available.

* Unstable version of scenario generator available.

* Numerous other minor bug fixes and performance enhacnements.



2.6.0 (2013-12-16)
------------------
The 2.6.0 release of InVEST removes most of the old InVEST models from the Arc toolbox in favor of the new InVEST standalone models.  While we have been developing standalone equivalents for the InVEST Arc models since version 2.3.0, this is the first release in which we removed support for the deprecated ArcGIS versions after an internal review of correctness, performance, and stability on the standalones.  Additionally, this is one of the last milestones before the InVEST 3.0.0 release later next year which will transition InVEST models away from strict ArcGIS dependence to a standalone form.

Specifically, support for the following models have been moved from the ArcGIS toolbox to their Windows based standalones: (1) hydropower/water yield, (2) finfish aquaculture, (3) coastal protection tier 0/coastal vulnerability, (4) wave energy, (5) carbon, (6) habitat quality/biodiversity, (7) pollination, (8) timber, and (9) overlap analysis.  Additionally, documentation references to ArcGIS for those models have been replaced with instructions for launching standalone InVEST models from the Windows start menu.

This release also addresses minor bugs, documentation updates, performance tweaks, and new functionality to the toolset, including:

*  A Google doc to provide guidance for scripting the InVEST standalone models: https://docs.google.com/document/d/158WKiSHQ3dBX9C3Kc99HUBic0nzZ3MqW3CmwQgvAqGo/edit?usp=sharing

* Fixed a bug in the sample data that defined Kc as a number between 0 and 1000 instead of a number between 0 and 1.

* Link to report an issue now takes user to the online forums rather than an email address.

* Changed InVEST Sediment model standalone so that retention values are now between 0 and 1 instead of 0 and 100.

* Fixed a bug in Biodiversity where if no suffix were entered output filenames would have a trailing underscore (_) behind them.

* Added documentation to the water purification/nutrient retention model documentation about the standalone outputs since they differ from the ArcGIS version of the model.

* Fixed an issue where the model would try to move the logfile to the workspace after the model run was complete and Windows would erroneously report that the move failed.

* Removed the separation between marine and freshwater terrestrial models in the user's guide.  Now just a list of models.

* Changed the name of InVEST "Biodiversity" model to "Habitat Quality" in the module names, start menu, user's guide, and sample data folders.

* Minor bug fixes, performance enhancements, and better error reporting in the internal infrastructure.

* HRA risk in the unstable standalone is calculated differently from the last release. If there is no spatial overlap within a cell, there is automatically a risk of 0. This also applies to the E and C intermediate files for a given pairing. If there is no spatial overlap, E and C will be 0 where there is only habitat. However, we still create a recovery potential raster which has habitat- specific risk values, even without spatial overlap of a stressor. HRA shapefile outputs for high, medium, low risk areas are now calculated using a user-defined maximum number of overlapping stressors, rather than all potential stressors. In the HTML subregion averaged output, we now attribute what portion of risk to a habitat comes from each habitat-stressor pairing. Any pairings which don't overlap will have an automatic risk of 0.

* Major changes to Water Yield : Reservoir Hydropower Production. Changes include an alternative equation for calculating Actual Evapotranspiration (AET) for non-vegetated land cover types including wetlands. This allows for a more accurate representation of processes on land covers such as urban, water, wetlands, where root depth values aren't applicable. To differentiate between the two equations a column 'LULC_veg' has been added to the Biophysical table in Hydropower/input/biophysical_table.csv. In this column a 1 indicates vegetated and 0 indicates non-vegetated.

* The output structure and outputs have also change in Water Yield : Reservoir Hydropower Production. There is now a folder 'output' that contains all output files including a sub directory 'per_pixel' which has three pixel raster outputs. The subwatershed results are only calculated for the water yield portion and those results can be found as a shapefile, 'subwatershed_results.shp', and CSV file, 'subwatershed_results.csv'. The watershed results can be found in similar files: watershed_results.shp and watershed_results.csv. These two files for the watershed outputs will aggregate the Scarcity and Valuation results as well.

* The evapotranspiration coefficients for crops, Kc, has been changed to a decimal input value in the biophysical table. These values used to be multiplied by 1000 so that they were in integer format, that pre processing step is no longer necessary.

* Changing support from richsharp@stanford.edu to the user support forums at http://ncp-yamato.stanford.edu/natcapforums.

2.5.6 (2013-09-06)
------------------
The 2.5.6 release of InVEST that addresses minor bugs, performance
tweaks, and new functionality of the InVEST standalone models.
Including:

* Change the changed the Carbon biophysical table to use code field
  name from LULC to lucode so it is consistent with the InVEST water
  yield biophysical table.

* Added Monte Carlo uncertainty analysis and documentation to finfish
  aquaculture model.

* Replaced sample data in overlap analysis that was causing the model
  to crash.

* Updates to the overlap analysis user's guide.

* Added preprocessing toolkit available under
  C:\{InVEST install directory}\utils

* Biodiversity Model now exits gracefully if a threat raster is not
  found in the input folder.

* Wind Energy now uses linear (bilinear because its over 2D space?)
  interpolation.

* Wind Energy has been refactored to current API.

* Potential Evapotranspiration input has been properly named to
  Reference Evapotranspiration.

* PET_mn for Water Yield is now Ref Evapotranspiration times Kc
  (evapotranspiration coefficient).

* The soil depth field has been renamed 'depth to root restricting
  layer' in both the hydropower and nutrient retention models.

* ETK column in biophysical table for Water Yield is now Kc.

* Added help text to Timber model.

* Changed the behavior of nutrient retention to return nodata values
  when the mean runoff index is zero.

* Fixed an issue where the hydropower model didn't use the suffix
  inputs.

* Fixed a bug in Biodiversity that did not allow for numerals in the
  threat names and rasters.

* Updated routing algorithm to use a modern algorithm for plateau
  direction resolution.

* Fixed an issue in HRA where individual risk pixels weren't being
  calculated correctly.

* HRA will now properly detect in the preprocessed CSVs when criteria
  or entire habitat-stressor pairs are not desired within an
  assessment.

* Added an infrastructure feature so that temporary files are created
  in the user's workspace rather than at the system level
  folder.  This lets users work in a secondary workspace on a USB
  attached hard drive and use the space of that drive, rather than the
  primary operating system drive.

2.5.5 (2013-08-06)
------------------
The 2.5.5 release of InVEST that addresses minor bugs, performance
tweaks, and new functionality of the InVEST standalone models.  Including:

 * Production level release of the 3.0 Coastal Vulnerability model.
    - This upgrades the InVEST 2.5.4 version of the beta standalone CV
      to a full release with full users guide.  This version of the
      CV model should be used in all cases over its ArcGIS equivalent.

 * Production level release of the Habitat Risk Assessment model.
    - This release upgrades the InVEST 2.5.4 beta version of the
      standalone habitat risk assessment model. It should be used in
      all cases over its ArcGIS equivalent.

 * Uncertainty analysis in Carbon model (beta)
    - Added functionality to assess uncertainty in sequestration and
      emissions given known uncertainty in carbon pool stocks.  Users
      can now specify standard  deviations of carbon pools with
      normal distributions as well as desired uncertainty levels.
      New outputs include masks for regions which both sequester and
      emit carbon with a high probability of confidence.  Please see
      the "Uncertainty Analysis" section of the carbon user's guide
      chapter for more information.

 * REDD+ Scenario Analysis in Carbon model (beta)
    - Additional functionality to assist users evaluating REDD
      and REDD+ scenarios in the carbon model.  The uncertainty analysis
      functionality can also be used with these scenarios.
      Please see the "REDD Scenario Analysis" section of the
      carbon user's guide chapter for more information.

 * Uncertainty analysis in Finfish Aquaculture model (beta)
    - Additionally functionality to account for uncertainty in
      alpha and beta growth parameters as well as histogram
      plots showing the distribution of harvest weights and
      net present value.   Uncertainty analysis is performed
      through Monte Carlo runs that normally sample the
      growth parameters.

 * Streamlined Nutrient Retention model functionality
    - The nutrient retention module no longer requires users to explicitly
      run the water yield model.  The model now seamlessly runs water yield
      during execution.

 * Beta release of the recreation model
    - The recreation is available for beta use with limited documentation.

 * Full release of the wind energy model
    - Removing the 'beta' designation on the wind energy model.


Known Issues:

 * Flow routing in the standalone sediment and nutrient models has a
   bug that prevents routing in some (not all) landscapes.  This bug is
   related to resolving d-infinity flow directions across flat areas.
   We are implementing the solution in Garbrecht and Martx (1997).
   In the meanwhile the sediment and nutrient models are still marked
   as beta until this issue is resolved.

2.5.4 (2013-06-07)
------------------
This is a minor release of InVEST that addresses numerous minor bugs and performance tweaks in the InVEST 3.0 models.  Including:

 * Refactor of Wave Energy Model:
    - Combining the Biophysical and Valuation modules into one.
    - Adding new data for the North Sea and Australia
    - Fixed a bug where elevation values that were equal to or greater than zero
      were being used in calculations.
    - Fixed memory issues when dealing with large datasets.
    - Updated core functions to remove any use of depracated functions

 * Performance updates to the carbon model.

 * Nodata masking fix for rarity raster in Biodiversity Model.
    - When computing rarity from a base landuse raster and current or future
      landuse raster, the intersection of the two was not being properly taken.

 * Fixes to the flow routing algorithms in the sediment and nutrient
   retention models in cases where stream layers were burned in by ArcGIS
   hydro tools.  In those cases streams were at the same elevation and caused
   routing issues.

 * Fixed an issue that affected several InVEST models that occured
   when watershed polygons were too small to cover a pixel.  Excessively
   small watersheds are now handled correctly

 * Arc model deprecation.  We are deprecating the following ArcGIS versions
   of our InVEST models in the sense we recommend ALL users use the InVEST
   standalones over the ArcGIS versions, and the existing ArcGIS versions
   of these models will be removed entirely in the next release.

        * Timber
        * Carbon
        * Pollination
        * Biodiversity
        * Finfish Aquaculture

Known Issues:

 * Flow routing in the standalone sediment and nutrient models has a
   bug that prevents routing in several landscapes.  We're not
   certain of the nature of the bug at the moment, but we will fix by
   the next release.  Thus, sediment and nutrient models are marked
   as (beta) since in some cases the DEM routes correctly.

2.5.3 (2013-03-21)
------------------
This is a minor release of InVEST that fixes an issue with the HRA model that caused ArcGIS versions of the model to fail when calculating habitat maps for risk hotspots. This upgrade is strongly recommended for users of InVEST 2.5.1 or 2.5.2.

2.5.2 (2013-03-17)
------------------
This is a minor release of InVEST that fixes an issue with the HRA sample data that caused ArcGIS versions of the model to fail on the training data.  There is no need to upgrade for most users unless you are doing InVEST training.

2.5.1 (2013-03-12)
------------------
This is a minor release of InVEST that does not add any new models, but
does add additional functionality, stability, and increased performance to
one of the InVEST 3.0 standalones:

  - Pollination 3.0 Beta:
        - Fixed a bug where Windows users of InVEST could run the model, but
          most raster outputs were filled with nodata values.

Additionally, this minor release fixes a bug in the InVEST user interface where
collapsible containers became entirely non-interactive.

2.5.0 (2013-03-08)
------------------
This a major release of InVEST that includes new standalone versions (ArcGIS
is not required) our models as well as additional functionality, stability,
and increased performance to many of the existing models.  This release is
timed to support our group's annual training event at Stanford University.
We expect to release InVEST 2.5.1 a couple of weeks after to address any
software issues that arise during the training.  See the release notes
below for details of the release, and please contact richsharp@stanford.edu
for any issues relating to software:

  - *new* Sediment 3.0 Beta:
      - This is a standalone model that executes an order of magnitude faster
        than the original ArcGIS model, but may have memory issues with
	larger datasets. This fix is scheduled for the 2.5.1 release of InVEST.
      - Uses a d-infinity flow algorithm (ArcGIS version uses D8).
      - Includes a more accurate LS factor.
      - Outputs are now summarized by polygon rather than rasterized polygons.
        Users can view results directly as a table rather than sampling a
        GIS raster.
  - *new* Nutrient 3.0 Beta:
      - This is a standalone model that executes an order of magnitude faster
        than the original ArcGIS model, but may have memory issues with
	larger datasets. This fix is scheduled for the 2.5.1 release of InVEST.
      - Uses a d-infinity flow algorithm (ArcGIS version uses D8).
      - Includes a more accurate LS factor.
      - Outputs are now summarized by polygon rather than rasterized polygons.
        Users can view results directly as a table rather than sampling a
        GIS raster.
  - *new* Wind Energy:
      - A new offshore wind energy model.  This is a standalone-only model
        available under the windows start menu.
  - *new* Recreation Alpha:
      - This is a working demo of our soon to be released future land and near
        shore recreation model.  The model itself is incomplete and should only
        be used as a demo or by NatCap partners that know what they're doing.
  - *new* Habitat Risk Assessment 3.0 Alpha:
      - This is a working demo of our soon to be released 3.0 version of habitat
        risk assessment.  The model itself is incomplete and should only
    	be used as a demo or by NatCap partners that know what they're doing.
    	Users that need to use the habitat risk assessment should use the
        ArcGIS version of this model.

  - Improvements to the InVEST 2.x ArcGIS-based toolset:
      - Bug fixes to the ArcGIS based Coastal Protection toolset.

  - Removed support for the ArcGIS invest_VERSION.mxd map.  We expect to
    transition the InVEST toolset exclusive standalone tools in a few months.  In
    preparation of this we are starting to deprecate parts of our old ArcGIS
    toolset including this ArcMap document.  The InVEST ArcToolbox is still
    available in C:\InVEST_2_5_0\invest_250.tbx.

  - Known issues:

    - The InVEST 3.0 standalones generate open source GeoTiffs as
      outputs rather than the proprietary ESRI Grid format.  ArcGIS 9.3.1
      occasionally displays these rasters incorrectly.  We have found
      that these layers can be visualized in ArcGIS 9.3.1 by following
      convoluted steps: Right Click on the layer and select Properties; click on
      the Symbology tab; select Stretch, agree to calculate a histogram (this will
      create an .aux file that Arc can use for visualization), click "Ok", remove
      the raster from the layer list, then add it back. As an alternative, we
      suggest using an open source GIS Desktop Tool like Quantum GIS or ArcGIS
      version 10.0 or greater.

   - The InVEST 3.0 carbon model will generate inaccurate sequestration results
     if the extents of the current and future maps don't align.  This will be
     fixed in InVEST 2.5.1; in the meanwhile a workaround is to clip both LULCs
     so they have identical overlaps.

   - A user reported an unstable run of InVEST 3.0 water yield.  We are not
     certain what is causing the issue, but we do have a fix that will go out
     in InVEST 2.5.1.

   - At the moment the InVEST standalones do not run on Windows XP.  This appears
     to be related to an incompatibility between Windows XP and GDAL, the an open
     source gis library we use to create and read GIS data.  At the moment we are
     uncertain if we will be able to fix this bug in future releases, but will
     pass along more information in the future.

2.4.5 (2013-02-01)
------------------
This is a minor release of InVEST that does not add any new models, but
does add additional functionality, stability, and increased performance to
many of the InVEST 3.0 standalones:

  - Pollination 3.0 Beta:
      - Greatly improved memory efficiency over previous versions of this model.
      - 3.0 Beta Pollination Biophysical and Valuation have been merged into a
        single tool, run through a unified user interface.
      - Slightly improved runtime through the use of newer core InVEST GIS libraries.
      - Optional ability to weight different species individually.  This feature
        adds a column to the Guilds table that allows the user to specify a
        relative weight for each species, which will be used before combining all
        species supply rasters.
      - Optional ability to aggregate pollinator abundances at specific points
        provided by an optional points shapefile input.
      - Bugfix: non-agricultural pixels are set to a value of 0.0 to indicate no
        value on the farm value output raster.
      - Bugfix: sup_val_<beename>_<scenario>.tif rasters are now saved to the
        intermediate folder inside the user's workspace instead of the output
        folder.
  - Carbon Biophysical 3.0 Beta:
        * Tweaked the user interface to require the user to
          provide a future LULC raster when the 'Calculate Sequestration' checkbox
          is checked.
        * Fixed a bug that restricted naming of harvest layers.  Harvest layers are
          now selected simply by taking the first available layer.
  - Better memory efficiency in hydropower model.
  - Better support for unicode filepaths in all 3.0 Beta user interfaces.
  - Improved state saving and retrieval when loading up previous-run parameters
    in all 3.0 Beta user interfaces.
  - All 3.0 Beta tools now report elapsed time on completion of a model.
  - All 3.0 Beta tools now provide disk space usage reports on completion of a
    model.
  - All 3.0 Beta tools now report arguments at the top of each logfile.
  - Biodiversity 3.0 Beta: The half-saturation constant is now allowed to be a
    positive floating-point number.
  - Timber 3.0 Beta: Validation has been added to the user interface for this
    tool for all tabular and shapefile inputs.
  - Fixed some typos in Equation 1 in the Finfish Aquaculture user's guide.
  - Fixed a bug where start menu items were not getting deleted during an InVEST
    uninstall.
  - Added a feature so that if the user selects to download datasets but the
    datasets don't successfully download the installation alerts the user and
    continues normally.
  - Fixed a typo with tau in aquaculture guide, originally said 0.8, really 0.08.

  - Improvements to the InVEST 2.x ArcGIS-based toolset:
      - Minor bugfix to Coastal Vulnerability, where an internal unit of
        measurements was off by a couple digits in the Fetch Calculator.
      - Minor fixes to various helper tools used in InVEST 2.x models.
      - Outputs for Hargreaves are now saved as geoTIFFs.
      - Thornwaite allows more flexible entering of hours of sunlight.

2.4.4 (2012-10-24)
------------------
- Fixes memory errors experienced by some users in the Carbon Valuation 3.0 Beta model.
- Minor improvements to logging in the InVEST User Interface
- Fixes an issue importing packages for some officially-unreleased InVEST models.

2.4.3 (2012-10-19)
------------------
- Fixed a minor issue with hydropower output vaulation rasters whose statistics were not pre-calculated.  This would cause the range in ArcGIS to show ther rasters at -3e38 to 3e38.
- The InVEST installer now saves a log of the installation process to InVEST_<version>\install_log.txt
- Fixed an issue with Carbon 3.0 where carbon output values were incorrectly calculated.
- Added a feature to Carbon 3.0 were total carbon stored and sequestered is output as part of the running log.
- Fixed an issue in Carbon 3.0 that would occur when users had text representations of floating point numbers in the carbon pool dbf input file.
- Added a feature to all InVEST 3.0 models to list disk usage before and after each run and in most cases report a low free space error if relevant.

2.4.2 (2012-10-15)
------------------
- Fixed an issue with the ArcMap document where the paths to default data were not saved as relative paths.  This caused the default data in the document to not be found by ArcGIS.
- Introduced some more memory-efficient processing for Biodiversity 3.0 Beta.  This fixes an out-of-memory issue encountered by some users when using very large raster datasets as inputs.

2.4.1 (2012-10-08)
------------------
- Fixed a compatibility issue with ArcGIS 9.3 where the ArcMap and ArcToolbox were unable to be opened by Arc 9.3.

2.4.0 (2012-10-05)
------------------
Changes in InVEST 2.4.0

General:

This is a major release which releases two additional beta versions of the
InVEST models in the InVEST 3.0 framework.  Additionally, this release
introduces start menu shortcuts for all available InVEST 3.0 beta models.
Existing InVEST 2.x models can still be found in the included Arc toolbox.

Existing InVEST models migrated to the 3.0 framework in this release
include:

- Biodiversity 3.0 Beta
    - Minor bug fixes and usability enhancements
    - Runtime decreased by a factor of 210
- Overlap Analysis 3.0 Beta
    - In most cases runtime decreased by at least a factor of 15
    - Minor bug fixes and usability enhancements
    - Split into two separate tools:
        * Overlap Analysis outputs rasters with individually-weighted pixels
        * Overlap Analysis: Management Zones produces a shapefile output.
    - Updated table format for input activity CSVs
    - Removed the "grid the seascape" step

Updates to ArcGIS models:

- Coastal vulnerability
    - Removed the "structures" option
    - Minor bug fixes and usability enhancements
- Coastal protection (erosion protection)
    - Incorporated economic valuation option
    - Minor bug fixes and usability enhancements

Additionally there are a handful of minor fixes and feature
enhancements:

- InVEST 3.0 Beta standalones (identified by a new InVEST icon) may be run
  from the Start Menu (on windows navigate to
  Start Menu -> All Programs -> InVEST 2.4.0
- Bug fixes for the calculation of raster statistics.
- InVEST 3.0 wave energy no longer requires an AOI for global runs, but
  encounters memory issues on machines with less than 4GB of RAM.  This
  is a known issue that will be fixed in a minor release.
- Minor fixes to several chapters in the user's guide.
- Minor bug fix to the 3.0 Carbon model: harvest maps are no longer required
  inputs.
- Other minor bug fixes and runtime performance tweaks in the 3.0 framework.
- Improved installer allows users to remove InVEST from the Windows Add/Remove
  programs menu.
- Fixed a visualization bug with wave energy where output rasters did not have the min/max/stdev calculations on them.  This made the default visualization in arc be a gray blob.

2.3.0 (2012-08-02)
------------------
Changes in InVEST 2.3.0

General:

This is a major release which releases several beta versions of the
InVEST models in the InVEST 3.0 framework.  These models run as
standalones, but a GIS platform is needed to edit and view the data
inputs and outputs.  Until InVEST 3.0 is released the original ArcGIS
based versions of these tools will remain the release.

Existing InVEST models migrated to the 3.0 framework in this release
include:

- Reservoir Hydropower Production 3.0 beta
    - Minor bug fixes.
- Finfish Aquaculture
    - Minor bug fixes and usability enhancements.
- Wave Energy 3.0 beta
    - Runtimes for non-global runs decreased by a factor of 7
    - Minor bugs in interpolation that exist in the 2.x model is fixed in
      3.0 beta.
- Crop Pollination 3.0 beta
    - Runtimes decreased by a factor of over 10,000

This release also includes the new models which only exist in the 3.0
framework:

- Marine Water Quality 3.0 alpha with a preliminary  user's guide.

InVEST models in the 3.0 framework from previous releases that now
have a standalone executable include:

- Managed Timber Production Model
- Carbon Storage and Sequestration

Additionally there are a handful of other minor fixes and feature
enhancements since the previous release:

- Minor bug fix to 2.x sedimentation model that now correctly
  calculates slope exponentials.
- Minor fixes to several chapters in the user's guide.
- The 3.0 version of the Carbon model now can value the price of carbon
  in metric tons of C or CO2.
- Other minor bug fixes and runtime performance tweaks in the 3.0 framework.

2.2.2 (2012-03-03)
------------------
Changes in InVEST 2.2.2

General:

This is a minor release which fixes the following defects:

-Fixed an issue with sediment retention model where large watersheds
 allowed loading per cell was incorrectly rounded to integer values.

-Fixed bug where changing the threshold didn't affect the retention output
 because function was incorrectly rounded to integer values.

-Added total water yield in meters cubed to to output table by watershed.

-Fixed bug where smaller than default (2000) resolutions threw an error about
 not being able to find the field in "unitynew".  With non-default resolution,
 "unitynew" was created without an attribute table, so one was created by
 force.

-Removed mention of beta state and ecoinformatics from header of software
 license.

-Modified overlap analysis toolbox so it reports an error directly in the
 toolbox if the workspace name is too long.

2.2.1 (2012-01-26)
------------------
Changes in InVEST 2.2.1

General:

This is a minor release which fixes the following defects:

-A variety of miscellaneous bugs were fixed that were causing crashes of the Coastal Protection model in Arc 9.3.
-Fixed an issue in the Pollination model that was looking for an InVEST1005 directory.
-The InVEST "models only" release had an entry for the InVEST 3.0 Beta tools, but was missing the underlying runtime.  This has been added to the models only 2.2.1 release at the cost of a larger installer.
-The default InVEST ArcMap document wouldn't open in ArcGIS 9.3.  It can now be opened by Arc 9.3 and above.
-Minor updates to the Coastal Protection user's guide.

2.2.0 (2011-12-22)
------------------
In this release we include updates to the habitat risk assessment
model, updates to Coastal Vulnerability Tier 0 (previously named
Coastal Protection), and a new tier 1 Coastal Vulnerability tool.
Additionally, we are releasing a beta version of our 3.0 platform that
includes the terrestrial timber and carbon models.

See the "Marine Models" and "InVEST 3.0 Beta" sections below for more details.

**Marine Models**

1. Marine Python Extension Check

   This tool has been updated to include extension requirements for the new
   Coastal Protection T1 model.  It also reflects changes to the Habitat Risk
   Assessment and Coastal Protection T0 models, as they no longer require the
   PythonWin extension.

2. Habitat Risk Assessment (HRA)

   This model has been updated and is now part of three-step toolset.  The
   first step is a new Ratings Survey Tool which eliminates the need for
   Microsoft Excel when users are providing habitat-stressor ratings.  This
   Survey Tool now allows users to up- and down-weight the importance of
   various criteria.  For step 2, a copy of the Grid the Seascape tool has been
   placed in the HRA toolset.  In the last step, users will run the HRA model
   which includes the following updates:

   - New habitat outputs classifying risk as low, medium, and high
   - Model run status updates (% complete) in the message window
   - Improved habitat risk plots embedded in the output HTML

3. Coastal Protection

   This module is now split into sub-models, each with two parts.  The first
   sub-model is Coastal Vulnerability (Tier 0) and the new addition is Coastal
   Protection (Tier 1).

   Coastal Vulnerability (T0)
   Step 1) Fetch Calculator - there are no updates to this tool.
   Step 2) Vulnerability Index

   - Wave Exposure: In this version of the model, we define wave exposure for
     sites facing the open ocean as the maximum of the weighted average of
     wave's power coming from the ocean or generated by local winds.  We
     weight wave power coming from each of the 16 equiangular sector by the
     percent of time that waves occur in that sector, and based on whether or
     not fetch in that sector exceeds 20km.  For sites that are sheltered, wave
     exposure is the average of wave power generated by the local storm winds
     weighted by the percent occurrence of those winds in each sector.  This
     new method takes into account the seasonality of wind and wave patterns
     (storm waves generally come from a preferential direction), and helps
     identify regions that are not exposed to powerful waves although they are
     open to the ocean (e.g. the leeside of islands).

   - Natural Habitats: The ranking is now computed using the rank of all
     natural habitats present in front of a segment, and we weight the lowest
     ranking habitat 50% more than all other habitats.  Also, rankings and
     protective distance information are to be provided by CSV file instead of
     Excel.  With this new method, shoreline segments that have more habitats
     than others will have a lower risk of inundation and/or erosion during
     storms.

   - Structures: The model has been updated to now incorporate the presence of
     structures by decreasing the ranking of shoreline segments that adjoin
     structures.

   Coastal Protection (T1) - This is a new model which plots the amount of
   sandy beach erosion or consolidated bed scour that backshore regions
   experience in the presence or absence of natural habitats.  It is composed
   of two steps: a Profile Generator and Nearshore Waves and Erosion.  It is
   recommended to run the Profile Generator before the Nearshore Waves and
   Erosion model.

   Step 1) Profile Generator:  This tool helps the user generate a 1-dimensional
   bathymetric and topographic profile perpendicular to the shoreline at the
   user-defined location.  This model provides plenty of guidance for building
   backshore profiles for beaches, marshes and mangroves.  It will help users
   modify bathymetry profiles that they already have, or can generate profiles
   for sandy beaches if the user has not bathymetric data.  Also, the model
   estimates and maps the location of natural habitats present in front of the
   region of interest.  Finally, it provides sample wave and wind data that
   can be later used in the Nearshore Waves and Erosion model, based on
   computed fetch values and default Wave Watch III data.

   Step 2) Nearshore Waves and Erosion: This model estimates profiles of beach
   erosion or values of rates of consolidated bed scour at a site as a function
   of the type of habitats present in the area of interest.  The model takes
   into account the protective effects of vegetation, coral and oyster reefs,
   and sand dunes.  It also shows the difference of protection provided when
   those habitats are present, degraded, or gone.

4. Aesthetic Quality

   This model no longer requires users to provide a projection for Overlap
   Analysis.  Instead, it uses the projection from the user-specified Area of
   Interest (AOI) polygon.  Additionally, the population estimates for this
   model have been fixed.

**InVEST 3.0 Beta**

The 2.2.0 release includes a preliminary version of our InVEST 3.0 beta
platform.  It is included as a toolset named "InVEST 3.0 Beta" in the
InVEST220.tbx.  It is currently only supported with ArcGIS 10.  To launch
an InVEST 3.0 beta tool, double click on the desired tool in the InVEST 3.0
toolset then click "Ok" on the Arc toolbox screen that opens. The InVEST 3.0
tool panel has inputs very similar to the InVEST 2.2.0 versions of the tools
with the following modifications:

InVEST 3.0 Carbon:
  * Fixes a minor bug in the 2.2 version that ignored floating point values
    in carbon pool inputs.
  * Separation of carbon model into a biophysical and valuation model.
  * Calculates carbon storage and sequestration at the minimum resolution of
    the input maps.
  * Runtime efficiency improved by an order of magnitude.
  * User interface streamlined including dynamic activation of inputs based
    on user preference, direct link to documentation, and recall of inputs
    based on user's previous run.

InVEST 3.0 Timber:
  * User interface streamlined including dynamic activation of inputs based
    on user preference, direct link to documentation, and recall of inputs
    based on user's previous run.


2.1.1 (2011-10-17)
------------------
Changes in InVEST 2.1.1

General:

This is a minor release which fixes the following defects:

-A truncation error was fixed on nutrient retention and sedimentation model that involved division by the number of cells in a watershed.  Now correctly calculates floating point division.
-Minor typos were fixed across the user's guide.

2.1 Beta (2011-05-11)
---------------------
Updates to InVEST Beta

InVEST 2.1 . Beta

Changes in InVEST 2.1

General:

1.	InVEST versioning
We have altered our versioning scheme.  Integer changes will reflect major changes (e.g. the addition of marine models warranted moving from 1.x to 2.0).  An increment in the digit after the primary decimal indicates major new features (e.g the addition of a new model) or major revisions.  For example, this release is numbered InVEST 2.1 because two new models are included).  We will add another decimal to reflect minor feature revisions or bug fixes.  For example, InVEST 2.1.1 will likely be out soon as we are continually working to improve our tool.
2.	HTML guide
With this release, we have migrated the entire InVEST users. guide to an HTML format.  The HTML version will output a pdf version for use off-line, printing, etc.


**MARINE MODELS**

1.Marine Python Extension Check

-This tool has been updated to allow users to select the marine models they intend to run.  Based on this selection, it will provide a summary of which Python and ArcGIS extensions are necessary and if the Python extensions have been successfully installed on the user.s machine.

2.Grid the Seascape (GS)

-This tool has been created to allow marine model users to generate an seascape analysis grid within a specified area of interest (AOI).

-It only requires an AOI and cell size (in meters) as inputs, and produces a polygon grid which can be used as inputs for the Habitat Risk Assessment and Overlap Analysis models.

3. Coastal Protection

- This is now a two-part model for assessing Coastal Vulnerability.  The first part is a tool for calculating fetch and the second maps the value of a Vulnerability Index, which differentiates areas with relatively high or low exposure to erosion and inundation during storms.

- The model has been updated to now incorporate coastal relief and the protective influence of up to eight natural habitat input layers.

- A global Wave Watch 3 dataset is also provided to allow users to quickly generate rankings for wind and wave exposure worldwide.

4. Habitat Risk Assessment (HRA)

This new model allows users to assess the risk posed to coastal and marine habitats by human activities and the potential consequences of exposure for the delivery of ecosystem services and biodiversity.  The HRA model is suited to screening the risk of current and future human activities in order to prioritize management strategies that best mitigate risk.

5. Overlap Analysis

This new model maps current human uses in and around the seascape and summarizes the relative importance of various regions for particular activities.  The model was designed to produce maps that can be used to identify marine and coastal areas that are most important for human use, in particular recreation and fisheries, but also other activities.

**FRESHWATER MODELS**

All Freshwater models now support ArcMap 10.


Sample data:

1. Bug fix for error in Water_Tables.mdb Biophysical table where many field values were shifted over one column relative to the correct field name.

2. Bug fix for incorrect units in erosivity layer.


Hydropower:

1.In Water Yield, new output tables have been added containing mean biophysical outputs (precipitation, actual and potential evapotranspiration, water yield)  for each watershed and sub-watershed.


Water Purification:

1. The Water Purification Threshold table now allows users to specify separate thresholds for nitrogen and phosphorus.   Field names thresh_n and thresh_p replace the old ann_load.

2. The Nutrient Retention output tables nutrient_watershed.dbf and nutrient_subwatershed.dbf now include a column for nutrient retention per watershed/sub-watershed.

3. In Nutrient Retention, some output file names have changed.

4. The user's guide has been updated to explain more accurately the inclusion of thresholds in the biophysical service estimates.


Sedimentation:

1. The Soil Loss output tables sediment_watershed.dbf and sediment_subwatershed.dbf now include a column for sediment retention per watershed/sub-watershed.

2. In Soil Loss, some output file names have changed.

3. The default input value for Slope Threshold is now 75.

4. The user's guide has been updated to explain more accurately the inclusion of thresholds in the biophysical service estimates.

5. Valuation: Bug fix where the present value was not being applied correctly.





2.0 Beta (2011-02-14)
---------------------
Changes in InVEST 2.0

InVEST 1.005 is a minor release with the following modification:

1. Aesthetic Quality

    This new model allows users to determine the locations from which new nearshore or offshore features can be seen.  It generates viewshed maps that can be used to identify the visual footprint of new offshore development.


2. Coastal Vulnerability

    This new model produces maps of coastal human populations and a coastal exposure to erosion and inundation index map.  These outputs can be used to understand the relative contributions of different variables to coastal exposure and to highlight the protective services offered by natural habitats.


3. Aquaculture

    This new model is used to evaluate how human activities (e.g., addition or removal of farms, changes in harvest management practices) and climate change (e.g., change in sea surface temperature) may affect the production and economic value of aquacultured Atlantic salmon.


4. Wave Energy

    This new model provides spatially explicit information, showing potential areas for siting Wave Energy conversion (WEC) facilities with the greatest energy production and value.  This site- and device-specific information for the WEC facilities can then be used to identify and quantify potential trade-offs that may arise when siting WEC facilities.


5. Avoided Reservoir Sedimentation

    - The name of this model has been changed to the Sediment Retention model.

    - We have added a water quality valuation model for sediment retention. The user now has the option to select avoided dredge cost analysis, avoided water treatment cost analysis or both.  The water quality valuation approach is the same as that used in the Water Purification: Nutrient Retention model.

    - The threshold information for allowed sediment loads (TMDL, dead volume, etc.) are now input in a stand alone table instead of being included in the valuation table. This adjusts the biophysical service output for any social allowance of pollution. Previously, the adjustment was only done in the valuation model.

    - The watersheds and sub-watershed layers are now input as shapefiles instead of rasters.

    - Final outputs are now aggregated to the sub-basin scale. The user must input a sub-basin shapefile. We provide the Hydro 1K dataset as a starting option. See users guide for changes to many file output names.

    - Users are strongly advised not to interpret pixel-scale outputs for hydrological understanding or decision-making of any kind. Pixel outputs should only be used for calibration/validation or model checking.


6. Hydropower Production

    - The watersheds and sub-watershed layers are now input as shapefiles instead of rasters.

    - Final outputs are now aggregated to the sub-basin scale. The user must input a sub-basin shapefile. We provide the Hydro 1K dataset as a starting option. See users guide for changes to many file output names.

    - Users are strongly advised not to interpret pixel-scale outputs for hydrological understanding or decision-making of any kind. Pixel outputs should only be used for calibration/validation or model checking.

    - The calibration constant for each watershed is now input in a stand-alone table instead of being included in the valuation table. This makes running the water scarcity model simpler.


7. Water Purification: Nutrient Retention

    - The threshold information for allowed pollutant levels (TMDL, etc.) are now input in a stand alone table instead of being included in the valuation table. This adjusts the biophysical service output for any social allowance of pollution. Previously, the adjustment was only done in the valuation model.

    - The watersheds and sub-watershed layers are now input as shapefiles instead of rasters.

    - Final outputs are now aggregated to the sub-basin scale. The user must input a sub-basin shapefile. We provide the Hydro 1K dataset as a starting option. See users guide for changes to many file output names.

    - Users are strongly advised not to interpret pixel-scale outputs for hydrological understanding or decision-making of any kind. Pixel outputs should only be used for calibration/validation or model checking.


8. Carbon Storage and Sequestration

    The model now outputs an aggregate sum of the carbon storage.


9. Habitat Quality and Rarity

    This model had an error while running ReclassByACII if the land cover codes were not sorted alphabetically.  This has now been corrected and it sorts the reclass file before running the reclassification

    The model now outputs an aggregate sum of the habitat quality.

10. Pollination

    In this version, the pollination model accepts an additional parameter which indicated the proportion of a crops yield that is attributed to wild pollinators.

<|MERGE_RESOLUTION|>--- conflicted
+++ resolved
@@ -2,18 +2,15 @@
 
 Unreleased Changes
 ------------------
-<<<<<<< HEAD
 * Add SDR feature to model sediment deposition across the landscape.
 * Fixed an issue that would cause an exception if SDR landcover map was masked
   out if the original landcover map had no-nodata value defined.
-=======
 * Fixed an issue in the SDR model that could cause reported result vector
   values to not correspond with known input vectors if the input watershed
   vector was not an ESRI Shapefile.
 * Fixed issue in Seasonal Water Yield model that would cause an unhandled
   exception when input rasters had areas of a valid DEM but nodata in other
   input layers that overlap that dem.
->>>>>>> 8de87218
 * Fixed an issue in the NDR model that would cause an exception if the critical
   length of a landcover field was set to 0.
 * Implemented PEP518-compatible build system definition in the file
