--- conflicted
+++ resolved
@@ -2,7 +2,6 @@
 
 Unreleased Changes
 ------------------
-<<<<<<< HEAD
 * Fixed an issue with NDR's raster normalization routine, where normalizing
   an input Float64 raster with a nodata value outside of the range of possible
   Float32 values would not properly cast the nodata value.
@@ -10,7 +9,6 @@
   nodata values are now correctly cast to Float32.  This issue was affecting
   the summary vector, where the ``surf_n``, ``sub_n`` and ``n_export_tot``
   columns would contain values of ``-inf``.
-=======
 * Fixed minor bug in Coastal Vulnerability shore point creation. Also added a
   check to fail fast when zero shore points are found within the AOI.
 * The Finfish Aquaculture model no longer generates histograms for
@@ -18,7 +16,6 @@
   unstable. See https://github.com/natcap/invest/issues/87 for more.
 * Corrected the Urban Cooling Model's help text for the "Cooling Capacity
   Calculation Method" in the User Interface.
->>>>>>> f63e9dc3
 * Fixing an issue with SDR's ``LS`` calculations.  The ``x`` term is now
   the weighted mean of proportional flow from the current pixel into its
   neighbors.  Note that for ease of debugging, this has been implemented as a
