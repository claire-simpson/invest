--- conflicted
+++ resolved
@@ -2,10 +2,8 @@
 
 Unreleased Changes
 ------------------
-<<<<<<< HEAD
-* Fixed minor bug in HRA that was duplicating the `results_suffix` in some
+* Fixed minor bug in HRA that was duplicating the ``results_suffix`` in some
   output filenames.
-=======
 * Updated the DelineateIt UI to improve the language around what the model
   should do when it encounters invalid geometry.  The default is now
   that it should skip invalid geometry.
@@ -17,7 +15,6 @@
   Second, nodata values in threat rasters are converted to a threat value of 0.
   Any threat pixel values other than 0 or nodata are interpreted as a threat
   value of 1.
->>>>>>> b2bd2749
 * Updating the ``psutil`` requirement to avoid a possible import issue when
   building binaries under WINE.  Any version of ``psutil`` should work
   except for ``5.6.0``.
