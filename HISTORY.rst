..
  Changes should be grouped for readability.

  InVEST model names:
  - Annual Water Yield
  - Carbon Storage and Sequestration
  - Coastal Blue Carbon
  - Coastal Vulnerability
  - Crop Pollination
  - Crop Production
  - DelineateIt
  - Forest Carbon Edge Effects
  - Globio
  - Habitat Quality
  - HRA
  - NDR
  - RouteDEM
  - Scenario Generator
  - Scenic Quality
  - SDR
  - Seasonal Water Yield
  - Urban Cooling
  - Urban Flood Risk
  - Urban Nature Access
  - Urban Stormwater Retention
  - Wave Energy
  - Wind Energy
  - Visitation: Recreation and Tourism

  Workbench fixes/enhancements:
  - Workbench

  Everything else:
  - General

.. :changelog:

Unreleased Changes
------------------
* Urban Nature Access
    * The model now works as expected when the user provides an LULC raster
      that does not have a nodata value defined.
      https://github.com/natcap/invest/issues/1293
* Workbench
    * Several small updates to the model input form UI to improve usability
      and visual consistency (https://github.com/natcap/invest/issues/912).
    * Fixed a bug that caused the application to crash when attempting to
      open a workspace without a valid logfile
      (https://github.com/natcap/invest/issues/1598).
    * Fixed a bug that was allowing readonly workspace directories on Windows
      (https://github.com/natcap/invest/issues/1599).
    * Fixed a bug that, in certain scenarios, caused a datastack to be saved
      with relative paths when the Relative Paths checkbox was left unchecked
      (https://github.com/natcap/invest/issues/1609).
    * Improved error handling when a datastack cannot be saved with relative
      paths across drives (https://github.com/natcap/invest/issues/1608).
* Habitat Quality
<<<<<<< HEAD
    * Access raster is now generated from the reprojected access vector
      (https://github.com/natcap/invest/issues/1615).
=======
    * Access raster is now generated from the reprojected access vector.
      (https://github.com/natcap/invest/issues/1615)
* Urban Flood Risk
    * Fields present on the input AOI vector are now retained in the output.
      (https://github.com/natcap/invest/issues/1600)
>>>>>>> aea2b7c0

3.14.2 (2024-05-29)
-------------------
* General
    * Validation now covers file paths contained in CSVs. CSV validation
      will fail if the files listed in a CSV fail to validate.
      https://github.com/natcap/invest/issues/327
    * We have updated validation in several ways that will improve the
      developer experience of working with InVEST models, and we hope will also
      improve the user experience:

      * Symbols in conditional requirement expressions now represent the values
        of parameters instead of whether the value of the parameter is
        sufficient.  If a symbol is not present in ``args`` as a key, the
        symbol will have a value of ``False``.  This allows for value-based
        comparisons, which is useful in models that have overlapping modes of
        operation. https://github.com/natcap/invest/issues/1509
      * Vector fields, CSV rows/columns and the 1st level of directory
        contents may now all be conditionally required based on a python
        expression.
      * Under certain circumstances, validation may return more warnings than
        before. This specifically applies to model inputs that have conditional
        requirement expressions where their expression evaluates to ``False``,
        and the user has provided a value for this parameter.  Previous
        versions of InVEST would skip these parameters' type-specific
        validation. Now, these parameters will be validated with their
        type-specific validation checks.
    * Add support for latest GDAL versions; remove test-specific constraint on
      GDAL versions from invest requirements.
      https://github.com/natcap/invest/issues/916
    * Updated to Cython 3 (https://github.com/natcap/invest/issues/556)
* Annual Water Yield
    * Added the results_suffix to a few intermediate files where it was
      missing. https://github.com/natcap/invest/issues/1517
* Coastal Blue Carbon
    * Updated model validation to prevent the case where a user provides only
      one snapshot year and no analysis year
      (`#1534 <https://github.com/natcap/invest/issues/1534>`_).
      Also enforces that the analysis year, if provided, is greater than the
      latest snapshot year. An analysis year equal to the latest snapshot year
      is no longer allowed.
* Coastal Vulnerability
    * Fixed a bug in handling ``nan`` as the nodata value of the bathymetry
      raster. ``nan`` pixels will now be propertly ignored before calculating
      mean depths along fetch rays.
      https://github.com/natcap/invest/issues/1528
* HRA
    * Fixed a bug where habitat and stressor vectors were not being rasterized
      with the `ALL_TOUCHED=TRUE` setting.
* Scenic Quality
    * Fixed an issue with viewshed calculations where some slight numerical
      error was introduced on M1 Macs, but not on x86-based computers. This
      numerical error was leading to slightly different visibility results.
      https://github.com/natcap/invest/issues/1562
* SDR
    * Fixed an issue encountered in the sediment deposition function where
      rasters with more than 2^32 pixels would raise a cryptic error relating
      to negative dimensions. https://github.com/natcap/invest/issues/1431
    * Optimized the creation of the summary vector by minimizing the number of
      times the target vector needs to be rasterized.
* Seasonal Water Yield
    * Fixed an issue with the precip directory units. Units for these input
      rasters are now correctly stated as mm/month.
      https://github.com/natcap/invest/issues/1571
    * Fixed an issue where the monthly quickflow values were being summed over
      a block area and not summed pixelwise. This caused the quickflow
      output ``QF.tif`` to have malformed values.
      https://github.com/natcap/invest/issues/1541
* Wind Energy
    * Fixed a bug where some number inputs were not being properly cast to
      ``float`` or ``int`` types. If the inputs happened to be passed as
      a ``str`` this caused unintended side effects such as a concatenation
      error. (https://github.com/natcap/invest/issues/1498)
* Urban Nature Access
    * Fixed a ``NameError`` that occurred when running the model using
      search radii defined per population group with an exponential search
      kernel. https://github.com/natcap/invest/issues/1502
    * Fixed an issue where Urban Nature Access would crash if an administrative
      boundary geometry did not overlap any people in the population raster.
      https://github.com/natcap/invest/issues/1503
    * Fixed an issue where validation was failing to catch missing values in
      the uniform search radius args key when using uniform search radii.
      https://github.com/natcap/invest/issues/1509
    * Fixed an issue where the output administrative units vector's
      ``Pund_adm`` and ``Povr_adm`` fields representing undersupplied and
      oversupplied populations, respectively, had values of 0 when running the
      model with search radii defined per population group.  The output
      administrative units vector now has the correct values for these fields,
      consistent with the user's guide chapter.
      https://github.com/natcap/invest/issues/1512
    * Fixed an issue where certain nodata values were not being handled
      correctly, leading to pixel values of +/- infinity in the urban nature
      balance output raster.  https://github.com/natcap/invest/issues/1519
    * Fixed an issue where an LULC raster without a nodata value would
      always raise in exception during reclassification.
      https://github.com/natcap/invest/issues/1539

3.14.1 (2023-12-18)
-------------------
* General
    * In advance of the numpy 2.0 release, function calls to ``numpy.product``
      have been replaced with ``numpy.prod``.
      https://github.com/natcap/invest/issues/1410
    * Add support for python 3.11 (`#1103 <https://github.com/natcap/invest/issues/1103>`_)
    * Adding a docker container that is built on each commit where a change to
      model code, requirements, or the docker configuration has been made.
      https://github.com/natcap/invest/issues/1115
    * Vector geometry types will now be validated for all models
      (`#1374 <https://github.com/natcap/invest/issues/1374>`_)
    * Datastack archives will now be correctly extracted
      (`#1308 <https://github.com/natcap/invest/issues/1308>`_)
    * Validation of tables has been improved and standardized, which should
      result in more readable validation errors.
      (`#1379 <https://github.com/natcap/invest/issues/1379>`_)
    * Updated to ``pygeoprocessing`` 2.4.2. This includes an update to
      ``pygeoprocessing.zonal_statistics``, which is now more correct on certain
      edge cases. Aggregated model results may change slightly.
    * Removed the ``utils`` functions ``array_equals_nodata``,
      ``exponential_decay_kernel_raster``, and ``gaussian_decay_kernel_raster``,
      which were obsoleted by new ``pygeoprocessing`` features.
    * Version metadata at import time is now fetched with
      ``importlib.metadata`` instead of ``pkg_resources``.
      (`#1442 <https://github.com/natcap/invest/issues/1442>`_)
    * The API docs logo has been updated to use the latest version of the
      InVEST logo. (`#1463 <https://github.com/natcap/invest/issues/1463>`_)
* Workbench
    * Fixed a broken "Find my logfiles" button on MacOS.
      https://github.com/natcap/invest/issues/1452
* Coastal Vulnerability
    * Fixed a bug where the model would crash when processing a float type
      bathymetry raster with no nodata value.
      https://github.com/natcap/invest/issues/992
* Habitat Quality
    * Updated the threat table column description to clarify that the threat
      table columns: ``cur_path``, ``fut_path``, and ``base_path`` are meant
      to be file system path strings.
      https://github.com/natcap/invest/issues/1455
* HRA
    * Fixed an issue preventing the HRA criteria table from loading when the
      table was UTF-8 encoded with a Byte-Order Marker.
      https://github.com/natcap/invest/issues/1460
    * Fixed an issue with the cross-OS loading of InVEST datastack files.
      https://github.com/natcap/invest/issues/1065
    * Fixed an issue where habitats and stressors in the criteria table were
      not being lowercased causing a comparison issue against values from the
      info table that were being lowercased.
      https://github.com/natcap/invest/issues/1467
* NDR
    * Fixing an issue where minor geometric issues in the watersheds input
      (such as a ring self-intersection) would raise an error in the model.
      https://github.com/natcap/invest/issues/1412
    * Fixed a task dependency issue where NDR would crash because of a race
      condition when run with ``n_workers > 0``.
      https://github.com/natcap/invest/issues/1426
    * Fixed an issue in NDR's effective retention where, on rasters with more
      than 2^31 pixels, the model would crash with an error relating to a
      negative (overflowed) index. https://github.com/natcap/invest/issues/1431
* Pollination
    * Fixed a regression where nodata values were not being properly compared.
      This was only an issue in some development builds after 3.14.0.
      (`#1458 <https://github.com/natcap/invest/issues/1458>`_)
    * Replaced custom kernel implementation with ``pygeoprocessing.kernels``.
      Convolution results may be slightly different (more accurate).
* SDR
    * Fixed an issue with SDR's sediment deposition where large regions would
      become nodata in cases where the DEM has valid data but other inputs
      (LULC, erosivity, erodibility) did not have valid pixels.  Now, all
      raster inputs are mutually masked so that only those pixel stacks
      continue through to the model where all pixels in the stack are
      non-nodata. (`#911 <https://github.com/natcap/invest/issues/911>`_)
    * RKLS, USLE, avoided erosion, and avoided export rasters will now have
      nodata in streams (`#1415 <https://github.com/natcap/invest/issues/1415>`_)
    * Fixed an issue in SDR's sediment deposition where, on rasters with more
      than 2^31 pixels, the model would crash with an error relating to a
      negative (overflowed) index. https://github.com/natcap/invest/issues/1431
* Seasonal Water Yield
    * Fixed an issue in Seasonal Water Yield's baseflow routing and local
      recharge functions where, on rasters with more than 2^31 pixels, the
      model would crash with an error relating to a negative (overflowed)
      index. https://github.com/natcap/invest/issues/1431
* Urban Cooling
    * Fixed a bug where model would error out if any feature in the buildings
      vector was missing a geometry; now they will be skipped
      (`#1401 <https://github.com/natcap/invest/issues/1401>`_)
* Wind Energy
    * Fixed a bug where model would error when the grid points path was empty
      (`#1417 <https://github.com/natcap/invest/issues/1417>`_)


3.14.0 (2023-09-08)
-------------------
* General
    * Fixed a bug in the CLI where ``invest getspec --json`` failed on
      non-json-serializable objects such as ``pint.Unit``.
      https://github.com/natcap/invest/issues/1280
    * A new directory at `./doc/decision-records` has been created for
      "Architecture/Any Decision Records", which will serve as a record of
      nontrivial decisions that were made to InVEST and why.  This is
      intended for reference by our science and software teams, and also by
      the community at large when inquiring about a nontrivial change.
      https://github.com/natcap/invest/issues/1079
    * Updated the package installation instructions in the API docs for clarity
      and also to highlight the ease of installation through ``conda-forge``.
      https://github.com/natcap/invest/issues/1256
    * ``utils.build_lookup_from_csv`` has been deprecated and its functionality
      has been merged into ``utils.read_csv_to_dataframe``
      (`#1319 <https://github.com/natcap/invest/issues/1319>`_),
      (`#1327 <https://github.com/natcap/invest/issues/1327>`_)
    * Standardized on keeping the ``execute`` and ``validate`` functions
      orthogonal. Now no models call ``validate`` from ``execute``. This
      affected AWY, CV, UFRM, Wave Energy, and Wind Energy.
      (`#1373 <https://github.com/natcap/invest/issues/1373>`_)
    * Improved the validation message that is returned when not all spatial
      inputs overlap (`#502 <https://github.com/natcap/invest/issues/502>`_)
    * Standardized the name and location of the taskgraph cache directory for
      all models. It is now called ``taskgraph_cache`` and located in the top
      level of the workspace directory.
      (`#1230 <https://github.com/natcap/invest/issues/1230>`_)
    * InVEST is now distributed under the Apache 2.0 License.
* Workbench
    * Fixed a bug where sampledata downloads failed silently (and progress bar
      became innacurate) if the Workbench did not have write permission to
      the download location. https://github.com/natcap/invest/issues/1070
    * The workbench app is now distributed with a valid code signature
      (`#727 <https://github.com/natcap/invest/issues/727>`_)
    * Changing the language setting will now cause the app to relaunch
      (`#1168 <https://github.com/natcap/invest/issues/1168>`_)
    * Closing the main window will now close any user's guide windows that are
      open. Fixed a bug where the app could not be reopened after closing.
      (`#1258 <https://github.com/natcap/invest/issues/1258>`_)
    * Fixed a bug where invalid metadata for a recent run would result
      in an uncaught exception.
      (`#1286 <https://github.com/natcap/invest/issues/1286>`_)
    * Middle clicking an InVEST model tab was opening a blank window. Now
      middle clicking will close that tab as expected.
      (`#1261 <https://github.com/natcap/invest/issues/1261>`_)
    * Updated InVEST logo to use new version with registered trademark symbol.
      (`InVEST TM and Logo Use Policy
      <https://naturalcapitalproject.stanford.edu/invest-trademark-and-logo-use-policy>`_)
    * InVEST is licensed using a permissive open source license. But we have
      decided to add back the license and agreement step to the installer to
      be upfront and explicit about how InVEST is licensed.
* Coastal Blue Carbon
    * Added validation for the transition table, raising a validation error if
      unexpected values are encountered.
      (`#729 <https://github.com/natcap/invest/issues/729>`_)
* Forest Carbon
    * The biophysical table is now case-insensitive.
* HRA
    * Fixed a bug in HRA where the model would error when all exposure and
      consequence criteria were skipped for a single habitat. The model now
      correctly handles this case. https://github.com/natcap/invest/issues/1250
    * Tables in the .xls format are no longer supported. This format was
      deprecated by ``pandas``.
      (`#1271 <https://github.com/natcap/invest/issues/1271>`_)
    * Fixed a bug where vector inputs could be rasterized onto a grid that is
      not exactly aligned with other raster inputs.
      (`#1312 <https://github.com/natcap/invest/issues/1312>`_)
    * Dropped support for Excel (.xlsx) files
      (`#1391 <https://github.com/natcap/invest/issues/1391>`_)
* NDR
    * The contents of the output ``cache_dir`` have been consolidated into
      ``intermediate_outputs``.
    * Fixed a bug where results were calculated incorrectly if the runoff proxy
      raster (or the DEM or LULC) had no nodata value
      (`#1005 <https://github.com/natcap/invest/issues/1005>`_)
* Pollination
    * Several exceptions have been tidied up so that only fieldnames are
      printed instead of the python data structures representing the whole
      table.  https://github.com/natcap/invest/issues/1283
* RouteDEM
    * RouteDEM now allows the user to calculate Strahler Stream Orders, which
      will be written to a new vector in the user's workspace. This stream
      order vector is dependent on the user's Threshold Flow Accumulation value
      and is only available for the D8 routing model.
      https://github.com/natcap/invest/issues/884
    * RouteDEM now allows the user to create a vector of subwatersheds, which
      are written to a new vector in the user's workspace.  This vector is
      dependent on the calculation of Strahler Stream Orders and is only
      available for the D8 routing model. https://github.com/natcap/invest/issues/349
* Scenic Quality
    * The Scenic Quality model will now raise an error when it encounters a
      geometry that is not a simple Point.  This is in line with the user's
      guide chapter.  https://github.com/natcap/invest/issues/1245
    * The Scenic Quality model now supports both uppercase and lowercase
      fieldnames. Leading and trailing spaces are now also stripped for the
      user's convenience. https://github.com/natcap/invest/issues/1276
* SDR
    * Fixed an issue with sediment deposition progress logging that was
      causing the "percent complete" indicator to not progress linearly.
      https://github.com/natcap/invest/issues/1262
    * The contents of the output ``churn_dir_not_for_humans`` have been
      consolidated into ``intermediate_outputs``.
    * We implemented two major functional changes to the InVEST LS Factor
      that significantly affect most outputs of SDR and will bring the LS
      factor output more in line with the outputs of SAGA-GIS's LS Factor.
      A discussion of differences between these two implementations can be
      viewed at https://github.com/natcap/invest/tree/main/doc/decision-records/ADR-0001-Update-SDR-LS-Factor.md.
      The two specific changes implemented are:

        * The LS Factor's on-pixel aspect length is now calculated as
          ``abs(sin(slope)) + abs(cos(slope))``.
        * The LS Factor's upstream contributing area is now calculated as
          an estimate for the specific catchment area, calculated by
          ``sqrt(n_pixels_upstream * pixel_area)``.
* Seasonal Water Yield
    * Fixed a bug where monthy quickflow nodata pixels were not being passed
      on to the total quickflow raster, which could result in negative values
      on the edges (`#1105 <https://github.com/natcap/invest/issues/1105>`_)
    * Removed the GDAL cache size limit on this model, which means that, by
      default, the model will use up to 5% of installed memory.
      https://github.com/natcap/invest/issues/1320
    * Monthly quick flow nodata values will now be preserved instead of being
      set to 0. The old behavior was not well documented and caused some
      confusion when nodata pixels did not line up. It's safer not to fill in
      unknown data. (`#1317 <https://github.com/natcap/invest/issues/1317>`_)
    * Negative monthly quickflow values will now be set to 0. This is because
      very small negative values occasionally result from valid data, but they
      should be interpreted as 0.
      (`#1318 <https://github.com/natcap/invest/issues/1318>`_)
    * In the monthly quickflow calculation, QF_im will be set to 0 on any pixel
      where s_i / a_im > 100. This is done to avoid overflow errors when
      calculating edge cases where the result would round down to 0 anyway.
      (`#1318 <https://github.com/natcap/invest/issues/1318>`_)
    * The contents of the output ``cache_dir`` have been consolidated into
      ``intermediate_outputs``.
* Urban Flood Risk
    * Fixed a bug where the model incorrectly raised an error if the
      biophysical table contained a row of all 0s.
      (`#1123 <https://github.com/natcap/invest/issues/1123>`_)
    * The contents of the output ``temp_working_dir_not_for_humans`` have been
      consolidated into ``intermediate_files``.
    * Biophysical table Workbench validation now warns if there is a missing
      curve number value.
      (`#1346 <https://github.com/natcap/invest/issues/1346>`_)
* Urban Nature Access
    * Urban nature supply outputs have been renamed to add ``percapita`` to the
      filename.

        * In uniform search radius mode, ``urban_nature_supply.tif`` has been
          renamed to ``urban_nature_supply_percapita.tif``.
        * When defining search radii by urban nature class,
          ``urban_nature_supply_lucode_[LUCODE].tif`` has been renamed to
          ``urban_nature_supply_percapita_lucode_[LUCODE].tif``.
        * When defining search radii by population groups,
          ``urban_nature_supply_to_[POP_GROUP].tif`` has been renamed to
          ``urban_nature_supply_percapita_to_[POP_GROUP].tif``.

    * A new output for "Accessible Urban Nature" is created, indicating the
      area of accessible greenspace available to people within the search
      radius, weighted by the selected decay function.  The outputs vary
      slightly depending on the selected execution mode.

        * In uniform search radius mode, a single new output is created,
          ``accessible_urban_nature.tif``.
        * When defining search radii by urban nature class, one new
          output raster is created for each class of urban nature.  These files
          are named ``accessible_urban_nature_lucode_[LUCODE].tif``.
        * When defining search radii for population groups, one new output
          raster is created for each population group.  These files are named
          ``accessible_urban_nature_to_[POP_GROUP].tif``.

    * Urban nature classes can now be defined to occupy a proportion of a
      pixel, such as a park that is semi-developed. This proportion is
      provided through user input as a proportion (0-1) in the
      ``urban_nature`` column of the LULC Attribute Table.  A value of ``0``
      indicates that there is no urban nature in this class, ``0.333``
      indicates that a third of the area of this LULC class is urban nature,
      and ``1`` would indicate that the entire LULC class's area is urban
      nature.  https://github.com/natcap/invest/issues/1180
    * Fixed an issue where, under certain circumstances, the model would raise
      a cryptic ``TypeError`` when creating the summary vector.
      https://github.com/natcap/invest/issues/1350
* Visitation: Recreation and Tourism
    * Fixed a bug where overlapping predictor polygons would be double-counted
      in ``polygon_area_coverage`` and ``polygon_percent_coverage``
      calculations. (`#1310 <https://github.com/natcap/invest/issues/1310>`_)
    * Changed the calculation of ``point_nearest_distance`` metric to match
      the description in the User's Guide. Values are now the distance to the
      centroid of the AOI polygon instead of the distance to the nearest
      edge of the AOI polygon.
      (`#1347 <https://github.com/natcap/invest/issues/1347>`_)
* Wind Energy
    * Updated a misleading error message that is raised when the AOI does
      not spatially overlap another input.
      (`#1054 <https://github.com/natcap/invest/issues/1054>`_)

3.13.0 (2023-03-17)
-------------------
* General
    * During builds of the InVEST documentation, the packages
      ``sphinx-rtd-theme`` and ``sphinx-reredirects`` will be pulled from
      conda-forge instead of PyPI.
      (`#1151 <https://github.com/natcap/invest/issues/1151>`_)
    * The ``invest`` command-line-interface no longer opens a graphical
      interface to InVEST. (`#755 <https://github.com/natcap/invest/issues/755>`_)
    * The classic InVEST user-interface has been removed in favor of the Workbench.
    * Replace the ``ARGS_SPEC`` with ``MODEL_SPEC`` which describes all model
      outputs as well as inputs in a structured format
      (`#596 <https://github.com/natcap/invest/issues/596>`_)
* Workbench
    * Added tooltips to the model tabs so that they can be identified even when
      several tabs are open (`#1071 <https://github.com/natcap/invest/issues/1088>`_)
    * Options' display names will now be shown in dropdown menus
      (`#1217 <https://github.com/natcap/invest/issues/1217>`_)
    * Represent boolean inputs with a toggle switch rather than radio buttons.
    * Includes local versions of the User Guide in English, Spanish, & Chinese.
      https://github.com/natcap/invest/issues/851
* DelineateIt
    * DelineateIt now uses ``pygeoprocessing.routing.extract_streams_d8`` for D8
      stream thresholding. https://github.com/natcap/invest/issues/1143
* Habitat Quality
    * The model now uses an euclidean distance implementation for decaying
      threat rasters both linearly and exponentially. Since InVEST 3.3.0 a
      convolution implementation has been used, which reflected how
      the density of a threat or surrounding threat pixels could have an
      even greater, cumulative impact and degradation over space. However, this
      was never properly documented in the User's Guide and is not the approach
      taken in the publication. The convolution implementation also produced
      degradation and quality outputs that were difficult to interpret.
    * There should be a noticeable runtime improvement from calculating
      euclidean distances vs convolutions.
* HRA
    * Fixed an issue where a cryptic exception was being thrown if the criteria
      table's sections were not spelled exactly as expected.  There is now a
      much more readable error if a section is obviously missing.  Leading and
      trailing whitespace is also now removed from all string fields in the
      criteria table, which should also help reduce the chance of errors.
      https://github.com/natcap/invest/issues/1191
* GLOBIO
    * Deprecated the GLOBIO model
      (`#1131 <https://github.com/natcap/invest/issues/1131>`_)
* RouteDEM
    * RouteDEM now uses ``pygeoprocessing.routing.extract_streams_d8`` for D8
      stream thresholding. https://github.com/natcap/invest/issues/1143
* Scenic Quality
    * Any points over nodata (and therefore excluded from the viewshed
      analysis) will now correctly have their FID reported in the logging.
      https://github.com/natcap/invest/issues/1188
    * Clarifying where the visual quality calculations' disk-based sorting
      cache should be located, which addresses an interesting crash experienced
      by some users on Windows. https://github.com/natcap/invest/issues/1189
* SDR
    * The ``ws_id`` field is no longer a required field in the watershed vector.
      https://github.com/natcap/invest/issues/1201
* Seasonal Water Yield
    * If a soil group raster contains any pixels that are not in the set of
      allowed soil groups (anything other than 1, 2, 3 or 4), a human readable
      exception will now be raised. https://github.com/natcap/invest/issues/1193
* Urban Nature Access
    * Added the Urban Nature Access model to InVEST. The model for urban
      nature access provides a measure of both the supply of urban nature
      and the demand for nature by the urban population, ultimately
      calculating the balance between supply and demand. See the corresponding
      User's Guide chapter for documentation.
* Visitation: Recreation and Tourism
    * Fixed a ``FutureWarning`` when reading in CSVs. This fix does not
      otherwise affect model behavior. https://github.com/natcap/invest/issues/1202


3.12.1 (2022-12-16)
-------------------
* General
    * Fixed a possible path traversal vulnerability when working with datastack
      archives.  This patches CVE-2007-4559, reported to us by Trellix.
      https://github.com/natcap/invest/issues/1113
    * Added Spanish and Chinese translations of user-facing text and an interface
      to switch languages in the workbench UI.
    * Updating descriptions for LULC about text and biophysical table for
      clarity in model specs. https://github.com/natcap/invest/issues/1077
* Workbench
    * Fixed a bug where the Workbench would become unresponsive during an
      InVEST model run if the model emitted a very high volume of log messages.
    * Fixed a bug where the Workbench could crash if there was too much
      standard error emitted from an invest model.
    * Added a new "Save as" dialog window to handle different save options, and
      allow the option to use relative paths in a JSON datastack
      (`#1088 <https://github.com/natcap/invest/issues/1088>`_)
    * Fixed a bug where uncaught exceptions in the React tree would result in
      a blank browser window.
      (`#1119 <https://github.com/natcap/invest/issues/1119>`_)
* Habitat Quality
    * All spatial inputs including the access vector and threat rasters are
      now reprojected to the ``lulc_cur_path`` raster. This fixes a bug where
      rasters with a different SRS would appear to not intersect the
      ``lulc_cur_path`` even if they did. (https://github.com/natcap/invest/issues/1093)
    * Paths in the threats table may now be either absolute or relative to the
      threats table.
* HRA
    * Fixed a regression relative to InVEST 3.9.0 outputs where spatial
      criteria vectors were being rasterized with the ``ALL_TOUCHED=TRUE``
      flag, leading to a perceived buffering of spatial criteria in certain
      cases.  In InVEST 3.9.0, these were rasterized with ``ALL_TOUCHED=FALSE``.
      https://github.com/natcap/invest/issues/1120
    * Fixed an issue with the results table, ``SUMMARY_STATISTICS.csv`` where
      the percentages of high, medium and low risk classifications were not
      correctly reported.
    * Added a column to the ``SUMMARY_STATISTICS.csv`` output table to also
      report the percentage of pixels within each subregion that have no risk
      classification (a risk classification of 0).
* Urban Stormwater Retention
    * Added validation to check that the input soil groups raster has an
      integer data type
* Urban Cooling
    * Updated the text for the ``building_intensity`` column in the biophysical
      table to clarify that the values of this column should be normalized
      relative to one another to be between 0 and 1.



3.12.0 (2022-08-31)
-------------------
* General
    * Update python packaging settings to exclude a few config files and the
      workbench from source distributions and wheels
    * Updating SDR test values due to an update in GDAL's mode resampling
      algorithm. See https://github.com/natcap/invest/issues/905
    * Updated our ``scipy`` requirement to fix a bug where invest crashed
      if a Windows user had a non-Latin character in their Windows username.
* Workbench
    * Fixed a bug where some model runs would not generate a new item
      in the list of recent runs.
    * Enhanced model input forms so that text boxes always show the
      rightmost end of the filepath when they overflow the box.
* Coastal Blue Carbon
    * Fixed a bug where using unaligned rasters in the preprocessor would cause
      an error.  The preprocessor will now correctly align input landcover
      rasters and determine transitions from the aligned rasters.
* Habitat Quality
    * Removed a warning about an undefined nodata value in threat rasters
      because it is okay for a threat raster to have an undefined nodata value.
* HRA
    * Fixed an issue with risk calculations where risk values would be much
      lower than they should be.  Risk values are now correctly calculated.
    * Fixed an issue with risk reclassifications where most pixels would end up
      classified as medium risk.
    * Added an input field to the model to indicate the number of overlapping
      stressors to use in risk reclassification calculations.  This input
      affects the numerical boundaries between high, medium and low risk
      classifications.
    * Various improvements to the model have resulted in a modest (~33%)
      speedup in runtime.
* Coastal Vulnerability
    * Fixed a bug where redundant vertices in the landmass polygon could
      raise an error during shore point creation.
* NDR
    * Added parameters to the sample data to support nitrogen calculations.
    * Effective retention calculations have been reworked so that the source
      code more closely matches the mathematical definition in the NDR User's
      Guide.  There should be no difference in outputs.
* SDR
    * We have made a significant update to the SDR model's outputs described
      here: https://github.com/natcap/peps/blob/main/pep-0010.md.

        * Legacy outputs ``sed_retention_index.tif`` and ``sed_retention.tif``
          have been removed from the model.
        * Two new output rasters have been added, specifically
            * ``avoided_export.tif``, indicating vegetation's contribution to
              reducing erosion on a pixel, as well as trapping of sediment
              originating upslope of the pixel, so that neither of these
              proceed downslope to enter a stream.
            * ``avoided_erosion.tif``, vegetation’s contribution to reducing
              erosion from a pixel.
        * The summary watersheds vector no longer includes the ``sed_retent``
          field and two fields have been added:

            * ``avoid_exp`` representing the sum of avoided export in the
              watershed.
            * ``avoid_eros`` representing the sum of avoided erosion in the
              watershed.
        * Sediment deposition, ``sed_deposition.tif``, has been clarified to
          indicate the sediment that erodes from a pixel goes into the next
          downstream pixel(s) where it is either trapped or exported.  This
          update removes a form of double-counting.
* Urban Flood Risk
    * Validation of the curve number table will now catch missing ``CN_*``
      columns and warn the user about the missing column.


3.11.0 (2022-05-24)
-------------------
* General
    * InVEST Workbench released! A new desktop interface for InVEST models.
    * Add support for python 3.10, and drop support for python 3.7.
    * Fixed a bug where the model window would fail to open when using the
      ``natcap.invest`` package with python 3.9.0 - 3.9.3.
    * ``spec_utils.ETO`` has been renamed to ``spec_utils.ET0`` (with a zero).
    * Updating the ``pyinstaller`` requirement to ``>=4.10`` to support the new
      ``universal2`` wheel architecture offered by ``scipy>=1.8.0``.
    * Now removing leading / trailing whitespaces from table input values as
      well as columns in most InVEST models.
    * Fixing a small bug where drag-and-drop events in the Qt UI were not being
      handled correctly and were being ignored by the UI.
    * Expose taskgraph logging level for the cli with
      ``--taskgraph-log-level``.
    * Fixed bug in validation of ``results_suffix`` so that special characters
      like path separators, etc, are not allowed.
    * Fixed a bug in validation where a warning about non-overlapping spatial
      layers was missing info about the offending bounding boxes.
    * Fixed an issue with usage logging that caused SSL errors to appear in the
      Qt interface logging window.
* Annual Water Yield
    * Fixed a bug where the model would error when the watersheds/subwatersheds
      input was in geopackage format.
* Crop Production
    * Fixed a bug in both crop production models where the model would error if
      an observed yield raster had no nodata value.
* Coastal Vulnerability
    * Fixed a bug that would cause an error if the user's bathymetry layer did
      not have a defined nodata value.  The user's bathymetry layer should now
      be correctly preprocessed with or without a nodata value.
* DelineateIt
    * Watersheds delineated with this tool will now always have a ``ws_id``
      column containing integer watershed IDs for easier use within the routed
      InVEST models.  Existing ``ws_id`` field values in the outlets vector
      will be overwritten if they are present.
* RouteDEM
    * Rename the arg ``calculate_downstream_distance`` to
      ``calculate_downslope_distance``. This is meant to clarify that it
      applies to pixels that are not part of a stream.
* SDR
    * Fixed an issue with SDR where ``f.tif`` might not be recalculated if the
      file is modified or deleted after execution.
    * Fixed an issue in ``sed_deposition.tif`` and ``f.tif`` where pixel values
      could have very small, negative values for ``r_i`` and ``f_i``.  These
      values are now clamped to 0.
    * Added basic type-checking for the ``lucode`` column of the biophysical
      table. This avoids cryptic numpy errors later in runtime.
* Seasonal Water Yield
    * Added an output to the model representing total annual precipitation.
    * Fixed an issue with the documentation for ET0 and Precip directories,
      where a module-specific informational string was being overridden by a
      default value.

3.10.2 (2022-02-08)
-------------------
* General
    * The minimum ``setuptools_scm`` version has been increased to 6.4.0 in
      order to bypass calling ``setup.py`` for version information.  The
      version of this project can now be retrieved by calling ``python -m
      setuptools_scm`` from the project root.
    * Fixed an issue where datastack archives would not include any spatial
      datasets that were linked to in CSV files.  This now works for all models
      except HRA.  If an HRA datastack archive is requested,
      ``NotImplementedError`` will be raised.  A fix for HRA is pending.
    * Pinned ``numpy`` versions in ``pyproject.toml`` to the lowest compatible
      version for each supported python version. This prevents issues when
      ``natcap.invest`` is used in an environment with a lower numpy version
      than it was built with (https://github.com/cython/cython/issues/4452).
* DelineateIt
    * When snapping points to streams, if a point is equally near to more than
      one stream pixel, it will now snap to the stream pixel with a higher
      flow accumulation value. Before, it would snap to the stream pixel
      encountered first in the raster (though this was not guaranteed).
* GLOBIO
    * Gaussian decay kernels are now always tiled, which should result in a
      minor improvement in model runtime when large decay distances are used.
* Habitat Quality:
    * Linear decay kernels are now always tiled, which should result in a minor
      improvement in model runtime, particularly with large decay distances.
* HRA
    * Fixed a bug with how a pandas dataframe was instantiated. This bug did
      not effect outputs though some might notice less trailing zeros in the
      ``SUMMARY_STATISTICS.csv`` output.
* NDR
    * Changed some model inputs and outputs to clarify that subsurface
      phosphorus is not modeled.

        * Removed the inputs ``subsurface_critical_length_p`` and
          ``subsurface_eff_p``
        * Removed the output ``sub_ndr_p.tif``. The model no longer calculates
          subsurface NDR for phosphorus.
        * Removed the output ``sub_load_p.tif``. All pixels in this raster were
          always 0, because the model assumed no subsurface phosphorus movement.
        * Renamed the output ``p_export.tif`` to ``p_surface_export.tif`` to
          clarify that it only models the surface export of phosphorus.
        * Renamed the output ``n_export.tif`` to ``n_total_export.tif`` to
          clarify that it is the total of surface and subsurface nitrogen export.
        * Added the new outputs ``n_surface_export.tif`` and
          ``n_subsurface_export.tif``, showing the surface and subsurface
          components of the total nitrogen export.
        * The aggregate vector output ``watershed_results_ndr.shp`` was changed to
          a geopackage ``watershed_results_ndr.gpkg``.
        * The aggregate vector fields were given more descriptive names, and
          updated corresponding to the changed raster outputs:

            * ``surf_p_ld`` was renamed to ``p_surface_load``
            * ``surf_n_ld`` was renamed to ``n_surface_load``
            * ``p_exp_tot`` was renamed to ``p_surface_export``
            * ``sub_n_ld`` was renamed to ``n_subsurface_load``
            * ``n_exp_tot`` was renamed to ``n_total_export``
            * Added a new field ``n_surface_export``, representing the sum of
              ``n_surface_export.tif``
            * Added a new field ``n_subsurface_export``, representing the sum
              of ``n_subsurface_export.tif``
            * Removed the field ``sub_p_ld``, since ``sub_load_p.tif`` was removed.
* Wind Energy
    * Fixed a bug where distance was masking by pixel distance instead of
      euclidean distance.
    * Renamed the foundation cost label and help info to reflect it is no
      longer measured in Millions of US dollars.
    * Fixed a bug where running valuation with TaskGraph in asynchronous mode
      would cause the model to error.

3.10.1 (2022-01-06)
-------------------
* Urban Stormwater Retention
    * Fixed a bug where this model's sample data was not available via the
      Windows installer.


3.10.0 (2022-01-04)
-------------------
* General
    * Add a ``--language`` argument to the command-line interface, which will
      translate model names, specs, and validation messages.
    * Accept a ``language`` query parameter at the UI server endpoints, which
      will translate model names, specs, and validation messages.
    * Added ``invest serve`` entry-point to the CLI. This launches a Flask app
      and server on the localhost, to support the workbench.
    * Major updates to each model's ``ARGS_SPEC`` (and some related validation)
      to facilitate re-use & display in the Workbench and User's Guide.
    * Standardized and de-duplicated text in ``ARGS_SPEC`` ``about`` and
      ``name`` strings.
    * Update to FontAwesome 5 icons in the QT interface.
    * In response to the deprecation of ``setup.py``-based commands in Python
      3.10, the recommended way to build python distributions of
      ``natcap.invest`` is now with the ``build`` package, and installation
      should be done via ``pip``.  The ``README`` has been updated to reflect
      this change, and this should only be noticeable for those installing
      ``natcap.invest`` from source.
    * A bug has been fixed in ``make install`` so that now the current version
      of ``natcap.invest`` is built and installed.  The former (buggy) version
      of ``make install`` would install whatever the latest version was in your
      ``dist`` folder.
    * Updating the ``taskgraph`` requirement to ``0.11.0`` to resolve an issue
      where modifying a file within a roughly 2-second window would fool
      ``taskgraph`` into believing that the file had not been modified.
    * Fixed a bug where some input rasters with NaN nodata values would go
      undetected as nodata and yield unexpected behavior.
* Annual Water Yield
    * Renamed the Windows start menu shortcut from "Water Yield" to
      "Annual Water Yield".
* Coastal Vulnerability
    * Fixed bug where shore points were created on interior landmass holes
      (i.e. lakes).
    * Added feature to accept raster (in addition to vector) habitat layers.
    * Changed one intermediate output (geomorphology) from SHP to GPKG.
    * Fixed bug where output vectors had coordinates with an unnecessary
      z-dimension. Output vectors now have 2D geometry.
* Crop Pollination
    * Renamed the Windows start menu shortcut from "Pollination" to
      "Crop Pollination".
* Fisheries and Fisheries HST
    * The Fisheries models were deprecated due to lack of use,
      lack of scientific support staff, and maintenance costs.
* Finfish
    * The Finfish model was deprecated due to lack of use,
      lack of scientific support staff, and maintenance costs.
* Habitat Quality
    * Changed how Habitat Rarity outputs are calculated to be less confusing.
      Values now represent a 0 to 1 index where before there could be
      negative values. Now values of 0 indicate current/future LULC not
      represented in baseline LULC; values 0 to 0.5 indicate more
      abundance in current/future LULC and therefore less rarity; values
      of 0.5 indicate same abundance between baseline and current/future
      LULC; values 0.5 to 1 indicate less abundance in current/future LULC
      and therefore higher rarity.
* NDR
    * Added a new raster to the model's workspace,
      ``intermediate_outputs/what_drains_to_stream[suffix].tif``.  This raster
      has pixel values of 1 where DEM pixels flow to an identified stream, and
      0 where they do not.
* Scenario Generator
    * Changed an args key from ``replacment_lucode`` to ``replacement_lucode``.
* Scenic Quality
    * Simplify the ``valuation_function`` arg options. The options are now:
      ``linear``, ``logarithmic``, ``exponential``. The names displayed in the
      UI dropdown will stay the same as before. Datastacks or scripts will need
      to be updated to use the new option values.
    * Renamed the model title from
      "Unobstructed Views: Scenic Quality Provision" to "Scenic Quality".
* SDR
    * Added a new raster to the model's workspace,
      ``intermediate_outputs/what_drains_to_stream[suffix].tif``.  This raster
      has pixel values of 1 where DEM pixels flow to an identified stream, and
      0 where they do not.
* Urban Flood Risk:
    * Fixed broken documentation link in the user interface.
* Urban Stormwater Retention
    * Added this new model
* Visitation: Recreation and Tourism
    * Renamed the Windows start menu shortcut from "Recreation" to
      "Visitation: Recreation and Tourism".
* Wave Energy
    * Rename the ``analysis_area_path`` arg to ``analysis_area``, since it is
      not a path but an option string.
    * Simplify the ``analysis_area`` arg options. The options are now:
      ``westcoast``, ``eastcoast``, ``northsea4``, ``northsea10``,
      ``australia``, ``global``. The names displayed in the UI dropdown will
      stay the same as before. Datastacks and scripts will need to be updated
      to use the new option values.
* Wind Energy
    * No model inputs or outputs are measured in "millions of" currency units
      any more. Specifically:
    * The ``mw_coef_ac`` and ``mw_coef_dc`` values in the Global Wind Energy
      Parameters table were in millions of currency units per MW; now they
      should be provided in currency units per MW.
    * The ``infield_cable_cost``, ``cable_coef_ac``, and ``cable_coef_dc``
      values in the Global Wind Energy Parameters table were in millions of
      currency units per km; now they should be provided in currency units per km.
    * The ``turbine_cost`` value in the Turbine Parameters table was in
      millions of currency units; now it should be provided in currency units.
    * The ``foundation_cost`` parameter was in millions of currency units; now
      it should be provided in currency units.
    * The NPV output, formerly ``npv_US_millions.tif``, is now ``npv.tif``.
      It is now in currency units, not millions of currency units.

3.9.2 (2021-10-29)
------------------
* General:
    * Improving our binary build by including a data file needed for the
      ``charset-normalizer`` python package.  This eliminates a warning that
      was printed to stdout on Windows.
    * The Annual Water Yield model name is now standardized throughout InVEST.
      This model has been known in different contexts as Hydropower, Hydropower
      Water Yield, or Annual Water Yield. This name was chosen to emphasize
      that the model can be used for purposes other than hydropower (though the
      valuation component is hydropower-specific) and to highlight its
      difference from the Seasonal Water Yield model. The corresponding python
      module, formerly ``natcap.invest.hydropower.hydropower_water_yield``, is
      now ``natcap.invest.annual_water_yield``.
    * Minor changes to some other models' display names.
    * Update and expand on the instructions in the API docs for installing
      the ``natcap.invest`` package.
    * The InVEST binaries on Windows now no longer inspect the ``%PATH%``
      when looking for GDAL DLLs.  This fixes an issue where InVEST would not
      launch on computers where the ``%PATH%`` either contained other
      environment variables or was malformed.
    * invest processes announce their logfile path at a very high logging level
      that cannot be filtered out by the user.
    * JSON sample data parameter sets are now included in the complete sample
      data archives.
* Seasonal Water Yield
    * Fixed a bug in validation where providing the monthly alpha table would
      cause a "Spatial file <monthly alpha table> has no projection" error.
      The montly alpha table was mistakenly being validated as a spatial file.
* Crop Production Regression
    * Corrected a misspelled column name. The fertilization rate table column
      must now be named ``phosphorus_rate``, not ``phosphorous_rate``.
* Habitat Quality
    * Fixed a bug where optional input Allow Accessibility to Threats could
      not be passed as an empty string argument. Now handles falsey values.
* Urban Flood Risk
    * Fixed a bug where lucodes present in the LULC raster but missing from
      the biophysical table would either raise a cryptic IndexError or silently
      apply invalid curve numbers. Now a helpful ValueError is raised.

3.9.1 (2021-09-22)
------------------
* General:
    * Added error-handling for when ``pandas`` fails to decode a non-utf8
      encoded CSV.
    * Moved the sample data JSON files out of the root sample_data folder and
      into their respective model folders.
    * Updated documentation on installing InVEST from source.
    * Restructured API reference docs and removed outdated and redundant pages.
    * Include logger name in the logging format. This is helpful for the cython
      modules, which can't log module, function, or line number info.
    * Fixed a bug in makefile that prevented ``make env`` from working properly.
    * Fixed an issue with the InVEST application launching on Mac OS X 11
      "Big Sur".  When launching the InVEST ``.app`` bundle, the environment
      variable ``QT_MAC_WANTS_LAYER`` is defined.  If running InVEST through
      python, this environment variable may need to be defined by hand like
      so: ``QT_MAC_WANTS_LAYER=1 python -m natcap.invest``.  A warning will
      be raised if this environment variable is not present on mac.
    * Fixing an issue on Mac OS X where saving the InVEST application to a
      filepath containing spaces would prevent the application from launching.
    * Fixed an issue on Mac OS when certain models would loop indefinitely and
      never complete.  This was addressed by bumping the ``taskgraph``
      requirement version to ``0.10.3``
    * Allow Windows users to install for all users or current user. This allows
      non-admin users to install InVEST locally.
    * Fixed a bug where saving a datastack parameter set with relative paths
      would not convert Windows separators to linux style.
    * Provide a better validation error message when an overview '.ovr' file
      is input instead of a valid raster.
    * Removed internal references to ``TaskGraph``
      ``copy_duplicate_artifact`` calls in anticipation from that feature
      being removed from ``TaskGraph``. User facing changes include
      slightly faster initial runtimes for the Coastal Vulnerability,
      Coastal Blue Carbon, SDR, DelineateIt, and Seasonal Water Yield models.
      These models will no longer attempt to copy intermediate artifacts that
      could have been computed by previous runs.
    * Validation now returns a more helpful message when a spatial input has
      no projection defined.
    * Updated to pygeoprocessing 2.3.2
    * Added support for GDAL 3.3.1 and above
    * Added some logging to ``natcap.invest.utils._log_gdal_errors`` to aid in
      debugging some hard-to-reproduce GDAL logging errors that occasionally
      cause InVEST models to crash.  If GDAL calls ``_log_gdal_errors`` with an
      incorrect set of arguments, this is now logged.
    * Improved the reliability and consistency of log messages across the
      various ways that InVEST models can be run.  Running InVEST in
      ``--headless`` mode, for example, will now have the same logging behavior,
      including with exceptions, as the UI would produce.
    * The default log level for the CLI has been lowered from
      ``logging.CRITICAL`` to ``logging.ERROR``.  This ensures that exceptions
      should always be written to the correct logging streams.
* Carbon
    * Fixed a bug where, if rate change and discount rate were set to 0, the
      valuation results were in $/year rather than $, too small by a factor of
      ``lulc_fut_year - lulc_cur_year``.
    * Improved UI to indicate that Calendar Year inputs are only required for
      valuation, not also for sequestration.
    * Increasing the precision of ``numpy.sum`` from Float32 to Float64 when
      aggregating raster values for the HTML report.
* DelineateIt:
    * The DelineateIt UI has been updated so that the point-snapping options
      will always be interactive.
    * DelineateIt's point-snapping routine has been updated to snap
      ``MULTIPOINT`` geometries with 1 component point as well as primitive
      ``POINT`` geometries.  All other geometric types will not be snapped.
      When a geometry cannot be snapped, a log message is now recorded with the
      feature ID, the geometry type and the number of component geometries.
      Features with empty geometries are now also skipped.
* Fisheries Habitat Scenario Tool
    * Fixed divide-by-zero bug that was causing a RuntimeWarning in the logs.
      This bug did not affect the output.
* HRA
    * Fixed bugs that allowed zeros in DQ & Weight columns of criteria
      table to raise DivideByZero errors.
* NDR
    * Fixed a bug that allowed SDR to be calculated in areas that don't drain
      to any stream. Now all outputs that depend on distance to stream (
      ``d_dn``, ``dist_to_channel``, ``ic``, ``ndr_n``, ``ndr_p``,
      ``sub_ndr_n``, ``sub_ndr_p``, ``n_export``, ``p_export``) are only
      defined for pixels that drain to a stream. They have nodata everywhere
      else.
* Pollination
    * Updated so that the ``total_pollinator_abundance_[season].tif`` outputs
      are always created. Before, they weren't created if a farm vector was
      not supplied, even though they are independent.
* Recreation
    * Fixed some incorrectly formatted log and error messages
* Seasonal Water Yield
    * Fixed a bug where ``qf.tif`` outputs weren't properly masking nodata
      values and could show negative numbers.
* SDR
    * Fixed a bug in validation that did not warn against different coordinate
      systems (all SDR inputs must share a common coordinate system).
    * Fixed a bug that was incorrectly using a factor of 0.0986 rather than
      0.0896. This would have a minor effect on end-user results.
    * Changed how SDR thresholds its L factor to allow direct thresholding
      rather than based off of upstream area. Exposed this parameter as
      ``l_max`` in the ``args`` input and in the user interface.
    * Fixed a bug that allowed SDR to be calculated in areas that don't drain
      to any stream. Now all outputs that depend on distance to stream (
      ``d_dn``, ``d_dn_bare``, ``ic``, ``ic_bare``, ``sdr``, ``sdr_bare``,
      ``e_prime``, ``sed_retention``, ``sed_retention_index``,
      ``sed_deposition``, ``sed_export``) are only defined for pixels that
      drain to a stream. They have nodata everywhere else.
* Urban Flood Risk
    * Fixed a bug where a String ``Type`` column in the infrastructure vector
      would cause the aggregation step of the model to crash, even with the
      correct integer value in the column.
* Wind Energy
    * Raising ValueError when AOI does not intersect Wind Data points.

3.9.0 (2020-12-11)
------------------
* General:
    * Deprecating GDAL 2 and adding support for GDAL 3.
    * Adding function in utils.py to handle InVEST coordindate transformations.
    * Making InVEST compatible with Pygeoprocessing 2.0 by updating:
        * ``convolve_2d()`` keyword ``ignore_nodata`` to
          ``ignore_nodata_and_edges``.
        * ``get_raster_info()`` / ``get_vector_info()`` keyword ``projection``
          to ``projection_wkt``.
    * Improve consistency and context for error messages related to raster
      reclassification across models by using ``utils.reclassify_raster``.
    * Fixed bug that was causing a TypeError when certain input rasters had an
      undefined nodata value. Undefined nodata values should now work
      everywhere.
    * Include logging in python script generated from
      "Save to python script..." in the "Development" menu. Now logging
      messages from the model execution will show up when you run the script.
    * InVEST is now a 64-bit binary built against Python 3.7.
    * Adding Python 3.8 support for InVEST testing.
    * Add warning message to installer for 32-bit computers about installing
      64-bit software.
    * Stop running validation extra times when model inputs autofill, saving
      a small but noticeable amount of time in launching a model.
    * The number of files included in the python source distribution has been
      reduced to just those needed to install the python package and run tests.
    * Code-sign the macOS distribution, and switch to a DMG distribution format.
    * No longer include the HTML docs or HISTORY.rst in the macOS distribution.
    * Bumped the ``shapely`` requirements to ``>=1.7.1`` to address a library
      import issue on Mac OS Big Sur.
    * Fixing model local documentation links for Windows and Mac binaries.
    * The InVEST binary builds now launch on Mac OS 11 "Big Sur".  This was
      addressed by defining the ``QT_MAC_WANTS_LAYER`` environment variable.
    * Fixed the alphabetical ordering of Windows Start Menu shortcuts.
* Annual Water Yield:
    * Fixing bug that limited ``rsupply`` result when ``wyield_mn`` or
      ``consump_mn`` was 0.
* Coastal Blue Carbon
    * Refactor of Coastal Blue Carbon that implements TaskGraph for task
      management across the model and fixes a wide range of issues with the model
      that were returning incorrect results in all cases.
    * Corrected an issue with the model where available memory would be exhausted
      on a large number of timesteps.
    * In addition to the ``execute`` entrypoint, another entrypoint,
      ``execute_transition_analysis`` has been added that allows access to the
      transition analysis timeseries loop at a lower level.  This will enable
      users comfortable with python to provide spatially-explicit maps of
      accumulation rates, half lives and other parameters that can only be
      provided via tables to ``execute``.
    * Snapshot years and rasters, including the baseline year/raster, are now all
      provided via a table mapping snapshot years to the path to a raster on
      disk.  The baseline year is the earliest year of these.
    * The model's "initial" and "lulc lookup" and "transient" tables have been
      combined into a single "biophysical" table, indexed by LULC code/LULC class
      name, that includes all of the columns from all of these former tables.
    * The "analysis year" is now a required input that must be >= the final
      snapshot year in the snapshots CSV.
    * Litter can now accumulate at an annual rate if desired.
    * The model now produces many more files, which allows for greater
      flexibility in post-processing of model outputs.
* Coastal Vulnerability
    * 'shore_points_missing_geomorphology.gpkg' output file name now includes
      the suffix if any, and its one layer now is renamed from
      'missing_geomorphology' to be the same as the file name
      (including suffix).
    * Fixed a memory bug that occurred during shore point interpolation when
      dealing with very large landmass vectors.
* Delineateit
    * The layer in the 'preprocessed_geometries.gpkg' output is renamed from
      'verified_geometries' to be the same as the file name (including suffix).
    * The layer in the 'snapped_outlets.gpkg' output is renamed from
      'snapped' to be the same as the file name (including suffix).
    * The layer in the 'watersheds.gpkg' output has been renamed from
      'watersheds' to match the name of the vector file (including the suffix).
    * Added pour point detection option as an alternative to providing an
      outlet features vector.
* Finfish
    * Fixed a bug where the suffix input was not being used for output paths.
* Forest Carbon Edge Effect
    * Fixed a broken link to the local User's Guide
    * Fixed bug that was causing overflow errors to appear in the logs when
      running with the sample data.
    * Mask out nodata areas of the carbon map output. Now there should be no
      output data outside of the input LULC rasater area.
* GLOBIO
    * Fixing a bug with how the ``msa`` results were masked and operated on
      that could cause bad results in the ``msa`` outputs.
* Habitat Quality:
    * Refactor of Habitat Quality that implements TaskGraph
    * Threat files are now indicated in the Threat Table csv input under
      required columns: ``BASE_PATH``, ``CUR_PATH``, ``FUT_PATH``.
    * Threat and Sensitivity column names are now case-insensitive.
    * Sensitivity threat columns now match threat names from Threat Table
      exactly, without the need for ``L_``. ``L_`` prefix is deprecated.
    * Threat raster input folder has been removed.
    * Validation enhancements that check whether threat raster paths are valid.
    * HQ update to User's Guide.
    * Changing sample data to reflect Threat Table csv input changes and
      bumping revision.
    * More comprehensive testing for Habitat Quality and validation.
    * Checking if Threat raster values are between 0 and 1 range, raising
      ValueError if not. No longer snapping values less than 0 to 0 and greater
      than 1 to 1.
    * Fixing bug that was setting Threat raster values to 1 even if they were
      floats between 0 and 1.
    * Updating how threats are decayed across distance. Before, nodata edges
      were ignored causing values on the edges to maintain a higher threat
      value. Now, the decay does not ignore those nodata edges causing values
      on the edges to decay more quickly. The area of study should have
      adequate boundaries to account for these edge effects.
    * Update default half saturation value for sample data to 0.05 from 0.1.
* Seasonal Water Yield
    * Fixed a bug where precip or eto rasters of ``GDT_Float64`` with values
      greater than 32-bit would overflow to ``-inf``.
* SDR:
    * Fixing an issue where the LS factor should be capped to an upstream area
      of 333^2 m^2. In previous versions the LS factor was erroneously capped
      to "333" leading to high export spikes in some pixels.
    * Fixed an issue where sediment deposition progress logging was not
      progressing linearly.
    * Fixed a task dependency bug that in rare cases could cause failure.
* Urban Cooling
    * Split energy savings valuation and work productivity valuation into
      separate UI options.
* Urban Flood Risk
    * Changed output field names ``aff.bld`` and ``serv.blt`` to ``aff_bld``
      and ``serv_blt`` respectively to fix an issue where ArcGIS would not
      display properly.

3.8.9 (2020-09-15)
------------------
* Hydropower
    * Fixed bug that prevented validation from ever passing for this model.
      Validation will allow extra keys in addition to those in the ARGS_SPEC.
* Urban Flood Mitigation
    * Fixed incorrect calculation of total quickflow volume.

3.8.8 (2020-09-04)
------------------
* Coastal Vulnerability
    * Improved handling of invalid AOI geometries to avoid crashing and instead
      fix the geometry when possible and skip it otherwise.
    * Added validation check that shows a warning if the SLR vector is not
      a point or multipoint geometry.
* Urban Cooling
    * Energy units are now (correctly) expressed in kWh.  They were previously
      (incorrectly) expressed in kW.
    * Energy savings calculations now require that consumption is in units of
      kWh/degree C/m^2 for each building class.
    * Fixing an issue where blank values of the Cooling Coefficient weights
      (shade, albedo, ETI) would raise an error.  Now, a default value for the
      coefficient is assumed if any single value is left blank.
* HRA
    * Raise ValueError if habitat or stressor inputs are not projected.
    * Make sample data rating filepaths work on Mac. If not on Windows and a rating
      filepath isn't found, try replacing all backslashes with forward slashes.
* Seasonal Water Yield
    * Updated output file name from aggregated_results.shp to aggregated_results_swy.shp
      for consistency with NDR and SDR
* Datastack
    * Saved datastack archives now use helpful identifying names for spatial input folders
* Validation
    * Fixed bug that caused fields activated by a checkbox to make validation fail,
      even when the checkbox was unchecked.
* General
    * Input table column headers are now insensitive to leading/trailing whitespace in
      most places.
    * Modified the script that produces a conda environment file from InVEST's python
      requirements file so that it includes the ``conda-forge`` channel in the file
      itself.
* Recreation
    * Validate values in the type column of predictor tables early in execution. Raise
      a ValueError if a type value isn't valid (leading/trailing whitespace is okay).
* Validation
    * Set a 5-second timeout on validation functions that access a file. This will raise
      a warning and prevent validation from slowing down the UI too much.

3.8.7 (2020-07-17)
------------------
* General
    * Fixed an issue where some users would be unable to launch InVEST binaries
      on Windows.  This crash was due to a configuration issue in
      ``PySide2==5.15.0`` that will be fixed in a future release of PySide2.
* GLOBIO
    * Fix a bug that mishandled combining infrastructure data when only one
      infrastructure data was present.
* Urban Flood Risk
    * The output vector ``flood_risk_service.shp`` now includes a field,
      ``flood_vol`` that is the sum of the modeled flood volume (from
      ``Q_m3.tif``) within the AOI.
    * Fieldnames in ``flood_risk_service.shp`` have been updated to more
      closely match the variables they match as documented in the User's Guide
      chapter.  Specifically, ``serv_bld`` is now ``serv.blt`` and ``aff_bld``
      is now ``aff.bld``.
    * ``Q_mm.tif`` has been moved from the intermediate directory into the
      workspace.
    * Fixed a bug in the flood volume (``Q_m3.tif``) calculations that was
      producing incorrect values in all cases.
    * Fixed a bug where input rasters with nodata values of 0 were not handled
      properly.

3.8.6 (2020-07-03)
------------------
* Crop Production
    * Fixed critical bug in crop regression that caused incorrect yields in
      all cases.

3.8.5 (2020-06-26)
------------------
* General
    * Fix bug in ``utils.build_lookup_from_csv`` that was allowing
      ``key_field`` to be non unique and overwriting values.
    * Fix bug in ``utils.build_lookup_from_csv`` where trailing commas caused
      returned values to be malformed.
    * Add optional argument ``column_list`` to ``utils.build_lookup_from_csv``
      that takes a list of column names and only returns those in the
      dictionary.
    * Remove ``warn_if_missing`` argument from ``utils.build_lookup_from_csv``
      and warning by default.
* Scenic Quality
    * Fixing an issue in Scenic Quality where the creation of the weighted sum
      of visibility rasters could cause "Too Many Open Files" errors and/or
      ``MemoryError`` when the model is run with many viewpoints.
    * Progress logging has been added to several loops that may take a longer
      time when the model is run with thousands of points at a time.
    * A major part of the model's execution was optimized for speed,
      particularly when the model is run with many, many points.
* SDR:
    * Removed the unused parameter ``args['target_pixel_size']`` from the SDR
      ``execute`` docstring.
* Urban Flood Risk Mitigation
    * Fixed an issue where the output vector ``flood_risk_service.shp`` would
      only be created when the built infrastructure vector was provided.  Now,
      the ``flood_risk_service.shp`` vector is always created, but the fields
      created differ depending on whether the built infrastructure input is
      present during the model run.
    * Fixed an issue where the model would crash if an infrastructure geometry
      were invalid or absent.  Such features are now skipped.

3.8.4 (2020-06-05)
------------------
* General:
    * Advanced the ``Taskgraph`` version requirement to fix a bug where workspace
      directories created by InVEST versions <=3.8.0 could not be re-used by more
      recent InVEST versions.
* NDR:
    * The Start Menu shortcut on Windows and launcher label on Mac now have
      consistent labels for NDR: "NDR: Nutrient Delivery Ratio".
* SDR:
    * The Start Menu shortcut on Windows and launcher label on Mac now have
      consistent labels for SDR: "SDR: Sediment Delivery Ratio".

3.8.3 (2020-05-29)
------------------
* SDR
    * SDR's compiled core now defines its own ``SQRT2`` instead of relying on an
      available standard C library definition. This new definition helps to avoid
      some compiler issues on Windows.

3.8.2 (2020-05-15)
------------------
* InVEST's CSV encoding requirements are now described in the validation
  error message displayed when a CSV cannot be opened.

3.8.1 (2020-05-08)
------------------
* Fixed a compilation issue on Mac OS X Catalina.
* Fixed an issue with NDR's raster normalization function so that Float64
  nodata values are now correctly cast to Float32.  This issue was affecting
  the summary vector, where the ``surf_n``, ``sub_n`` and ``n_export_tot``
  columns would contain values of ``-inf``.
* Fixed minor bug in Coastal Vulnerability shore point creation. Also added a
  check to fail fast when zero shore points are found within the AOI.
* The Finfish Aquaculture model no longer generates histograms for
  uncertainty analysis due to issues with matplotlib that make InVEST
  unstable. See https://github.com/natcap/invest/issues/87 for more.
* Corrected the Urban Cooling Model's help text for the "Cooling Capacity
  Calculation Method" in the User Interface.
* Fixing an issue with SDR's ``LS`` calculations.  The ``x`` term is now
  the weighted mean of proportional flow from the current pixel into its
  neighbors.  Note that for ease of debugging, this has been implemented as a
  separate raster and is now included in ``RKLS`` calculations instead of in
  the ``LS`` calculations.
* Fixed a bug in validation where checking for spatial overlap would be skipped
  entirely in cases where optional model arguments were not used.
* Bumping the ``psutil`` dependency requirement to ``psutil>=5.6.6`` to address
  a double-free vulnerability documented in CVE-2019-18874.
* Adding a GitHub Actions workflow for building python wheels for Mac and Windows
  as well as a source distribution.
* Updating links in ``setup.py``, ``README.rst`` and ``README_PYTHON.rst`` to
  refer to the repository's new home on github.
* Binary builds for Windows and Mac OS X have been moved to GitHub Actions from
  AppVeyor.  All AppVeyor-specific configuration has been removed.
* Fixing an issue with the InVEST Makefile where ``make deploy`` was
  attempting to synchronize nonexistent sample data zipfiles with a storage
  bucket on GCP.  Sample data zipfiles are only built on Windows, and so
  ``make deploy`` will only attempt to upload them when running on Windows.
* Fixed a bug in CLI logging where logfiles created by the CLI were
  incompatible with the ``natcap.invest.datastack`` operation that
  allows the UI to load model arguments from logfiles.
* Added error-handling in Urban Flood Risk Mitigation to tell users to
  "Check that the Soil Group raster does not contain values other than
  (1, 2, 3, 4)" when a ``ValueError`` is raised from ``_lu_to_cn_op``.
* Updated the ``Makefile`` to use the new git location of the InVEST User's
  Guide repository at https://github.com/natcap/invest.users-guide
* Automated tests are now configured to use Github Actions for 32- and 64-bit
  build targets for Python 3.6 and 3.7 on Windows.  We are still using
  AppVeyor for our binary builds for the time being.
* Makefile has been updated to fetch the version string from ``git`` rather
  than ``hg``.  A mercurial client is still needed in order to clone the
  InVEST User's Guide.
* Removing Python 2 compatibility code such as ``future``, ``pyqt4``,
  ``basestring``, ``unicode``, ``six``, unicode casting, etc...
* Update api-docs conf file to mock sdr.sdr_core and to use updated unittest
  mock

3.8.0 (2020-02-07)
------------------
* Created a sub-directory for the sample data in the installation directory.
* Fixed minor bug in HRA that was duplicating the ``results_suffix`` in some
  output filenames.
* Updated the DelineateIt UI to improve the language around what the model
  should do when it encounters invalid geometry.  The default is now
  that it should skip invalid geometry.
* Updating how threat rasters are handled in Habitat Quality to address a few
  related and common usability issues for the model.  First, threat
  rasters are now aligned to the LULC instead of the intersection of the whole
  stack.  This means that the model now handles threat inputs that do not all
  completely overlap the LULC (they must all still be in the same projection).
  Second, nodata values in threat rasters are converted to a threat value of 0.
  Any threat pixel values other than 0 or nodata are interpreted as a threat
  value of 1.
* Updating the ``psutil`` requirement to avoid a possible import issue when
  building binaries under WINE.  Any version of ``psutil`` should work
  except for ``5.6.0``.
* InVEST sample data was re-organized to simply have one folder per model.
  New datastacks were added for SDR, NDR, Seasonal Water Yield,
  Annual Water Yield, DelineateIt, and Coastal Vulnerability.
* Fixed an issue with NDR where the model was not properly checking for the
  bounds of the raster, which could in some cases lead to exceptions being
  printed to the command-line.  The model now correctly checks for these
  raster boundaries.
* Habitat Risk Assessment model supports points and lines -- in addition to
  previously supported polygons and rasters -- for habitats or stressors.
* Updated raster percentile algorithms in Scenic Quality and Wave Energy
  models to use a more efficient and reliable raster percentile function
  from pygeoprocessing.
* InVEST is now compatible with pygeoprocessing 1.9.1.
* All InVEST models now have an ``ARGS_SPEC`` object that contains metadata
  about the model and describes the model's arguments.  Validation has been
  reimplemented across all models to use these ``ARGS_SPEC`` objects.
* The results suffix key for the Wave Energy and Wind Energy models has been
  renamed ``results_suffix`` (was previously ``suffix``).  This is for
  consistency across InVEST models.
* Speed and memory optimization of raster processing in the Recreation model.
* Removed a constraint in Coastal Vulnerability so the AOI polygon no longer
  needs to intersect the continental shelf contour line. So the AOI can now be
  used exclusively to delineate the coastal area of interest.
* Improved how Coastal Vulnerability calculates local wind-driven waves.
  This requires a new bathymetry raster input and implements equation 10
  of the User Guide. Also minor updates to fields in intermediate outputs,
  notably a 'shore_id' field is now the unique ID for joining tables and
  FIDs are no longer used.
* Added a status message to the UI if a datastack file fails to load,
  instead of staying silent.
* Correcting an issue with repository fetching in the InVEST ``Makefile``.
  Managed repositories will now be fetched and updated to the expected revision
  even if the repository already exists.
* Fixed the duplicate ``results_suffix`` input in Wave Energy UI.
* Added a human-friendly message on NDR model ``KeyError``.
* Adding a check to Annual Water Yield to ensure that the ``LULC_veg`` column
  has correct values.
* Improved how Seasonal Water Yield handles nodata values when processing
  floating-point precipitation and quickflow rasters.
* Add SDR feature to model sediment deposition across the landscape.
* Fixed an issue that would cause an exception if SDR landcover map was masked
  out if the original landcover map had no-nodata value defined.
* Fixed an issue in the SDR model that could cause reported result vector
  values to not correspond with known input vectors if the input watershed
  vector was not an ESRI Shapefile.
* Fixed issue in Seasonal Water Yield model that would cause an unhandled
  exception when input rasters had areas of a valid DEM but nodata in other
  input layers that overlap that dem.
* Fixed an issue in the NDR model that would cause an exception if the critical
  length of a landcover field was set to 0.
* Implemented PEP518-compatible build system definition in the file
  ``pyproject.toml``.  This should make it easier to install ``natcap.invest``
  from a source distribution.
* Fixed a ``TypeError`` issue in Seasonal Water Yield that would occur when
  the Land-Use/Land-Cover raster did not have a defined nodata value.  This
  case is now handled correctly.
* The binary build process for InVEST on Windows (which includes binaries
  based on PyInstaller and an NSIS Installer package) has been migrated
  to 32-bit Python 3.7.  The build itself is taking place on AppVeyor, and
  the configuration for this is contained within ``appveyor.yml``.
  Various python scripts involved in the distribution and release processes
  have been updated for compatibility with python 3.7 as a part of this
  migration.
* Fixed an ``IndexError`` issue in Wave Energy encountered in runs using
  the global wave energy dataset.  This error was the result of an incorrect
  spatial query of points and resulted in some wave energy points being
  double-counted.
* Fixed taskgraph-related issues with Habitat Risk Assessment where
  1) asynchronous mode was failing due to missing task dependencies and
  2) avoided recomputation was confounded by two tasks modifying the same files.
* Fixed an issue with Habitat Quality where the model was incorrectly
  expecting the sensitivity table to have a landcover code of 0.
* The InVEST CLI has been completely rebuilt to divide
  functionality into various topic-specific subcommands.  The various internal
  consumers of this API have been updated accordingly.  ``invest --help`` will
  contain details of the new interface.
* Updated the InVEST Launcher to list the human-readable model names rather
  than the internal model identifiers.
* Updated Coastal Vulnerability Model with significant speedups including
  ~40x speedup for geomorphology process and ~3x speedup for wind exposure process.
  Also saving an intermediate vector with wave energy values and a geomorphology
  vector with points that were assigned the ``geomorphology_fill_value``.
* Updated trove classifiers to indicate support for python versions 2.7, 3.6
  and 3.7.
* Updated all InVEST models to be compatible with a Python 2.7 or a Python 3.6
  environment. Also tested all models against GDAL versions 2.2.4 and 2.4.1.
* Fixed an issue with Habitat Quality where convolutions over threat rasters
  were not excluding nodata values, leading to incorrect outputs.  Nodata values
  are now handled correctly and excluded from the convolution entirely.
* Updated the subpackage ``natcap.invest.ui`` to work with python 3.6 and later
  and also to support the PySide2 bindings to Qt5.
* InVEST Coastal Blue Carbon model now writes out a net present value
  raster for the year of the current landcover, each transition year,
  and the final analysis year (if provided).
* Correcting an issue with InVEST Coastal Blue Carbon where incorrect
  configuration of a nodata value would result in ``-inf`` values in
  output rasters.  Now, any values without a defined reclassification
  rule that make it past validation will be written out as nodata.
* DelineateIt has been reimplemented using the latest version of
  pygeoprocessing (and the watershed delineation routine it provides) and now
  uses ``taskgraph`` for avoiding unnecessary recomputation.
* Fixed a bug in Recreation Model that was causing server-side code
  to execute twice for every client-side call.
* Fixed a bug in Recreation model that did not apply ``results_suffix`` to
  the monthly_table.csv output.
* Various fixes in Coastal Vulnerability Model. CSV output files now
  have FID column for joining to vector outputs. ``results_suffix`` can be
  used without triggering task re-execution. Raster processing maintains original
  resolution of the input raster so long as it is projected. Otherwise resamples
  to ``model_resolution``.
* Fixed a bug in Coastal Vulnerability model's task graph that sometimes
  caused an early task to re-execute when it should be deemed pre-calculated.
* Fixed a bug in the pollination model that would cause outputs to be all 0
  rasters if all the ``relative_abundance`` fields in the guild table were
  integers.
* Fixed a file cache flushing issue observed on Debian in
  ``utils.exponential_decay_kernel_raster`` that would cause an exponential
  kernel raster to contain random values rather than expected value.
* Added a new InVEST model: Urban Flood Risk Mitigation.
* Fixed an issue in the SDR model that would cause an unhandled exception
  if either the erosivity or erodibility raster had an undefined nodata value.
* Added a new InVEST model: Urban Cooling Model.

3.7.0 (2019-05-09)
------------------
* Refactoring Coastal Vulnerability (CV) model. CV now uses TaskGraph and
  Pygeoprocessing >=1.6.1. The model is now largely vector-based instead of
  raster-based. Fewer input datasets are required for the same functionality.
  Runtime in sycnhronous mode is similar to previous versions, but runtime can
  be reduced with multiprocessing. CV also supports avoided recomputation for
  successive runs in the same workspace, even if a different file suffix is
  used. Output vector files are in CSV and geopackage formats.
* Model User Interface 'Report an Issue' link points to our new
  community.naturalcapitalproject.org
* Correcting an issue with the Coastal Blue Carbon preprocessor where
  using misaligned landcover rasters would cause an exception to be raised.
* Correcting an issue with RouteDEM where runs of the tool with Flow Direction
  enabled would cause the tool to crash if ``n_workers > 0``.
* Correcting an issue with Habitat Quality's error checking where nodata values
  in landcover rasters were not being taken into account.
* Valuation is now an optional component of the InVEST Scenic Quality model.
* Fixing a bug in the percentiles algorithm used by Scenic Quality that
  would result in incorrect visual quality outputs.
* Carbon Model and Crop Production models no longer crash if user-input
  rasters do not have a nodata value defined. In this case these models
  treat all pixel values as valid data.
* Adding bitbucket pipelines and AppVeyor build configurations.
* Refactoring Recreation Model client to use taskgraph and the latest
  pygeoprocessing. Avoided re-computation from taskgraph means that
  successive model runs with the same AOI and gridding option can re-use PUD
  results and avoid server communication entirely. Successive runs with the
  same predictor data will re-use intermediate geoprocessing results.
  Multiprocessing offered by taskgraph means server-side PUD calculations
  and client-side predictor data processing can happen in parallel. Some
  output filenames have changed.
* Upgrading to SDR to use new PyGeoprocessing multiflow routing, DEM pit
  filling, contiguous stream extraction, and TaskGraph integration. This
  also includes a new TaskGraph feature that avoids recomputation by copying
  results from previous runs so long as the expected result would be
  identical. To use this feature, users must execute successive runs of SDR
  in the same workspace but use a different file suffix. This is useful when
  users need to do a parameter study or run scenarios with otherwise minor
  changes to inputs.
* Refactoring Habitat Risk Assessment (HRA) Model to use TaskGraph >= 0.8.2 and
  Pygeoprocessing >= 1.6.1. The HRA Proprocessor is removed and its previous
  functionality was simplified and merged into the HRA model itself.
  The model will no longer generate HTML plots and tables.
* Adding a software update notification button, dialog, and a link to the
  download page on the User Interface when a new InVEST version is available.
* Migrating the subversion sample and test data repositories to Git LFS
  repositories on BitBucket. Update the repository URL and fetch commands on
  Makefile accordingly.
* Fixing a bug in Habitat Quality UI where the absence of the required
  half_saturation_constant variable did not raise an exception.
* Adding encoding='utf-8-sig' to pandas.read_csv() to support
  utils.build_lookup_from_csv() to read CSV files encoded with UTF-8 BOM
  (byte-order mark) properly.

3.6.0 (2019-01-30)
------------------
* Correcting an issue with the InVEST Carbon Storage and Sequestration model
  where filepaths containing non-ASCII characters would cause the model's
  report generation to crash.  The output report is now a UTF-8 document.
* Refactoring RouteDEM to use taskgraph and the latest pygeoprocessing
  (``>=1.5.0``).  RouteDEM now fills hydrological sinks and users have the
  option to use either of the D8 or Multiple Flow Direction (MFD) routing
  algorithms.
* Adding a new input to the InVEST Settings window to allow users to customize
  the value that should be used for the ``n_workers`` parameter in
  taskgraph-enabled models.  This change involves removing the "Number of
  Parallel Workers" input from the model inputs pane for some models in
  favor of this new location.  The default value for this setting is ``-1``,
  indicating synchronous (non-threaded, non-multiprocessing) execution of
  tasks.
* Removing Scenario Generator: Rule-based model.
* Fixing a bug in Hydropower model where watershed aggregations would be incorrect
  if a watershed is partially covering nodata raster values. Nodata values are now
  ignored in zonal statistics. Numerical results change very slightly in the
  case where a watershed only includes a few nodata pixels.
* Adding TaskGraph functionality to GLOBIO model.
* Adding some TaskGraph functionality to Scenario Generator: Proximity.
* Fixing an issue with the InVEST Fisheries model that would prevent the model
  from batch-processing a directory of population tables.  The model will now
  process these files as expected.
* Reimplementing Crop Production models using taskgraph.
* Fixing an issue with Crop Production Regression's result_table.csv where the
  'production_modeled' and '<nutrient>_modeled' values calculated for each crop
  were done so using the same crop raster (e.g. wheat, soybean, and barley values
  were all based on soybean data).
* Hydropower subwatershed results now include all the same metrics as the
  watershed results, with the exception of economic valuation metrics.
* Reimplementing the Hydropower model using taskgraph.
* Reimplementing the Carbon model using taskgraph.
* Fixing an issue with Coastal Blue Carbon validation to allow column names to
  ignore case.
* Updating core carbon forest edge regression data coefficient to drop
  impossible negative coefficients.
* Fixing an issue with the Scenario Generator: Proximity model that would
  raise an exception if no AOI were passed in even though the AOI is optional.
* Removing Overlap Analysis and Overlap Analysis: Management Zones.
* Removing Habitat Suitability.
* Added comprehensive error checking to hydropower model to test for the VERY
  common errors of missing biophysical, demand, and valuation coefficients in
  their respective tables.
* Fixing an issue with Hydropower Water Yield ("Annual Water Yield") where
  valuation would never be triggered when running the model through the User
  Interface. And a related issue where the model would crash if a valuation table
  was provided but a demand table was not. The UI no longer validates that config.
* Fixing an issue with how logging is captured when a model is run through the
  InVEST User Interface.  Now, logging from any thread started by the executor
  thread will be written to the log file, which we expect to aid in debugging.
* Fixing an issue with Scenic Quality where viewpoints outside of the AOI
  were not being properly excluded.  Viewpoints are now excluded correctly.
* The crop production model has been refactored to drop the "aggregate ID"
  concept when summarizing results across an aggregate polygon. The model now
  uses the polygon FIDs internally and externally when producing the result
  summary table.
* Correcting the rating instructions in the criteria rating instructions on how
  the data quality (DQ) and weight should be rated in the HRA Preprocessor.
  A DQ score of 1 should represent better data quality whereas the score of 3 is
  worse data quality. A weight score of 1 is more important, whereas that of 3
  is less important.
* Fixing a case where a zero discount rate and rate of change in the carbon
  model would cause a divide by zero error.

3.5.0 (2018-08-14)
------------------
* Bumped pygeoprocessing requirement to ``pygeoprocessing>=1.2.3``.
* Bumped taskgraph requirement to ``taskgraph>=0.6.1``.
* Reimplemented the InVEST Scenic Quality model.  This new version removes the
  'population' and 'overlap' postprocessing steps, updates the available
  valuation functions and greatly improves the runtime and memory-efficiency of
  the model.  See the InVEST User's Guide chapter for more information.
* Updated Recreation server's database to include metadata from photos taken
  from 2005-2017 (previous range was 2005-2014). The new range is reflected
  in the UI.
* Fixed an issue with the InVEST binary build where binaries on Windows would
  crash with an error saying Python27.dll could not be loaded.
* Fixed an issue in the Rule-Based Scenario Generator UI where vector column
  names from override and constraint layers were not being loaded.  This bug
  caused the field 'UNKNOWN' to be passed to the model, causing an error.
* Fixed an issue with the InVEST UI (all models), where attempting to
  drag-and-drop a directory onto a model input would cause the application to
  crash.
* Coastal Vulnerability UI now specifies a number of reasonable defaults for
  some numeric inputs.
* Fixed an issue with the Fisheries UI where alpha and beta parameter inputs
  were incorrectly disabled for the Ricker recruitment function.
* InVEST now uses a Makefile to automate the build processes.  GNU Make is
  required to use the Makefile.  See ``README.rst`` for instructions on
  building InVEST.  This replaces the old ``pavement.py`` build entrypoint,
  which has been removed.
* Fixed an issue with the InVEST UI (all models), where attempting to
  drag-and-drop a directory onto a model input would cause the application to
  crash.
* Fixed an issue with Forest Carbon Edge Effect where the UI layer was always
  causing the model to run with only the aboveground carbon pool
* Added functionality to the InVEST UI so that ``Dropdown`` inputs can now map
  dropdown values to different output values.
* Fixed an issue in the Crop Production Percentile model that would treat the
  optional AOI vector field as a filename and crash on a run if it were empty.
* Fixing an issue in the Pollination Model that would cause occasional crashes
  due to a missing dependent task; it had previously been patched by setting
  taskgraph to operate in single thread mode. This restores multithreading
  in the pollination model.
* Fixed an issue in the water yield / hydropower model that would skip
  calculation of water demand tables when "water scarcity" was enabled.
* Fixed an issue in the model data of the crop production model where some
  crops were using incorrect climate bin rasters. Since the error was in the
  data and not the code, users will need to download the most recent version
  of InVEST's crop model data during the installation step to get the fix.

3.4.4 (2018-03-26)
------------------
* InVEST now requires GDAL 2.0.0 and has been tested up to GDAL 2.2.3. Any API users of InVEST will need to use GDAL version >= 2.0. When upgrading GDAL we noticed slight numerical differences in our test suite in both numerical raster differences, geometry transforms, and occasionally a single pixel difference when using `gdal.RasterizeLayer`. Each of these differences in the InVEST test suite is within a reasonable numerical tolerance and we have updated our regression test suite appropriately. Users comparing runs between previous versions of InVEST may also notice reasonable numerical differences between runs.
* Added a UI keyboard shortcut for showing documentation. On Mac OSX, this will be Command-?. On Windows, GNOME and KDE, this will be F1.
* Patching an issue in NDR that was using the nitrogen subsurface retention efficiency for both nitrogen and phosphorous.
* Fixed an issue with the Seasonal Water Yield model that incorrectly required a rain events table when the climate zone mode was in use.
* Fixed a broken link to local and online user documentation from the Seasonal Water Yield model from the model's user interface.

3.4.3 (2018-03-26)
------------------
* Fixed a critical issue in the carbon model UI that would incorrectly state the user needed a "REDD Priority Raster" when none was required.
* Fixed an issue in annual water yield model that required subwatersheds even though it is an optional field.
* Fixed an issue in wind energy UI that was incorrectly validating most of the inputs.

3.4.2 (2017-12-15)
------------------
* Fixed a cross-platform issue with the UI where logfiles could not be dropped onto UI windows.
* Model arguments loaded from logfiles are now cast to their correct literal value.  This addresses an issue where some models containing boolean inputs could not have their parameters loaded from logfiles.
* Fixed an issue where the Pollination Model's UI required a farm polygon. It should have been optional and now it is.
* Fixing an issue with the documentation and forums links on the InVEST model windows.  The links now correctly link to the documentation page or forums as needed.
* Fixing an issue with the ``FileSystemRunDialog`` where pressing the 'X' button in the corner of the window would close the window, but not reset its state.  The window's state is now reset whenever the window is closed (and the window cannot be closed when the model is running)

3.4.1 (2017-12-11)
------------------
* In the Coastal Blue Carbon model, the ``interest_rate`` parameter has been renamed to ``inflation_rate``.
* Fixed issues with sample parameter sets for InVEST Habitat Quality, Habitat Risk Assessment, Coastal Blue Carbon, and Coastal Blue Carbon Preprocessors.  All sample parameter sets now have the correct paths to the model's input files, and correctly note the name of the model that they apply to.
* Added better error checking to the SDR model for missing `ws_id` and invalid `ws_id` values such as `None` or some non-integer value. Also added tests for the `SDR` validation module.

3.4.0 (2017-12-03)
------------------
* Fixed an issue with most InVEST models where the suffix was not being reflected in the output filenames.  This was due to a bug in the InVEST UI, where the suffix args key was assumed to be ``'suffix'``.  Instances of ``InVESTModel`` now accept a keyword argument to defined the suffix args key.
* Fixed an issue/bug in Seasonal Water Yield that would occur when a user provided a datastack that had nodata values overlapping with valid DEM locations. Previously this would generate an NaN for various biophysical values at that pixel and cascade it downslope. Now any question of nodata on a valid DEM pixel is treated as "0". This will make serious visual artifacts on the output, but should help users pinpoint the source of bad data rather than crash.
* Refactored all but routing components of SDR to use PyGeoprocessing 0.5.0 and laid a consistent raster floating point type of 'float32'. This will cause numerically insignificant differences between older versions of SDR and this one. But differences are well within the tolerance of the overall error of the model and expected error rate of data. Advantages are smaller disk footprint per run, cleaner and more maintainable design, and a slight performance increase.
* Bug fixed in SDR that would align the output raster stack to match with the landcover pixel stack even though the rest of the rasters are scaled and clipped to the DEM.
* When loading parameters from a datastack, parameter set or logfile, the UI will check that the model that created the file being loaded matches the name of the model that is currently running.  If there is a mismatch, a dialog is presented for the user to confirm or cancel the loading of parameters. Logfiles from IUI (which do not have clearly-recorded modelname or InVEST version information) can still have their arguments parsed, but the resulting model name and InVEST version will be set to ``"UNKNOWN"``.
* Data Stack files (``*.invest.json``, ``*.invest.tar.gz``) can now be dragged and dropped on an InVEST model window, which will prompt the UI to load that parameter set.
* Spatial inputs to Coastal Blue Carbon are now aligned as part of the model. This resolves a longstanding issue with the model where inputs would need to perfectly overlap (even down to pixel indices), or else the model would yield strange results.
* The InVEST UI now contains a submenu for opening a recently-opened datastack.  This submenu is automatically populated with the 10 most recently-opened datastacks for the current model.
* Removed vendored ``natcap.invest.dbfpy`` subpackage.
* Removed deprecated ``natcap.invest.fileio`` module.
* Removed ``natcap.invest.iui`` UI subpackage in favor of a new UI framework found at ``natcap.invest.ui``. This new UI features a greatly improved API, good test coverage, support for Qt4 and Qt5, and includes updates to all InVEST models to support validation of model arguments from a python script, independent of the UI.
* Updated core model of seasonal water yield to allow for negative `L_avail`.
* Updated RouteDEM to allow for file suffixes, finer control over what DEM routing algorithms to run, and removal of the multiple stepped stream threshold classification.
* Redesign/refactor of pollination model. Long term bugs in the model are resolved, managed pollinators added, and many simplifications to the end user's experience.  The updated user's guide chapter is available here: http://data.naturalcapitalproject.org/nightly-build/invest-users-guide/html/croppollination.html
* Scenario Generator - Rule Based now has an optional input to define a seed.
  This input is used to seed the random shuffling of parcels that have equal
  priorities.
* InVEST on mac is now distributed as a single application bundle, allowing InVEST to run as expected on mac OSX Sierra.  Individual models are selected and launched from a new launcher window.
* The InVEST CLI now has a GUI model launcher:  ``$ invest launcher``
* Updated the Coastal Blue Carbon model to improve handling of blank lines in input CSV tables and improve memory efficiency of the current implementation.
* Improved the readability of a cryptic error message in Coastal Vulnerability that is normally raised when the depth threshold is too high or the exposure proportion is too low to detect any shoreline segments.
* Adding InVEST HTML documentation to the Mac disk image distribution.
* Upgrading dependency of PyGeoprocessing to 0.3.3.  This fixes a memory leak associated with any model that aggregates rasters over complicated overlapping polygons.
* Adding sample data to Blue Carbon model that were missing.
* Deprecating the InVEST Marine Water Quality model.  This also removes InVEST's dependancy on the pyamg package which has been removed from REQUIREMENTS.TXT.
* Deprecating the ArcGIS-based Coastal Protection model and ArcGIS-based data-preprocessing scripts.  The toolbox and scripts may still be found at https://bitbucket.org/natcap/invest.arcgis.
* Fixing an issue in the carbon edge effect model that caused output values in the shapefile to be rounded to the nearest integer.
* Fixing issue in SDR model that would occasionally cause users to see errors about field widths in the output shapefile generation.
* Updated the erodibility sample raster that ships with InVEST for the SDR model.  The old version was in US units, in this version we convert to SI units as the model requires, and clipped the raster to the extents of the other stack to save disk space.

3.3.3 (2017-02-06)
------------------
* Fixed an issue in the UI where the carbon model wouldn't accept negative numbers in the price increase of carbon.
* RouteDEM no longer produces a "tiled_dem.tif" file since that functionality is being deprecated in PyGeoprocessing.
* Fixing an issue in SDR where the optional drainage layer would not be used in most of the SDR biophysical calculations.
* Refactoring so water yield pixels with Kc and et0 equal to be 0 now yields a 0.0 value of water yield on that pixel rather than nodata.
* Light optimization refactor of wind energy model that improves runtimes in some cases by a factor of 2-3.
* Performance optimizations to HRA that improve runtimes by approximately 30%.
* Fixed a broken UI link to Seasonal Water Yield's user's guide.
* Fixed an issue with DelineateIT that caused ArcGIS users to see both the watershed and inverse watershed polygons when viewing the output of the tool.
* Upgrading dependency to PyGeoprocessing 0.3.2.
* Fixed an issue with SDR that caused the LS factor to be an order of magnitue too high in areas where the slope was greater than 9%.  In our sample case this caused sediment export estimates to be about 6% too high, but in cases where analyses are run over steep slopes the error would have been greater.
* ``paver check`` now warns if the ``PYTHONHOME`` environment variable is set.
* API docs now correctly reflect installation steps needed for python development headers on linux.
* Fixed a side effect in the InVEST user interface that would cause ``tempfile.tempdir`` to be set and then not be reset after a model run is finished.
* The InVEST user interface will now record GDAL/OGR log messages in the log messages window and in the logfile written to the workspace.
* Updated branding and usability of the InVEST installer for Windows, and the Mac Disk Image (.dmg).


3.3.2 (2016-10-17)
------------------
* Partial test coverage for HRA model.
* Full test coverage for Overlap Analysis model.
* Full test coverage for Finfish Aquaculture.
* Full test coverage for DelineateIT.
* Full test coverage for RouteDEM.
* Fixed an issue in Habitat Quality where an error in the sample table or malformed threat raster names would display a confusing message to the user.
* Full test coverage for scenario generator proximity model.
* Patching an issue in seasonal water yield that causes an int overflow error if the user provides a floating point landcover map and the nodata value is outside of the range of an int64.
* Full test coverage for the fisheries model.
* Patched an issue that would cause the Seasonal Water Edge model to crash when the curve number was 100.
* Patching a critical issue with forest carbon edge that would give incorrect results for edge distance effects.
* Patching a minor issue with forest carbon edge that would cause the model to crash if only one  interpolation point were selected.
* Full test coverage for pollination model.
* Removed "farms aggregation" functionality from the InVEST pollination model.
* Full test coverage for the marine water quality model.
* Full test coverage for GLOBIO model.
* Full test coverage for carbon forest edge model.
* Upgraded SciPy dependancy to 0.16.1.
* Patched bug in NDR that would cause a phosphorus density to be reported per pixel rather than total amount of phosporous in a pixel.
* Corrected an issue with the uses of buffers in the euclidean risk function of Habitat Risk Assessment.  (issue #3564)
* Complete code coverage tests for Habitat Quality model.
* Corrected an issue with the ``Fisheries_Inputs.csv`` sample table used by Overlap Analysis.  (issue #3548)
* Major modifications to Terrestrial Carbon model to include removing the harvested wood product pool, uncertainty analysis, and updated efficient raster calculations for performance.
* Fixed an issue in GLOBIO that would cause model runs to crash if the AOI marked as optional was not present.
* Removed the deprecated and incomplete Nearshore Wave and Erosion model (``natcap.invest.nearshore_wave_and_erosion``).
* Removed the deprecated Timber model (``natcap.invest.timber``).
* Fixed an issue where seasonal water yield would raise a divide by zero error if a watershed polygon didn't cover a valid data region.  Now sets aggregation quantity to zero and reports a warning in the log.
* ``natcap.invest.utils.build_file_registry`` now raises a ``ValueError`` if a path is not a string or list of strings.
* Fixed issues in NDR that would indicate invalid values were being processed during runtimes by skipping the invalid calculations in the first place rather than calculating them and discarding after the fact.
* Complete code coverage tests for NDR model.
* Minor (~10% speedup) performance improvements to NDR.
* Added functionality to recreation model so that the `monthly_table.csv` file now receives a file suffix if one is provided by the user.
* Fixed an issue in SDR where the m exponent was calculated incorrectly in many situations resulting in an error of about 1% in total export.
* Fixed an issue in SDR that reported runtime overflow errors during normal processing even though the model completed without other errors.

3.3.1 (2016-06-13)
------------------
* Refactored API documentation for readability, organization by relevant topics, and to allow docs to build on `invest.readthedocs.io <http://invest.readthedocs.io>`_,
* Installation of ``natcap.invest`` now requires ``natcap.versioner``.  If this is not available on the system at runtime, setuptools will make it available at runtime.
* InVEST Windows installer now includes HISTORY.rst as the changelog instead of the old ``InVEST_Updates_<version>`` files.
* Habitat suitability model is generalized and released as an API only accessible model.  It can be found at ``natcap.invest.habitat_suitability.execute``.  This model replaces the oyster habitat suitability model.
    * The refactor of this model requires an upgrade to ``numpy >= 1.11.0``.
* Fixed a crash in the InVEST CLI where calling ``invest`` without a parameter would raise an exception on linux-based systems.  (Issue `#3528 <https://bitbucket.org/natcap/invest/issues/3515>`_)
* Patched an issue in Seasonal Water Yield model where a nodata value in the landcover map that was equal to ``MAX_INT`` would cause an overflow error/crash.
* InVEST NSIS installer will now optionally install the Microsoft Visual C++ 2008 redistributable on Windows 7 or earlier.  This addresses a known issue on Windows 7 systems when importing GDAL binaries (Issue `#3515 <https://bitbucket.org/natcap/invest/issues/3515>`_).  Users opting to install this redistributable agree to abide by the terms and conditions therein.
* Removed the deprecated subpackage ``natcap.invest.optimization``.
* Updated the InVEST license to legally define the Natural Capital Project.
* Corrected an issue in Coastal Vulnerability where an output shapefile was being recreated for each row, and where field values were not being stored correctly.
* Updated Scenario Generator model to add basic testing, file registry support, PEP8 and PEP257 compliance, and to fix several bugs.
* Updated Crop Production model to add a simplified UI, faster runtime, and more testing.

3.3.0 (2016-03-14)
------------------
* Refactored Wind Energy model to use a CSV input for wind data instead of a Binary file.
* Redesigned InVEST recreation model for a single input streamlined interface, advanced analytics, and refactored outputs.  While the model is still based on "photo user days" old model runs are not backward compatable with the new model or interface. See the Recreation Model user's guide chapter for details.
    * The refactor of this model requires an upgrade to ``GDAL >=1.11.0 <2.0`` and ``numpy >= 1.10.2``.
* Removed nutrient retention (water purification) model from InVEST suite and replaced it with the nutrient delivery ratio (NDR) model.  NDR has been available in development relseases, but has now officially been added to the set of Windows Start Menu models and the "under development" tag in its users guide has been removed.  See the InVEST user's guide for details between the differences and advantages of NDR over the old nutrient model.
* Modified NDR by adding a required "Runoff Proxy" raster to the inputs.  This allows the model to vary the relative intensity of nutrient runoff based on varying precipitation variability.
* Fixed a bug in the Area Change rule of the Rule-Based Scenario Generator, where units were being converted incorrectly. (Issue `#3472 <https://bitbucket.org/natcap/invest/issues/3472>`_) Thanks to Fosco Vesely for this fix.
* InVEST Seasonal Water Yield model released.
* InVEST Forest Carbon Edge Effect model released.
* InVEST Scenario Generator: Proximity Based model released and renamed the previous "Scenario Generator" to "Scenario Generator: Rule Based".
* Implemented a blockwise exponential decay kernel generation function, which is now used in the Pollination and Habitat Quality models.
* GLOBIO now uses an intensification parameter and not a map to average all agriculture across the GLOBIO 8 and 9 classes.
* GLOBIO outputs modified so core outputs are in workspace and intermediate outputs are in a subdirectory called 'intermediate_outputs'.
* Fixed a crash with the NDR model that could occur if the DEM and landcover maps were different resolutions.
* Refactored all the InVEST model user interfaces so that Workspace defaults to the user's home "Documents" directory.
* Fixed an HRA bug where stessors with a buffer of zero were being buffered by 1 pixel
* HRA enhancement which creates a common raster to burn all input shapefiles onto, ensuring consistent alignment.
* Fixed an issue in SDR model where a landcover map that was smaller than the DEM would create extraneous "0" valued cells.
* New HRA feature which allows for "NA" values to be entered into the "Ratings" column for a habitat / stressor pair in the Criteria Ratings CSV. If ALL ratings are set to NA, the habitat / stressor will be treated as having no interaction. This means in the model, that there will be no overlap between the two sources. All rows parameters with an NA rating will not be used in calculating results.
* Refactored Coastal Blue Carbon model for greater speed, maintainability and clearer documentation.
* Habitat Quality bug fix when given land cover rasters with different pixel sizes than threat rasters. Model would use the wrong pixel distance for the convolution kernel.
* Light refactor of Timber model. Now using CSV input attribute file instead of DBF file.
* Fixed clipping bug in Wave Energy model that was not properly clipping polygons correctly. Found when using global data.
* Made the following changes / updates to the coastal vulnerability model:
    * Fixed a bug in the model where the geomorphology ranks were not always being used correctly.
    * Removed the HTML summary results output and replaced with a link to a dashboard that helps visualize and interpret CV results.
    * Added a point shapefile output: 'outputs/coastal_exposure.shp' that is a shapefile representation of the corresponding CSV table.
    * The model UI now requires the 'Relief' input. No longer optional.
    * CSV outputs and Shapefile outputs based on rasters now have x, y coorinates of the center of the pixel instead of top left of the pixel.
* Turning setuptools' zip_safe to False for consistency across the Natcap Namespace.
* GLOBIO no longer requires user to specify a keyfield in the AOI.
* New feature to GLOBIO to summarize MSA by AOI.
* New feature to GLOBIO to use a user defined MSA parameter table to do the MSA thresholds for infrastructure, connectivity, and landuse type
* Documentation to the GLOBIO code base including the large docstring for 'execute'.

3.2.0 (2015-05-31)
------------------
InVEST 3.2.0 is a major release with the addition of several experimental models and tools as well as an upgrade to the PyGeoprocessing core:

* Upgrade to PyGeoprocessing v0.3.0a1 for miscelaneous performance improvements to InVEST's core geoprocessing routines.
* An alpha unstable build of the InVEST crop production model is released with partial documentation and sample data.
* A beta build of the InVEST fisheries model is released with documentation and sample data.
* An alpha unstable build of the nutrient delivery ratio (NDR) model is available directly under InVEST's instalation directory at  ``invest-x86/invest_ndr.exe``; eventually this model will replace InVEST's current "Nutrient" model.  It is currently undocumented and unsupported but inputs are similar to that of InVEST's SDR model.
* An alpha unstable build of InVEST's implementation of GLOBIO is available directly under InVEST's instalation directory at ``invest-x86/invest_globio.exe``.  It is currently undocumented but sample data are provided.
* DelinateIT, a watershed delination tool based on PyGeoprocessing's d-infinity flow algorithm is released as a standalone tool in the InVEST repository with documentation and sample data.
* Miscelaneous performance patches and bug fixes.

3.1.3 (2015-04-23)
------------------
InVEST 3.1.3 is a hotfix release patching a memory blocking issue resolved in PyGeoprocessing version 0.2.1.  Users might have experienced slow runtimes on SDR or other routed models.

3.1.2 (2015-04-15)
------------------
InVEST 3.1.2 is a minor release patching issues mostly related to the freshwater routing models and signed GDAL Byte datasets.

* Patching an issue where some projections were not regognized and InVEST reported an UnprojectedError.
* Updates to logging that make it easier to capture logging messages when scripting InVEST.
* Shortened water yield user interface height so it doesn't waste whitespace.
* Update PyGeoprocessing dependency to version 0.2.0.
* Fixed an InVEST wide issue related to bugs stemming from the use of signed byte raster inputs that resulted in nonsensical outputs or KeyErrors.
* Minor performance updates to carbon model.
* Fixed an issue where DEMS with 32 bit ints and INT_MAX as the nodata value nodata value incorrectly treated the nodata value in the raster as a very large DEM value ultimately resulting in rasters that did not drain correctly and empty flow accumulation rasters.
* Fixed an issue where some reservoirs whose edges were clipped to the edge of the watershed created large plateaus with no drain except off the edge of the defined raster.  Added a second pass in the plateau drainage algorithm to test for these cases and drains them to an adjacent nodata area if they occur.
* Fixed an issue in the Fisheries model where the Results Suffix input was invariably initializing to an empty string.
* Fixed an issue in the Blue Carbon model that prevented the report from being generated in the outputs file.

3.1.1 (2015-03-13)
------------------
InVEST 3.1.1 is a major performance and memory bug patch to the InVEST toolsuite.  We recommend all users upgrade to this version.

* Fixed an issue surrounding reports of SDR or Nutrient model outputs of zero values, nodata holes, excessive runtimes, or out of memory errors.  Some of those problems happened to be related to interesting DEMs that would break the flat drainage algorithm we have inside RouteDEM that adjusted the heights of those regions to drain away from higher edges and toward lower edges, and then pass the height adjusted dem to the InVEST model to do all its model specific calculations.  Unfortunately this solution was not amenable to some degenerate DEM cases and we have now adjusted the algorithm to treat each plateau in the DEM as its own separate region that is processed independently from the other regions. This decreases memory use so we never effectively run out of memory at a minor hit to overall runtime.  We also now adjust the flow direction directly instead of adjust the dem itself.  This saves us from having to modify the DEM and potentially get it into a state where a drained plateau would be higher than its original pixel neighbors that used to drain into it.

There are side effects that result in sometimes large changes to un calibrated runs of SDR or nutrient.  These are related to slightly different flow directions across the landscape and a bug fix on the distance to stream calculation.

* InVEST geoprocessing now uses the PyGeoprocessing package (v0.1.4) rather than the built in functionality that used to be in InVEST.  This will not affect end users of InVEST but may be of interest to users who script InVEST calls who want a standalone Python processing package for raster stack math and hydrological routing.  The project is hosted at https://bitbucket.org/richpsharp/pygeoprocessing.

* Fixed an marine water quality issue where users could input AOIs that were unprojected, but output pixel sizes were specified in meters.  Really the output pixel size should be in the units of the polygon and are now specified as such.  Additionally an exception is raised if the pixel size is too small to generate a numerical solution that is no longer a deep scipy error.

* Added a suffix parameter to the timber and marine water quality models that append a user defined string to the output files; consistent with most of the other InVEST models.

* Fixed a user interface issue where sometimes the InVEST model run would not open a windows explorer to the user's workspace.  Instead it would open to C:\User[..]\My Documents.  This would often happen if there were spaces in the the workspace name or "/" characters in the path.

* Fixed an error across all InVEST models where a specific combination of rasters of different cell sizes and alignments and unsigned data types could create errors in internal interpolation of the raster stacks.  Often these would appear as 'KeyError: 0' across a variety of contexts.  Usually the '0' was an erroneous value introduced by a faulty interpolation scheme.

* Fixed a MemoryError that could occur in the pollination and habitat quality models when the the base landcover map was large and the biophysical properties table allowed the effect to be on the order of that map.  Now can use any raster or range values with only a minor hit to runtime performance.

* Fixed a serious bug in the plateau resolution algorithm that occurred on DEMs with large plateau areas greater than 10x10 in size.  The underlying 32 bit floating point value used to record small height offsets did not have a large enough precision to differentiate between some offsets thus creating an undefined flow direction and holes in the flow accumulation algorithm.

* Minor performance improvements in the routing core, in some cases decreasing runtimes by 30%.

* Fixed a minor issue in DEM resolution that occurred when a perfect plateau was encountered.  Rather that offset the height so the plateau would drain, it kept the plateau at the original height.  This occurred because the uphill offset was nonexistent so the algorithm assumed no plateau resolution was needed.  Perfect plateaus now drain correctly.  In practice this kind of DEM was encountered in areas with large bodies of water where the remote sensing algorithm would classify the center of a lake 1 meter higher than the rest of the lake.

* Fixed a serious routing issue where divergent flow directions were not getting accumulated 50% of the time. Related to a division speed optimization that fell back on C-style modulus which differs from Python.

* InVEST SDR model thresholded slopes in terms of radians, not percent thus clipping the slope tightly between 0.001 and 1%.  The model now only has a lower threshold of 0.00005% for the IC_0 factor, and no other thresholds.  We believe this was an artifact left over from an earlier design of the model.


* Fixed a potential memory inefficiency in Wave Energy Model when computing the percentile rasters. Implemented a new memory efficient percentile algorithm and updated the outputs to reflect the new open source framework of the model. Now outputting csv files that describe the ranges and meaning of the percentile raster outputs.

* Fixed a bug in Habitat Quality where the future output "quality_out_f.tif" was not reflecting the habitat value given in the sensitivity table for the specified landcover types.


3.1.0 (2014-11-19)
------------------
InVEST 3.1.0 (http://www.naturalcapitalproject.org/download.html) is a major software and science milestone that includes an overhauled sedimentation model, long awaited fixes to exponential decay routines in habitat quality and pollination, and a massive update to the underlying hydrological routing routines.  The updated sediment model, called SDR (sediment delivery ratio), is part of our continuing effort to improve the science and capabilities of the InVEST tool suite.  The SDR model inputs are backwards comparable with the InVEST 3.0.1 sediment model with two additional global calibration parameters and removed the need for the retention efficiency parameter in the biophysical table; most users can run SDR directly with the data they have prepared for previous versions.  The biophysical differences between the models are described in a section within the SDR user's guide and represent a superior representation of the hydrological connectivity of the watershed, biophysical parameters that are independent of cell size, and a more accurate representation of sediment retention on the landscape.  Other InVEST improvements to include standard bug fixes, performance improvements, and usability features which in part are described below:

* InVEST Sediment Model has been replaced with the InVEST Sediment Delivery Ratio model.  See the SDR user's guide chapter for the difference between the two.
* Fixed an issue in the pollination model where the exponential decay function decreased too quickly.
* Fixed an issue in the habitat quality model where the exponential decay function decreased too quickly and added back linear decay as an option.
* Fixed an InVEST wide issue where some input rasters that were signed bytes did not correctly map to their negative nodata values.
* Hydropower input rasters have been normalized to the LULC size so sampling error is the same for all the input watersheds.
* Adding a check to make sure that input biophysical parameters to the water yield model do not exceed invalid scientific ranges.
* Added a check on nutrient retention in case the upstream water yield was less than 1 so that the log value did not go negative.  In that case we clamp upstream water yield to 0.
* A KeyError issue in hydropower was resolved that occurred when the input rasters were at such a coarse resolution that at least one pixel was completely contained in each watershed.  Now a value of -9999 will be reported for watersheds that don't contain any valid data.
* An early version of the monthly water yield model that was erroneously included in was in the installer; it was removed in this version.
* Python scripts necessary for running the ArcGIS version of Coastal Protection were missing.  They've since been added back to the distribution.
* Raster calculations are now processed by raster block sizes.  Improvements in raster reads and writes.
* Fixed an issue in the routing core where some wide DEMs would cause out of memory errors.
* Scenario generator marked as stable.
* Fixed bug in HRA where raster extents of shapefiles were not properly encapsulating the whole AOI.
* Fixed bug in HRA where any number of habitats over 4 would compress the output plots. Now extends the figure so that all plots are correctly scaled.
* Fixed a bug in HRA where the AOI attribute 'name' could not be an int. Should now accept any type.
* Fixed bug in HRA which re-wrote the labels if it was run immediately without closing the UI.
* Fixed nodata masking bug in Water Yield when raster extents were less than that covered by the watershed.
* Removed hydropower calibration parameter form water yield model.
* Models that had suffixes used to only allow alphanumeric characters.  Now all suffix types are allowed.
* A bug in the core platform that would occasionally cause routing errors on irregularly pixel sized rasters was fixed.  This often had the effect that the user would see broken streams and/or nodata values scattered through sediment or nutrient results.
* Wind Energy:
        * Added new framework for valuation component. Can now input a yearly price table that spans the lifetime of the wind farm. Also if no price table is made, can specify a price for energy and an annual rate of change.
        * Added new memory efficient distance transform functionality
        * Added ability to leave out 'landing points' in 'grid connection points' input. If not landing points are found, it will calculate wind farm directly to grid point distances
* Error message added in Wave Energy if clip shape has no intersection
* Fixed an issue where the data type of the nodata value in a raster might be different than the values in the raster.  This was common in the case of 64 bit floating point values as nodata when the underlying raster was 32 bit.  Now nodata values are cast to the underlying types which improves the reliability of many of the InVEST models.


3.0.1 (2014-05-19)
------------------
* Blue Carbon model released.

* HRA UI now properly reflects that the Resolution of Analysis is in meters, not meters squared, and thus will be applied as a side length for a raster pixel.

* HRA now accepts CSVs for ratings scoring that are semicolon separated as well as comma separated.

* Fixed a minor bug in InVEST's geoprocessing aggregate core that now consistently outputs correct zonal stats from the underlying pixel level hydro outputs which affects the water yield, sediment, and nutrient models.

* Added compression to InVEST output geotiff files.  In most cases this reduces output disk usage by a factor of 5.

* Fixed an issue where CSVs in the sediment model weren't open in universal line read mode.

* Fixed an issue where approximating whether pixel edges were the same size was not doing an approximately equal function.

* Fixed an issue that made the CV model crash when the coastline computed from the landmass didn't align perfectly with that defined in the geomorphology layer.

* Fixed an issue in the CV model where the intensity of local wave exposure was very low, and yielded zero local wave power for the majority of coastal segments.

* Fixed an issue where the CV model crashes if a coastal segment is at the edge of the shore exposure raster.

* Fixed the exposure of segments surrounded by land that appeared as exposed when their depth was zero.

* Fixed an issue in the CV model where the natural habitat values less than 5 were one unit too low, leading to negative habitat values in some cases.

* Fixed an exponent issue in the CV model where the coastal vulnerability index was raised to a power that was too high.

* Fixed a bug in the Scenic Quality model that prevented it from starting, as well as a number of other issues.

* Updated the pollination model to conform with the latest InVEST geoprocessing standards, resulting in an approximately 33% speedup.

* Improved the UI's ability to remember the last folder visited, and to have all file and folder selection dialogs have access to this information.

* Fixed an issue in Marine Water Quality where the UV points were supposed to be optional, but instead raised an exception when not passed in.

3.0.0 (2014-03-23)
------------------
The 3.0.0 release of InVEST represents a shift away from the ArcGIS to the InVEST standalone computational platform.  The only exception to this shift is the marine coastal protection tier 1 model which is still supported in an ArcGIS toolbox and has no InVEST 3.0 standalone at the moment.  Specific changes are detailed below

* A standalone version of the aesthetic quality model has been developed and packaged along with this release.  The standalone outperforms the ArcGIS equivalent and includes a valuation component.  See the user's guide for details.

* The core water routing algorithms for the sediment and nutrient models have been overhauled.  The routing algorithms now correctly adjust flow in plateau regions, address a bug that would sometimes not route large sections of a DEM, and has been optimized for both run time and memory performance.  In most cases the core d-infinity flow accumulation algorithm out performs TauDEM.  We have also packaged a simple interface to these algorithms in a standalone tool called RouteDEM; the functions can also be referenced from the scripting API in the invest_natcap.routing package.

* The sediment and nutrient models are now at a production level release.  We no longer support the ArcGIS equivalent of these models.

* The sediment model has had its outputs simplified with major changes including the removal of the 'pixel mean' outputs, a direct output of the pixel level export and retention maps, and a single output shapefile whose attribute table contains aggregations of sediment output values.  Additionally all inputs to the sediment biophysical table including p, c, and retention coefficients are now expressed as a proportion between 0 and 1; the ArcGIS model had previously required those inputs were integer values between 0 and 1000.  See the "Interpreting Results" section of sediment model for full details on the outputs.

* The nutrient model has had a similar overhaul to the sediment model including a simplified output structure with many key outputs contained in the attribute table of the shapefile.  Retention coefficients are also expressed in proportions between 0 and 1.  See the "Interpreting Results" section of nutrient model for full details on the outputs.

* Fixed a bug in Habitat Risk Assessment where the HRA module would incorrectly error if a criteria with a 0 score (meant to be removed from the assessment) had a 0 data quality or weight.

* Fixed a bug in Habitat Risk Assessment where the average E/C/Risk values across the given subregion were evaluating to negative numbers.

* Fixed a bug in Overlap Analysis where Human Use Hubs would error if run without inter-activity weighting, and Intra-Activity weighting would error if run without Human Use Hubs.

* The runtime performance of the hydropower water yield model has been improved.

* Released InVEST's implementation of the D-infinity flow algorithm in a tool called RouteDEM available from the start menu.

* Unstable version of blue carbon available.

* Unstable version of scenario generator available.

* Numerous other minor bug fixes and performance enhacnements.



2.6.0 (2013-12-16)
------------------
The 2.6.0 release of InVEST removes most of the old InVEST models from the Arc toolbox in favor of the new InVEST standalone models.  While we have been developing standalone equivalents for the InVEST Arc models since version 2.3.0, this is the first release in which we removed support for the deprecated ArcGIS versions after an internal review of correctness, performance, and stability on the standalones.  Additionally, this is one of the last milestones before the InVEST 3.0.0 release later next year which will transition InVEST models away from strict ArcGIS dependence to a standalone form.

Specifically, support for the following models have been moved from the ArcGIS toolbox to their Windows based standalones: (1) hydropower/water yield, (2) finfish aquaculture, (3) coastal protection tier 0/coastal vulnerability, (4) wave energy, (5) carbon, (6) habitat quality/biodiversity, (7) pollination, (8) timber, and (9) overlap analysis.  Additionally, documentation references to ArcGIS for those models have been replaced with instructions for launching standalone InVEST models from the Windows start menu.

This release also addresses minor bugs, documentation updates, performance tweaks, and new functionality to the toolset, including:

*  A Google doc to provide guidance for scripting the InVEST standalone models: https://docs.google.com/document/d/158WKiSHQ3dBX9C3Kc99HUBic0nzZ3MqW3CmwQgvAqGo/edit?usp=sharing

* Fixed a bug in the sample data that defined Kc as a number between 0 and 1000 instead of a number between 0 and 1.

* Link to report an issue now takes user to the online forums rather than an email address.

* Changed InVEST Sediment model standalone so that retention values are now between 0 and 1 instead of 0 and 100.

* Fixed a bug in Biodiversity where if no suffix were entered output filenames would have a trailing underscore (_) behind them.

* Added documentation to the water purification/nutrient retention model documentation about the standalone outputs since they differ from the ArcGIS version of the model.

* Fixed an issue where the model would try to move the logfile to the workspace after the model run was complete and Windows would erroneously report that the move failed.

* Removed the separation between marine and freshwater terrestrial models in the user's guide.  Now just a list of models.

* Changed the name of InVEST "Biodiversity" model to "Habitat Quality" in the module names, start menu, user's guide, and sample data folders.

* Minor bug fixes, performance enhancements, and better error reporting in the internal infrastructure.

* HRA risk in the unstable standalone is calculated differently from the last release. If there is no spatial overlap within a cell, there is automatically a risk of 0. This also applies to the E and C intermediate files for a given pairing. If there is no spatial overlap, E and C will be 0 where there is only habitat. However, we still create a recovery potential raster which has habitat- specific risk values, even without spatial overlap of a stressor. HRA shapefile outputs for high, medium, low risk areas are now calculated using a user-defined maximum number of overlapping stressors, rather than all potential stressors. In the HTML subregion averaged output, we now attribute what portion of risk to a habitat comes from each habitat-stressor pairing. Any pairings which don't overlap will have an automatic risk of 0.

* Major changes to Water Yield : Reservoir Hydropower Production. Changes include an alternative equation for calculating Actual Evapotranspiration (AET) for non-vegetated land cover types including wetlands. This allows for a more accurate representation of processes on land covers such as urban, water, wetlands, where root depth values aren't applicable. To differentiate between the two equations a column 'LULC_veg' has been added to the Biophysical table in Hydropower/input/biophysical_table.csv. In this column a 1 indicates vegetated and 0 indicates non-vegetated.

* The output structure and outputs have also change in Water Yield : Reservoir Hydropower Production. There is now a folder 'output' that contains all output files including a sub directory 'per_pixel' which has three pixel raster outputs. The subwatershed results are only calculated for the water yield portion and those results can be found as a shapefile, 'subwatershed_results.shp', and CSV file, 'subwatershed_results.csv'. The watershed results can be found in similar files: watershed_results.shp and watershed_results.csv. These two files for the watershed outputs will aggregate the Scarcity and Valuation results as well.

* The evapotranspiration coefficients for crops, Kc, has been changed to a decimal input value in the biophysical table. These values used to be multiplied by 1000 so that they were in integer format, that pre processing step is no longer necessary.

* Changing support from richsharp@stanford.edu to the user support forums at http://ncp-yamato.stanford.edu/natcapforums.

2.5.6 (2013-09-06)
------------------
The 2.5.6 release of InVEST that addresses minor bugs, performance
tweaks, and new functionality of the InVEST standalone models.
Including:

* Change the changed the Carbon biophysical table to use code field
  name from LULC to lucode so it is consistent with the InVEST water
  yield biophysical table.

* Added Monte Carlo uncertainty analysis and documentation to finfish
  aquaculture model.

* Replaced sample data in overlap analysis that was causing the model
  to crash.

* Updates to the overlap analysis user's guide.

* Added preprocessing toolkit available under
  C:\{InVEST install directory}\utils

* Biodiversity Model now exits gracefully if a threat raster is not
  found in the input folder.

* Wind Energy now uses linear (bilinear because its over 2D space?)
  interpolation.

* Wind Energy has been refactored to current API.

* Potential Evapotranspiration input has been properly named to
  Reference Evapotranspiration.

* PET_mn for Water Yield is now Ref Evapotranspiration times Kc
  (evapotranspiration coefficient).

* The soil depth field has been renamed 'depth to root restricting
  layer' in both the hydropower and nutrient retention models.

* ETK column in biophysical table for Water Yield is now Kc.

* Added help text to Timber model.

* Changed the behavior of nutrient retention to return nodata values
  when the mean runoff index is zero.

* Fixed an issue where the hydropower model didn't use the suffix
  inputs.

* Fixed a bug in Biodiversity that did not allow for numerals in the
  threat names and rasters.

* Updated routing algorithm to use a modern algorithm for plateau
  direction resolution.

* Fixed an issue in HRA where individual risk pixels weren't being
  calculated correctly.

* HRA will now properly detect in the preprocessed CSVs when criteria
  or entire habitat-stressor pairs are not desired within an
  assessment.

* Added an infrastructure feature so that temporary files are created
  in the user's workspace rather than at the system level
  folder.  This lets users work in a secondary workspace on a USB
  attached hard drive and use the space of that drive, rather than the
  primary operating system drive.

2.5.5 (2013-08-06)
------------------
The 2.5.5 release of InVEST that addresses minor bugs, performance
tweaks, and new functionality of the InVEST standalone models.  Including:

 * Production level release of the 3.0 Coastal Vulnerability model.
    - This upgrades the InVEST 2.5.4 version of the beta standalone CV
      to a full release with full users guide.  This version of the
      CV model should be used in all cases over its ArcGIS equivalent.

 * Production level release of the Habitat Risk Assessment model.
    - This release upgrades the InVEST 2.5.4 beta version of the
      standalone habitat risk assessment model. It should be used in
      all cases over its ArcGIS equivalent.

 * Uncertainty analysis in Carbon model (beta)
    - Added functionality to assess uncertainty in sequestration and
      emissions given known uncertainty in carbon pool stocks.  Users
      can now specify standard  deviations of carbon pools with
      normal distributions as well as desired uncertainty levels.
      New outputs include masks for regions which both sequester and
      emit carbon with a high probability of confidence.  Please see
      the "Uncertainty Analysis" section of the carbon user's guide
      chapter for more information.

 * REDD+ Scenario Analysis in Carbon model (beta)
    - Additional functionality to assist users evaluating REDD
      and REDD+ scenarios in the carbon model.  The uncertainty analysis
      functionality can also be used with these scenarios.
      Please see the "REDD Scenario Analysis" section of the
      carbon user's guide chapter for more information.

 * Uncertainty analysis in Finfish Aquaculture model (beta)
    - Additionally functionality to account for uncertainty in
      alpha and beta growth parameters as well as histogram
      plots showing the distribution of harvest weights and
      net present value.   Uncertainty analysis is performed
      through Monte Carlo runs that normally sample the
      growth parameters.

 * Streamlined Nutrient Retention model functionality
    - The nutrient retention module no longer requires users to explicitly
      run the water yield model.  The model now seamlessly runs water yield
      during execution.

 * Beta release of the recreation model
    - The recreation is available for beta use with limited documentation.

 * Full release of the wind energy model
    - Removing the 'beta' designation on the wind energy model.


Known Issues:

 * Flow routing in the standalone sediment and nutrient models has a
   bug that prevents routing in some (not all) landscapes.  This bug is
   related to resolving d-infinity flow directions across flat areas.
   We are implementing the solution in Garbrecht and Martx (1997).
   In the meanwhile the sediment and nutrient models are still marked
   as beta until this issue is resolved.

2.5.4 (2013-06-07)
------------------
This is a minor release of InVEST that addresses numerous minor bugs and performance tweaks in the InVEST 3.0 models.  Including:

 * Refactor of Wave Energy Model:
    - Combining the Biophysical and Valuation modules into one.
    - Adding new data for the North Sea and Australia
    - Fixed a bug where elevation values that were equal to or greater than zero
      were being used in calculations.
    - Fixed memory issues when dealing with large datasets.
    - Updated core functions to remove any use of depracated functions

 * Performance updates to the carbon model.

 * Nodata masking fix for rarity raster in Biodiversity Model.
    - When computing rarity from a base landuse raster and current or future
      landuse raster, the intersection of the two was not being properly taken.

 * Fixes to the flow routing algorithms in the sediment and nutrient
   retention models in cases where stream layers were burned in by ArcGIS
   hydro tools.  In those cases streams were at the same elevation and caused
   routing issues.

 * Fixed an issue that affected several InVEST models that occured
   when watershed polygons were too small to cover a pixel.  Excessively
   small watersheds are now handled correctly

 * Arc model deprecation.  We are deprecating the following ArcGIS versions
   of our InVEST models in the sense we recommend ALL users use the InVEST
   standalones over the ArcGIS versions, and the existing ArcGIS versions
   of these models will be removed entirely in the next release.

        * Timber
        * Carbon
        * Pollination
        * Biodiversity
        * Finfish Aquaculture

Known Issues:

 * Flow routing in the standalone sediment and nutrient models has a
   bug that prevents routing in several landscapes.  We're not
   certain of the nature of the bug at the moment, but we will fix by
   the next release.  Thus, sediment and nutrient models are marked
   as (beta) since in some cases the DEM routes correctly.

2.5.3 (2013-03-21)
------------------
This is a minor release of InVEST that fixes an issue with the HRA model that caused ArcGIS versions of the model to fail when calculating habitat maps for risk hotspots. This upgrade is strongly recommended for users of InVEST 2.5.1 or 2.5.2.

2.5.2 (2013-03-17)
------------------
This is a minor release of InVEST that fixes an issue with the HRA sample data that caused ArcGIS versions of the model to fail on the training data.  There is no need to upgrade for most users unless you are doing InVEST training.

2.5.1 (2013-03-12)
------------------
This is a minor release of InVEST that does not add any new models, but
does add additional functionality, stability, and increased performance to
one of the InVEST 3.0 standalones:

  - Pollination 3.0 Beta:
        - Fixed a bug where Windows users of InVEST could run the model, but
          most raster outputs were filled with nodata values.

Additionally, this minor release fixes a bug in the InVEST user interface where
collapsible containers became entirely non-interactive.

2.5.0 (2013-03-08)
------------------
This a major release of InVEST that includes new standalone versions (ArcGIS
is not required) our models as well as additional functionality, stability,
and increased performance to many of the existing models.  This release is
timed to support our group's annual training event at Stanford University.
We expect to release InVEST 2.5.1 a couple of weeks after to address any
software issues that arise during the training.  See the release notes
below for details of the release, and please contact richsharp@stanford.edu
for any issues relating to software:

  - *new* Sediment 3.0 Beta:
      - This is a standalone model that executes an order of magnitude faster
        than the original ArcGIS model, but may have memory issues with
        larger datasets. This fix is scheduled for the 2.5.1 release of InVEST.
      - Uses a d-infinity flow algorithm (ArcGIS version uses D8).
      - Includes a more accurate LS factor.
      - Outputs are now summarized by polygon rather than rasterized polygons.
        Users can view results directly as a table rather than sampling a
        GIS raster.
  - *new* Nutrient 3.0 Beta:
      - This is a standalone model that executes an order of magnitude faster
        than the original ArcGIS model, but may have memory issues with
        larger datasets. This fix is scheduled for the 2.5.1 release of InVEST.
      - Uses a d-infinity flow algorithm (ArcGIS version uses D8).
      - Includes a more accurate LS factor.
      - Outputs are now summarized by polygon rather than rasterized polygons.
        Users can view results directly as a table rather than sampling a
        GIS raster.
  - *new* Wind Energy:
      - A new offshore wind energy model.  This is a standalone-only model
        available under the windows start menu.
  - *new* Recreation Alpha:
      - This is a working demo of our soon to be released future land and near
        shore recreation model.  The model itself is incomplete and should only
        be used as a demo or by NatCap partners that know what they're doing.
  - *new* Habitat Risk Assessment 3.0 Alpha:
      - This is a working demo of our soon to be released 3.0 version of habitat
        risk assessment.  The model itself is incomplete and should only
        be used as a demo or by NatCap partners that know what they're doing.
        Users that need to use the habitat risk assessment should use the
        ArcGIS version of this model.

  - Improvements to the InVEST 2.x ArcGIS-based toolset:
      - Bug fixes to the ArcGIS based Coastal Protection toolset.

  - Removed support for the ArcGIS invest_VERSION.mxd map.  We expect to
    transition the InVEST toolset exclusive standalone tools in a few months.  In
    preparation of this we are starting to deprecate parts of our old ArcGIS
    toolset including this ArcMap document.  The InVEST ArcToolbox is still
    available in C:\InVEST_2_5_0\invest_250.tbx.

  - Known issues:

    - The InVEST 3.0 standalones generate open source GeoTiffs as
      outputs rather than the proprietary ESRI Grid format.  ArcGIS 9.3.1
      occasionally displays these rasters incorrectly.  We have found
      that these layers can be visualized in ArcGIS 9.3.1 by following
      convoluted steps: Right Click on the layer and select Properties; click on
      the Symbology tab; select Stretch, agree to calculate a histogram (this will
      create an .aux file that Arc can use for visualization), click "Ok", remove
      the raster from the layer list, then add it back. As an alternative, we
      suggest using an open source GIS Desktop Tool like Quantum GIS or ArcGIS
      version 10.0 or greater.

   - The InVEST 3.0 carbon model will generate inaccurate sequestration results
     if the extents of the current and future maps don't align.  This will be
     fixed in InVEST 2.5.1; in the meanwhile a workaround is to clip both LULCs
     so they have identical overlaps.

   - A user reported an unstable run of InVEST 3.0 water yield.  We are not
     certain what is causing the issue, but we do have a fix that will go out
     in InVEST 2.5.1.

   - At the moment the InVEST standalones do not run on Windows XP.  This appears
     to be related to an incompatibility between Windows XP and GDAL, the an open
     source gis library we use to create and read GIS data.  At the moment we are
     uncertain if we will be able to fix this bug in future releases, but will
     pass along more information in the future.

2.4.5 (2013-02-01)
------------------
This is a minor release of InVEST that does not add any new models, but
does add additional functionality, stability, and increased performance to
many of the InVEST 3.0 standalones:

  - Pollination 3.0 Beta:
      - Greatly improved memory efficiency over previous versions of this model.
      - 3.0 Beta Pollination Biophysical and Valuation have been merged into a
        single tool, run through a unified user interface.
      - Slightly improved runtime through the use of newer core InVEST GIS libraries.
      - Optional ability to weight different species individually.  This feature
        adds a column to the Guilds table that allows the user to specify a
        relative weight for each species, which will be used before combining all
        species supply rasters.
      - Optional ability to aggregate pollinator abundances at specific points
        provided by an optional points shapefile input.
      - Bugfix: non-agricultural pixels are set to a value of 0.0 to indicate no
        value on the farm value output raster.
      - Bugfix: sup_val_<beename>_<scenario>.tif rasters are now saved to the
        intermediate folder inside the user's workspace instead of the output
        folder.
  - Carbon Biophysical 3.0 Beta:
        * Tweaked the user interface to require the user to
          provide a future LULC raster when the 'Calculate Sequestration' checkbox
          is checked.
        * Fixed a bug that restricted naming of harvest layers.  Harvest layers are
          now selected simply by taking the first available layer.
  - Better memory efficiency in hydropower model.
  - Better support for unicode filepaths in all 3.0 Beta user interfaces.
  - Improved state saving and retrieval when loading up previous-run parameters
    in all 3.0 Beta user interfaces.
  - All 3.0 Beta tools now report elapsed time on completion of a model.
  - All 3.0 Beta tools now provide disk space usage reports on completion of a
    model.
  - All 3.0 Beta tools now report arguments at the top of each logfile.
  - Biodiversity 3.0 Beta: The half-saturation constant is now allowed to be a
    positive floating-point number.
  - Timber 3.0 Beta: Validation has been added to the user interface for this
    tool for all tabular and shapefile inputs.
  - Fixed some typos in Equation 1 in the Finfish Aquaculture user's guide.
  - Fixed a bug where start menu items were not getting deleted during an InVEST
    uninstall.
  - Added a feature so that if the user selects to download datasets but the
    datasets don't successfully download the installation alerts the user and
    continues normally.
  - Fixed a typo with tau in aquaculture guide, originally said 0.8, really 0.08.

  - Improvements to the InVEST 2.x ArcGIS-based toolset:
      - Minor bugfix to Coastal Vulnerability, where an internal unit of
        measurements was off by a couple digits in the Fetch Calculator.
      - Minor fixes to various helper tools used in InVEST 2.x models.
      - Outputs for Hargreaves are now saved as geoTIFFs.
      - Thornwaite allows more flexible entering of hours of sunlight.

2.4.4 (2012-10-24)
------------------
- Fixes memory errors experienced by some users in the Carbon Valuation 3.0 Beta model.
- Minor improvements to logging in the InVEST User Interface
- Fixes an issue importing packages for some officially-unreleased InVEST models.

2.4.3 (2012-10-19)
------------------
- Fixed a minor issue with hydropower output vaulation rasters whose statistics were not pre-calculated.  This would cause the range in ArcGIS to show ther rasters at -3e38 to 3e38.
- The InVEST installer now saves a log of the installation process to InVEST_<version>\install_log.txt
- Fixed an issue with Carbon 3.0 where carbon output values were incorrectly calculated.
- Added a feature to Carbon 3.0 were total carbon stored and sequestered is output as part of the running log.
- Fixed an issue in Carbon 3.0 that would occur when users had text representations of floating point numbers in the carbon pool dbf input file.
- Added a feature to all InVEST 3.0 models to list disk usage before and after each run and in most cases report a low free space error if relevant.

2.4.2 (2012-10-15)
------------------
- Fixed an issue with the ArcMap document where the paths to default data were not saved as relative paths.  This caused the default data in the document to not be found by ArcGIS.
- Introduced some more memory-efficient processing for Biodiversity 3.0 Beta.  This fixes an out-of-memory issue encountered by some users when using very large raster datasets as inputs.

2.4.1 (2012-10-08)
------------------
- Fixed a compatibility issue with ArcGIS 9.3 where the ArcMap and ArcToolbox were unable to be opened by Arc 9.3.

2.4.0 (2012-10-05)
------------------
Changes in InVEST 2.4.0

General:

This is a major release which releases two additional beta versions of the
InVEST models in the InVEST 3.0 framework.  Additionally, this release
introduces start menu shortcuts for all available InVEST 3.0 beta models.
Existing InVEST 2.x models can still be found in the included Arc toolbox.

Existing InVEST models migrated to the 3.0 framework in this release
include:

- Biodiversity 3.0 Beta
    - Minor bug fixes and usability enhancements
    - Runtime decreased by a factor of 210
- Overlap Analysis 3.0 Beta
    - In most cases runtime decreased by at least a factor of 15
    - Minor bug fixes and usability enhancements
    - Split into two separate tools:
        * Overlap Analysis outputs rasters with individually-weighted pixels
        * Overlap Analysis: Management Zones produces a shapefile output.
    - Updated table format for input activity CSVs
    - Removed the "grid the seascape" step

Updates to ArcGIS models:

- Coastal vulnerability
    - Removed the "structures" option
    - Minor bug fixes and usability enhancements
- Coastal protection (erosion protection)
    - Incorporated economic valuation option
    - Minor bug fixes and usability enhancements

Additionally there are a handful of minor fixes and feature
enhancements:

- InVEST 3.0 Beta standalones (identified by a new InVEST icon) may be run
  from the Start Menu (on windows navigate to
  Start Menu -> All Programs -> InVEST 2.4.0
- Bug fixes for the calculation of raster statistics.
- InVEST 3.0 wave energy no longer requires an AOI for global runs, but
  encounters memory issues on machines with less than 4GB of RAM.  This
  is a known issue that will be fixed in a minor release.
- Minor fixes to several chapters in the user's guide.
- Minor bug fix to the 3.0 Carbon model: harvest maps are no longer required
  inputs.
- Other minor bug fixes and runtime performance tweaks in the 3.0 framework.
- Improved installer allows users to remove InVEST from the Windows Add/Remove
  programs menu.
- Fixed a visualization bug with wave energy where output rasters did not have the min/max/stdev calculations on them.  This made the default visualization in arc be a gray blob.

2.3.0 (2012-08-02)
------------------
Changes in InVEST 2.3.0

General:

This is a major release which releases several beta versions of the
InVEST models in the InVEST 3.0 framework.  These models run as
standalones, but a GIS platform is needed to edit and view the data
inputs and outputs.  Until InVEST 3.0 is released the original ArcGIS
based versions of these tools will remain the release.

Existing InVEST models migrated to the 3.0 framework in this release
include:

- Reservoir Hydropower Production 3.0 beta
    - Minor bug fixes.
- Finfish Aquaculture
    - Minor bug fixes and usability enhancements.
- Wave Energy 3.0 beta
    - Runtimes for non-global runs decreased by a factor of 7
    - Minor bugs in interpolation that exist in the 2.x model is fixed in
      3.0 beta.
- Crop Pollination 3.0 beta
    - Runtimes decreased by a factor of over 10,000

This release also includes the new models which only exist in the 3.0
framework:

- Marine Water Quality 3.0 alpha with a preliminary  user's guide.

InVEST models in the 3.0 framework from previous releases that now
have a standalone executable include:

- Managed Timber Production Model
- Carbon Storage and Sequestration

Additionally there are a handful of other minor fixes and feature
enhancements since the previous release:

- Minor bug fix to 2.x sedimentation model that now correctly
  calculates slope exponentials.
- Minor fixes to several chapters in the user's guide.
- The 3.0 version of the Carbon model now can value the price of carbon
  in metric tons of C or CO2.
- Other minor bug fixes and runtime performance tweaks in the 3.0 framework.

2.2.2 (2012-03-03)
------------------
Changes in InVEST 2.2.2

General:

This is a minor release which fixes the following defects:

-Fixed an issue with sediment retention model where large watersheds
 allowed loading per cell was incorrectly rounded to integer values.

-Fixed bug where changing the threshold didn't affect the retention output
 because function was incorrectly rounded to integer values.

-Added total water yield in meters cubed to to output table by watershed.

-Fixed bug where smaller than default (2000) resolutions threw an error about
 not being able to find the field in "unitynew".  With non-default resolution,
 "unitynew" was created without an attribute table, so one was created by
 force.

-Removed mention of beta state and ecoinformatics from header of software
 license.

-Modified overlap analysis toolbox so it reports an error directly in the
 toolbox if the workspace name is too long.

2.2.1 (2012-01-26)
------------------
Changes in InVEST 2.2.1

General:

This is a minor release which fixes the following defects:

-A variety of miscellaneous bugs were fixed that were causing crashes of the Coastal Protection model in Arc 9.3.
-Fixed an issue in the Pollination model that was looking for an InVEST1005 directory.
-The InVEST "models only" release had an entry for the InVEST 3.0 Beta tools, but was missing the underlying runtime.  This has been added to the models only 2.2.1 release at the cost of a larger installer.
-The default InVEST ArcMap document wouldn't open in ArcGIS 9.3.  It can now be opened by Arc 9.3 and above.
-Minor updates to the Coastal Protection user's guide.

2.2.0 (2011-12-22)
------------------
In this release we include updates to the habitat risk assessment
model, updates to Coastal Vulnerability Tier 0 (previously named
Coastal Protection), and a new tier 1 Coastal Vulnerability tool.
Additionally, we are releasing a beta version of our 3.0 platform that
includes the terrestrial timber and carbon models.

See the "Marine Models" and "InVEST 3.0 Beta" sections below for more details.

**Marine Models**

1. Marine Python Extension Check

   This tool has been updated to include extension requirements for the new
   Coastal Protection T1 model.  It also reflects changes to the Habitat Risk
   Assessment and Coastal Protection T0 models, as they no longer require the
   PythonWin extension.

2. Habitat Risk Assessment (HRA)

   This model has been updated and is now part of three-step toolset.  The
   first step is a new Ratings Survey Tool which eliminates the need for
   Microsoft Excel when users are providing habitat-stressor ratings.  This
   Survey Tool now allows users to up- and down-weight the importance of
   various criteria.  For step 2, a copy of the Grid the Seascape tool has been
   placed in the HRA toolset.  In the last step, users will run the HRA model
   which includes the following updates:

   - New habitat outputs classifying risk as low, medium, and high
   - Model run status updates (% complete) in the message window
   - Improved habitat risk plots embedded in the output HTML

3. Coastal Protection

   This module is now split into sub-models, each with two parts.  The first
   sub-model is Coastal Vulnerability (Tier 0) and the new addition is Coastal
   Protection (Tier 1).

   Coastal Vulnerability (T0)
   Step 1) Fetch Calculator - there are no updates to this tool.
   Step 2) Vulnerability Index

   - Wave Exposure: In this version of the model, we define wave exposure for
     sites facing the open ocean as the maximum of the weighted average of
     wave's power coming from the ocean or generated by local winds.  We
     weight wave power coming from each of the 16 equiangular sector by the
     percent of time that waves occur in that sector, and based on whether or
     not fetch in that sector exceeds 20km.  For sites that are sheltered, wave
     exposure is the average of wave power generated by the local storm winds
     weighted by the percent occurrence of those winds in each sector.  This
     new method takes into account the seasonality of wind and wave patterns
     (storm waves generally come from a preferential direction), and helps
     identify regions that are not exposed to powerful waves although they are
     open to the ocean (e.g. the leeside of islands).

   - Natural Habitats: The ranking is now computed using the rank of all
     natural habitats present in front of a segment, and we weight the lowest
     ranking habitat 50% more than all other habitats.  Also, rankings and
     protective distance information are to be provided by CSV file instead of
     Excel.  With this new method, shoreline segments that have more habitats
     than others will have a lower risk of inundation and/or erosion during
     storms.

   - Structures: The model has been updated to now incorporate the presence of
     structures by decreasing the ranking of shoreline segments that adjoin
     structures.

   Coastal Protection (T1) - This is a new model which plots the amount of
   sandy beach erosion or consolidated bed scour that backshore regions
   experience in the presence or absence of natural habitats.  It is composed
   of two steps: a Profile Generator and Nearshore Waves and Erosion.  It is
   recommended to run the Profile Generator before the Nearshore Waves and
   Erosion model.

   Step 1) Profile Generator:  This tool helps the user generate a 1-dimensional
   bathymetric and topographic profile perpendicular to the shoreline at the
   user-defined location.  This model provides plenty of guidance for building
   backshore profiles for beaches, marshes and mangroves.  It will help users
   modify bathymetry profiles that they already have, or can generate profiles
   for sandy beaches if the user has not bathymetric data.  Also, the model
   estimates and maps the location of natural habitats present in front of the
   region of interest.  Finally, it provides sample wave and wind data that
   can be later used in the Nearshore Waves and Erosion model, based on
   computed fetch values and default Wave Watch III data.

   Step 2) Nearshore Waves and Erosion: This model estimates profiles of beach
   erosion or values of rates of consolidated bed scour at a site as a function
   of the type of habitats present in the area of interest.  The model takes
   into account the protective effects of vegetation, coral and oyster reefs,
   and sand dunes.  It also shows the difference of protection provided when
   those habitats are present, degraded, or gone.

4. Aesthetic Quality

   This model no longer requires users to provide a projection for Overlap
   Analysis.  Instead, it uses the projection from the user-specified Area of
   Interest (AOI) polygon.  Additionally, the population estimates for this
   model have been fixed.

**InVEST 3.0 Beta**

The 2.2.0 release includes a preliminary version of our InVEST 3.0 beta
platform.  It is included as a toolset named "InVEST 3.0 Beta" in the
InVEST220.tbx.  It is currently only supported with ArcGIS 10.  To launch
an InVEST 3.0 beta tool, double click on the desired tool in the InVEST 3.0
toolset then click "Ok" on the Arc toolbox screen that opens. The InVEST 3.0
tool panel has inputs very similar to the InVEST 2.2.0 versions of the tools
with the following modifications:

InVEST 3.0 Carbon:
  * Fixes a minor bug in the 2.2 version that ignored floating point values
    in carbon pool inputs.
  * Separation of carbon model into a biophysical and valuation model.
  * Calculates carbon storage and sequestration at the minimum resolution of
    the input maps.
  * Runtime efficiency improved by an order of magnitude.
  * User interface streamlined including dynamic activation of inputs based
    on user preference, direct link to documentation, and recall of inputs
    based on user's previous run.

InVEST 3.0 Timber:
  * User interface streamlined including dynamic activation of inputs based
    on user preference, direct link to documentation, and recall of inputs
    based on user's previous run.


2.1.1 (2011-10-17)
------------------
Changes in InVEST 2.1.1

General:

This is a minor release which fixes the following defects:

-A truncation error was fixed on nutrient retention and sedimentation model that involved division by the number of cells in a watershed.  Now correctly calculates floating point division.
-Minor typos were fixed across the user's guide.


2.1 Beta (2011-05-11)
---------------------
Updates to InVEST Beta

InVEST 2.1 . Beta

Changes in InVEST 2.1

General:

1. InVEST versioning
We have altered our versioning scheme.  Integer changes will reflect major changes (e.g. the addition of marine models warranted moving from 1.x to 2.0).  An increment in the digit after the primary decimal indicates major new features (e.g the addition of a new model) or major revisions.  For example, this release is numbered InVEST 2.1 because two new models are included).  We will add another decimal to reflect minor feature revisions or bug fixes.  For example, InVEST 2.1.1 will likely be out soon as we are continually working to improve our tool.
2. HTML guide
With this release, we have migrated the entire InVEST users. guide to an HTML format.  The HTML version will output a pdf version for use off-line, printing, etc.


**MARINE MODELS**

1.Marine Python Extension Check

-This tool has been updated to allow users to select the marine models they intend to run.  Based on this selection, it will provide a summary of which Python and ArcGIS extensions are necessary and if the Python extensions have been successfully installed on the user.s machine.

2.Grid the Seascape (GS)

-This tool has been created to allow marine model users to generate an seascape analysis grid within a specified area of interest (AOI).

-It only requires an AOI and cell size (in meters) as inputs, and produces a polygon grid which can be used as inputs for the Habitat Risk Assessment and Overlap Analysis models.

3. Coastal Protection

- This is now a two-part model for assessing Coastal Vulnerability.  The first part is a tool for calculating fetch and the second maps the value of a Vulnerability Index, which differentiates areas with relatively high or low exposure to erosion and inundation during storms.

- The model has been updated to now incorporate coastal relief and the protective influence of up to eight natural habitat input layers.

- A global Wave Watch 3 dataset is also provided to allow users to quickly generate rankings for wind and wave exposure worldwide.

4. Habitat Risk Assessment (HRA)

This new model allows users to assess the risk posed to coastal and marine habitats by human activities and the potential consequences of exposure for the delivery of ecosystem services and biodiversity.  The HRA model is suited to screening the risk of current and future human activities in order to prioritize management strategies that best mitigate risk.

5. Overlap Analysis

This new model maps current human uses in and around the seascape and summarizes the relative importance of various regions for particular activities.  The model was designed to produce maps that can be used to identify marine and coastal areas that are most important for human use, in particular recreation and fisheries, but also other activities.

**FRESHWATER MODELS**

All Freshwater models now support ArcMap 10.


Sample data:

1. Bug fix for error in Water_Tables.mdb Biophysical table where many field values were shifted over one column relative to the correct field name.

2. Bug fix for incorrect units in erosivity layer.


Hydropower:

1.In Water Yield, new output tables have been added containing mean biophysical outputs (precipitation, actual and potential evapotranspiration, water yield)  for each watershed and sub-watershed.


Water Purification:

1. The Water Purification Threshold table now allows users to specify separate thresholds for nitrogen and phosphorus.   Field names thresh_n and thresh_p replace the old ann_load.

2. The Nutrient Retention output tables nutrient_watershed.dbf and nutrient_subwatershed.dbf now include a column for nutrient retention per watershed/sub-watershed.

3. In Nutrient Retention, some output file names have changed.

4. The user's guide has been updated to explain more accurately the inclusion of thresholds in the biophysical service estimates.


Sedimentation:

1. The Soil Loss output tables sediment_watershed.dbf and sediment_subwatershed.dbf now include a column for sediment retention per watershed/sub-watershed.

2. In Soil Loss, some output file names have changed.

3. The default input value for Slope Threshold is now 75.

4. The user's guide has been updated to explain more accurately the inclusion of thresholds in the biophysical service estimates.

5. Valuation: Bug fix where the present value was not being applied correctly.





2.0 Beta (2011-02-14)
---------------------
Changes in InVEST 2.0

InVEST 1.005 is a minor release with the following modification:

1. Aesthetic Quality

    This new model allows users to determine the locations from which new nearshore or offshore features can be seen.  It generates viewshed maps that can be used to identify the visual footprint of new offshore development.


2. Coastal Vulnerability

    This new model produces maps of coastal human populations and a coastal exposure to erosion and inundation index map.  These outputs can be used to understand the relative contributions of different variables to coastal exposure and to highlight the protective services offered by natural habitats.


3. Aquaculture

    This new model is used to evaluate how human activities (e.g., addition or removal of farms, changes in harvest management practices) and climate change (e.g., change in sea surface temperature) may affect the production and economic value of aquacultured Atlantic salmon.


4. Wave Energy

    This new model provides spatially explicit information, showing potential areas for siting Wave Energy conversion (WEC) facilities with the greatest energy production and value.  This site- and device-specific information for the WEC facilities can then be used to identify and quantify potential trade-offs that may arise when siting WEC facilities.


5. Avoided Reservoir Sedimentation

    - The name of this model has been changed to the Sediment Retention model.

    - We have added a water quality valuation model for sediment retention. The user now has the option to select avoided dredge cost analysis, avoided water treatment cost analysis or both.  The water quality valuation approach is the same as that used in the Water Purification: Nutrient Retention model.

    - The threshold information for allowed sediment loads (TMDL, dead volume, etc.) are now input in a stand alone table instead of being included in the valuation table. This adjusts the biophysical service output for any social allowance of pollution. Previously, the adjustment was only done in the valuation model.

    - The watersheds and sub-watershed layers are now input as shapefiles instead of rasters.

    - Final outputs are now aggregated to the sub-basin scale. The user must input a sub-basin shapefile. We provide the Hydro 1K dataset as a starting option. See users guide for changes to many file output names.

    - Users are strongly advised not to interpret pixel-scale outputs for hydrological understanding or decision-making of any kind. Pixel outputs should only be used for calibration/validation or model checking.


6. Hydropower Production

    - The watersheds and sub-watershed layers are now input as shapefiles instead of rasters.

    - Final outputs are now aggregated to the sub-basin scale. The user must input a sub-basin shapefile. We provide the Hydro 1K dataset as a starting option. See users guide for changes to many file output names.

    - Users are strongly advised not to interpret pixel-scale outputs for hydrological understanding or decision-making of any kind. Pixel outputs should only be used for calibration/validation or model checking.

    - The calibration constant for each watershed is now input in a stand-alone table instead of being included in the valuation table. This makes running the water scarcity model simpler.


7. Water Purification: Nutrient Retention

    - The threshold information for allowed pollutant levels (TMDL, etc.) are now input in a stand alone table instead of being included in the valuation table. This adjusts the biophysical service output for any social allowance of pollution. Previously, the adjustment was only done in the valuation model.

    - The watersheds and sub-watershed layers are now input as shapefiles instead of rasters.

    - Final outputs are now aggregated to the sub-basin scale. The user must input a sub-basin shapefile. We provide the Hydro 1K dataset as a starting option. See users guide for changes to many file output names.

    - Users are strongly advised not to interpret pixel-scale outputs for hydrological understanding or decision-making of any kind. Pixel outputs should only be used for calibration/validation or model checking.


8. Carbon Storage and Sequestration

    The model now outputs an aggregate sum of the carbon storage.


9. Habitat Quality and Rarity

    This model had an error while running ReclassByACII if the land cover codes were not sorted alphabetically.  This has now been corrected and it sorts the reclass file before running the reclassification

    The model now outputs an aggregate sum of the habitat quality.

10. Pollination

    In this version, the pollination model accepts an additional parameter which indicated the proportion of a crops yield that is attributed to wild pollinators.<|MERGE_RESOLUTION|>--- conflicted
+++ resolved
@@ -55,16 +55,11 @@
     * Improved error handling when a datastack cannot be saved with relative
       paths across drives (https://github.com/natcap/invest/issues/1608).
 * Habitat Quality
-<<<<<<< HEAD
     * Access raster is now generated from the reprojected access vector
       (https://github.com/natcap/invest/issues/1615).
-=======
-    * Access raster is now generated from the reprojected access vector.
-      (https://github.com/natcap/invest/issues/1615)
 * Urban Flood Risk
     * Fields present on the input AOI vector are now retained in the output.
       (https://github.com/natcap/invest/issues/1600)
->>>>>>> aea2b7c0
 
 3.14.2 (2024-05-29)
 -------------------
