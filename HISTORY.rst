--- conflicted
+++ resolved
@@ -42,14 +42,11 @@
       have been replaced with ``numpy.prod``.
       https://github.com/natcap/invest/issues/1410
     * Add support for python 3.11 (`#1103 <https://github.com/natcap/invest/issues/1103>`_)
-<<<<<<< HEAD
     * Adding a docker container that is built on each commit where a change to
       model code, requirements, or the docker configuration has been made.
       https://github.com/natcap/invest/issues/1115
-=======
     * Vector geometry types will now be validated for all models
       (`#1374 <https://github.com/natcap/invest/issues/1374>`_)
->>>>>>> c80771eb
     * Datastack archives will now be correctly extracted
       (`#1308 <https://github.com/natcap/invest/issues/1308>`_)
 * NDR
@@ -65,7 +62,6 @@
 * SDR
     * RKLS, USLE, avoided erosion, and avoided export rasters will now have
       nodata in streams (`#1415 <https://github.com/natcap/invest/issues/1415>`_)
-<<<<<<< HEAD
     * Fixed an issue in SDR's sediment deposition where, on rasters with more
       than 2^31 pixels, the model would crash with an error relating to a
       negative (overflowed) index. https://github.com/natcap/invest/issues/1431
@@ -74,12 +70,10 @@
       recharge functions where, on rasters with more than 2^31 pixels, the
       model would crash with an error relating to a negative (overflowed)
       index. https://github.com/natcap/invest/issues/1431
-=======
 * Urban Cooling
     * Fixed a bug where model would error out if any feature in the buildings
       vector was missing a geometry; now they will be skipped
       (`#1401 <https://github.com/natcap/invest/issues/1401>`_)
->>>>>>> c80771eb
 * Wind Energy
     * Fixed a bug where model would error when the grid points path was empty
       (`#1417 <https://github.com/natcap/invest/issues/1417>`_)
