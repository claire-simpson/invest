--- conflicted
+++ resolved
@@ -41,7 +41,7 @@
     * In advance of the numpy 2.0 release, function calls to ``numpy.product``
       have been replaced with ``numpy.prod``.
       https://github.com/natcap/invest/issues/1410
-<<<<<<< HEAD
+    * Add support for python 3.11 (`#1103 <https://github.com/natcap/invest/issues/1103>`_)
 * NDR
     * Fixing an issue where minor geometric issues in the watersheds input
       (such as a ring self-intersection) would raise an error in the model.
@@ -49,9 +49,6 @@
     * Fixed a task dependency issue where NDR would crash because of a race
       condition when run with ``n_workers > 0``.
       https://github.com/natcap/invest/issues/1426
-=======
-    * Add support for python 3.11 (`#1103 <https://github.com/natcap/invest/issues/1103>`_)
->>>>>>> ec4e0057
 * SDR
     * RKLS, USLE, avoided erosion, and avoided export rasters will now have
       nodata in streams (`#1415 <https://github.com/natcap/invest/issues/1415>`_)
