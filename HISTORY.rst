--- conflicted
+++ resolved
@@ -52,13 +52,10 @@
     * Fixed a bug where sampledata downloads failed silently (and progress bar
       became innacurate) if the Workbench did not have write permission to
       the download location. https://github.com/natcap/invest/issues/1070
-<<<<<<< HEAD
     * The workbench app is now distributed with a valid code signature
       (`#727 <https://github.com/natcap/invest/issues/727>`_)
-=======
     * Changing the language setting will now cause the app to relaunch
       (`#1168 <https://github.com/natcap/invest/issues/1168>`_),
->>>>>>> ebd83857
 * Forest Carbon
     * The biophysical table is now case-insensitive.
 * HRA
