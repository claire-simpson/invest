--- conflicted
+++ resolved
@@ -1,9 +1,5 @@
 # encoding=UTF-8
-<<<<<<< HEAD
-"""setup.py module for natcap.invest
-=======
 """setup.py module for natcap.invest.
->>>>>>> c2febc14
 
 InVEST - Integrated Valuation of Ecosystem Services and Tradeoffs
 
