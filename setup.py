import os
import platform
import subprocess

import numpy
from Cython.Build import cythonize
from setuptools import setup
from setuptools.command.build_py import build_py as _build_py
from setuptools.extension import Extension

# Read in requirements.txt and populate the python readme with the
# non-comment, non-environment-specifier contents.
_REQUIREMENTS = [req.split(';')[0].split('#')[0].strip() for req in
                 open('requirements.txt').readlines()
                 if (not req.startswith(('#', 'hg+', 'git+'))
                     and len(req.strip()) > 0)]

include_dirs = [numpy.get_include(), 'src/natcap/invest/managed_raster']
if platform.system() == 'Windows':
    compiler_args = ['/std:c++20']
    compiler_and_linker_args = []
    if 'NATCAP_INVEST_GDAL_LIB_PATH' not in os.environ:
        raise RuntimeError(
            'env variable NATCAP_INVEST_GDAL_LIB_PATH is not defined. '
            'This env variable is required when building on Windows. If '
            'using conda to manage your gdal installation, you may set '
            'NATCAP_INVEST_GDAL_LIB_PATH="$CONDA_PREFIX/Library".')
    library_dirs = [f'{os.environ["NATCAP_INVEST_GDAL_LIB_PATH"]}/lib']
    include_dirs.append(f'{os.environ["NATCAP_INVEST_GDAL_LIB_PATH"]}/include')
else:
    compiler_args = [subprocess.run(
        ['gdal-config', '--cflags'], capture_output=True, text=True
    ).stdout.strip()]
    compiler_and_linker_args = ['-std=c++20']
    library_dirs = [subprocess.run(
        ['gdal-config', '--libs'], capture_output=True, text=True
    ).stdout.split()[0][2:]] # get the first argument which is the library path


class build_py(_build_py):
    """Command to compile translation message catalogs before building."""

    def run(self):
        # internationalization: compile human-readable PO message catalogs
        # into machine-readable MO message catalogs used by gettext
        # the MO files are included as package data
        locale_dir = os.path.abspath(os.path.join(
            os.path.dirname(__file__),
            'src/natcap/invest/internationalization/locales'))
        for locale in os.listdir(locale_dir):
            subprocess.run([
                'pybabel',
                'compile',
                '--input-file', f'{locale_dir}/{locale}/LC_MESSAGES/messages.po',
                '--output-file', f'{locale_dir}/{locale}/LC_MESSAGES/messages.mo'])
        # then execute the original run method
        _build_py.run(self)


setup(
    install_requires=_REQUIREMENTS,
<<<<<<< HEAD
#    ext_modules=cythonize([
#        Extension(
#            name=f'natcap.invest.{package}.{module}',
#            sources=[f'src/natcap/invest/{package}/{module}.pyx'],
#            extra_compile_args=compiler_args + compiler_and_linker_args,
#            extra_link_args=compiler_and_linker_args,
#            language='c++',
#            define_macros=[("NPY_NO_DEPRECATED_API", "NPY_1_7_API_VERSION")]
#        ) for package, module, compiler_args in [
#            ('delineateit', 'delineateit_core', []),
#            ('recreation', 'out_of_core_quadtree', []),
#            # clang-14 defaults to -ffp-contract=on, which causes the
#            # arithmetic of A*B+C to be implemented using a contraction, which
#            # causes an unexpected change in the precision in some viewshed
#            # tests on ARM64 (mac M1).  See these issues for more details:
#            #  * https://github.com/llvm/llvm-project/issues/91824
#            #  * https://github.com/natcap/invest/issues/1562
#            #  * https://github.com/natcap/invest/pull/1564/files
#            # Using this flag on gcc and on all versions of clang should work
#            # as expected, with consistent results.
#            ('scenic_quality', 'viewshed', ['-ffp-contract=off']),
#            ('ndr', 'ndr_core', []),
#            ('sdr', 'sdr_core', []),
#            ('seasonal_water_yield', 'seasonal_water_yield_core', [])
#        ]
#    ], compiler_directives={'language_level': '3'}),
=======
    ext_modules=cythonize([
        Extension(
            name=f'natcap.invest.{package}.{module}',
            sources=[f'src/natcap/invest/{package}/{module}.pyx'],
            include_dirs=include_dirs,
            extra_compile_args=compiler_args + package_compiler_args + compiler_and_linker_args,
            extra_link_args=compiler_and_linker_args,
            language='c++',
            libraries=['gdal'],
            library_dirs=library_dirs,
            define_macros=[("NPY_NO_DEPRECATED_API", "NPY_1_7_API_VERSION")]
        ) for package, module, package_compiler_args in [
            ('delineateit', 'delineateit_core', []),
            ('recreation', 'out_of_core_quadtree', []),
            # clang-14 defaults to -ffp-contract=on, which causes the
            # arithmetic of A*B+C to be implemented using a contraction, which
            # causes an unexpected change in the precision in some viewshed
            # tests on ARM64 (mac M1).  See these issues for more details:
            #  * https://github.com/llvm/llvm-project/issues/91824
            #  * https://github.com/natcap/invest/issues/1562
            #  * https://github.com/natcap/invest/pull/1564/files
            # Using this flag on gcc and on all versions of clang should work
            # as expected, with consistent results.
            ('scenic_quality', 'viewshed', ['-ffp-contract=off']),
            ('ndr', 'ndr_core', []),
            ('sdr', 'sdr_core', []),
            ('seasonal_water_yield', 'seasonal_water_yield_core', [])
        ]
    ], compiler_directives={'language_level': '3'}),
>>>>>>> 84f6108b
    include_dirs=[numpy.get_include()],
    cmdclass={
        'build_py': build_py
    }
)<|MERGE_RESOLUTION|>--- conflicted
+++ resolved
@@ -59,64 +59,35 @@
 
 setup(
     install_requires=_REQUIREMENTS,
-<<<<<<< HEAD
-#    ext_modules=cythonize([
-#        Extension(
-#            name=f'natcap.invest.{package}.{module}',
-#            sources=[f'src/natcap/invest/{package}/{module}.pyx'],
-#            extra_compile_args=compiler_args + compiler_and_linker_args,
-#            extra_link_args=compiler_and_linker_args,
-#            language='c++',
-#            define_macros=[("NPY_NO_DEPRECATED_API", "NPY_1_7_API_VERSION")]
-#        ) for package, module, compiler_args in [
-#            ('delineateit', 'delineateit_core', []),
-#            ('recreation', 'out_of_core_quadtree', []),
-#            # clang-14 defaults to -ffp-contract=on, which causes the
-#            # arithmetic of A*B+C to be implemented using a contraction, which
-#            # causes an unexpected change in the precision in some viewshed
-#            # tests on ARM64 (mac M1).  See these issues for more details:
-#            #  * https://github.com/llvm/llvm-project/issues/91824
-#            #  * https://github.com/natcap/invest/issues/1562
-#            #  * https://github.com/natcap/invest/pull/1564/files
-#            # Using this flag on gcc and on all versions of clang should work
-#            # as expected, with consistent results.
-#            ('scenic_quality', 'viewshed', ['-ffp-contract=off']),
-#            ('ndr', 'ndr_core', []),
-#            ('sdr', 'sdr_core', []),
-#            ('seasonal_water_yield', 'seasonal_water_yield_core', [])
-#        ]
-#    ], compiler_directives={'language_level': '3'}),
-=======
-    ext_modules=cythonize([
-        Extension(
-            name=f'natcap.invest.{package}.{module}',
-            sources=[f'src/natcap/invest/{package}/{module}.pyx'],
-            include_dirs=include_dirs,
-            extra_compile_args=compiler_args + package_compiler_args + compiler_and_linker_args,
-            extra_link_args=compiler_and_linker_args,
-            language='c++',
-            libraries=['gdal'],
-            library_dirs=library_dirs,
-            define_macros=[("NPY_NO_DEPRECATED_API", "NPY_1_7_API_VERSION")]
-        ) for package, module, package_compiler_args in [
-            ('delineateit', 'delineateit_core', []),
-            ('recreation', 'out_of_core_quadtree', []),
-            # clang-14 defaults to -ffp-contract=on, which causes the
-            # arithmetic of A*B+C to be implemented using a contraction, which
-            # causes an unexpected change in the precision in some viewshed
-            # tests on ARM64 (mac M1).  See these issues for more details:
-            #  * https://github.com/llvm/llvm-project/issues/91824
-            #  * https://github.com/natcap/invest/issues/1562
-            #  * https://github.com/natcap/invest/pull/1564/files
-            # Using this flag on gcc and on all versions of clang should work
-            # as expected, with consistent results.
-            ('scenic_quality', 'viewshed', ['-ffp-contract=off']),
-            ('ndr', 'ndr_core', []),
-            ('sdr', 'sdr_core', []),
-            ('seasonal_water_yield', 'seasonal_water_yield_core', [])
-        ]
-    ], compiler_directives={'language_level': '3'}),
->>>>>>> 84f6108b
+    # ext_modules=cythonize([
+    #     Extension(
+    #         name=f'natcap.invest.{package}.{module}',
+    #         sources=[f'src/natcap/invest/{package}/{module}.pyx'],
+    #         include_dirs=include_dirs,
+    #         extra_compile_args=compiler_args + package_compiler_args + compiler_and_linker_args,
+    #         extra_link_args=compiler_and_linker_args,
+    #         language='c++',
+    #         libraries=['gdal'],
+    #         library_dirs=library_dirs,
+    #         define_macros=[("NPY_NO_DEPRECATED_API", "NPY_1_7_API_VERSION")]
+    #     ) for package, module, package_compiler_args in [
+    #         ('delineateit', 'delineateit_core', []),
+    #         ('recreation', 'out_of_core_quadtree', []),
+    #         # clang-14 defaults to -ffp-contract=on, which causes the
+    #         # arithmetic of A*B+C to be implemented using a contraction, which
+    #         # causes an unexpected change in the precision in some viewshed
+    #         # tests on ARM64 (mac M1).  See these issues for more details:
+    #         #  * https://github.com/llvm/llvm-project/issues/91824
+    #         #  * https://github.com/natcap/invest/issues/1562
+    #         #  * https://github.com/natcap/invest/pull/1564/files
+    #         # Using this flag on gcc and on all versions of clang should work
+    #         # as expected, with consistent results.
+    #         ('scenic_quality', 'viewshed', ['-ffp-contract=off']),
+    #         ('ndr', 'ndr_core', []),
+    #         ('sdr', 'sdr_core', []),
+    #         ('seasonal_water_yield', 'seasonal_water_yield_core', [])
+    #     ]
+    # ], compiler_directives={'language_level': '3'}),
     include_dirs=[numpy.get_include()],
     cmdclass={
         'build_py': build_py
