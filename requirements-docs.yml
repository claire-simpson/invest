--- conflicted
+++ resolved
@@ -9,12 +9,8 @@
 dependencies:
 - chardet>=3.0.4
 - Cython
-<<<<<<< HEAD
-- GDAL>=3.1.2,<3.3.0
+- GDAL>=3.1.2,!=3.3.0
 - Flask
-=======
-- GDAL>=3.1.2,!=3.3.0
->>>>>>> 5a5aaf79
 - numpy>=1.11.0,!=1.16.0
 - pandas>=1.0,<1.2.0
 - pip
@@ -38,4 +34,4 @@
   - PySide2!=5.15.0  # pip-only
   - qtawesome  # pip-only
   - setuptools_scm
-  - sphinx-rtd-theme
+  - sphinx-rtd-theme