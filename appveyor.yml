# Adapted from https://packaging.python.org/guides/supporting-windows-using-appveyor/

skip_non_tags: false  # we want to build untagged revisions.

version: "{branch}.{build}"  # Makes build version information more readable on appveyor

environment:
  matrix:
    # For Python versions available on Appveyor, see
    # https://www.appveyor.com/docs/windows-images-software/#python

    - PYTHON: "C:\\Python27"
      TESTTARGET: "test"

    - PYTHON: "C:\\Python27-x64"
      TESTTARGET: "test"

    - PYTHON: "C:\\Python27"
      TESTTARGET: "test_ui"

<<<<<<< HEAD
    - PYTHON: "C:\\Python27"
      TESTTARGET: "validate_sampledata"


=======
>>>>>>> 5cf0b440
install:
    - "SET PATH=%PYTHON%;%PYTHON%\\Scripts;%PATH%"
    - "python --version"
    # We need wheel installed to build wheels
    - "python -m pip install wheel"
    - "python -m pip install pipwin"
    - "python -m pipwin install gdal"
    - "python -m pipwin install shapely"
    - "python -m pipwin install rtree"
    - "python -m pipwin install pyqt4"
    - "python -m pip install cython"
    - "python -m pip install numpy"
    - "python -m pip install -r requirements.txt -r requirements-dev.txt -r requirements-gui.txt"
    - "python setup.py sdist bdist_wheel"

    # Need to install with -I because pip thinks that cwd is a valid installation directory.
    # It's not (in our case).  Adding --no-deps because that's what all of the above
    # with pipwin and pip is for.
    - "python -m pip install -I --no-deps natcap.invest --find-links dist"
    - "choco install make"

build: off

test_script:
    - "make %TESTTARGET%"

artifacts:
    # bdist_wheel puts your built wheel in the dist directory
    - path: dist\*

# Cache-related items adapted from pyinstaller appveyor configuration.
# https://github.com/pyinstaller/pyinstaller/blob/develop/appveyor.yml
cache:
  # Cache downloaded pip packages and built wheels.
  - '%LOCALAPPDATA%\pip\Cache\http'
  - '%LOCALAPPDATA%\pip\Cache\wheels'
  - '%HOMEPATH%\pipwin'

on_finish:
  # Remove old or huge cache files to hopefully not exceed the 1GB cache limit.
  #
  # If the cache limit is reached, the cache will not be updated (of not even
  # created in the first run). So this is a trade of between keeping the cache
  # current and having a cache at all.
  - C:\cygwin\bin\find "%LOCALAPPDATA%\pip" -type f -mtime +360 -delete
  - C:\cygwin\bin\find "%LOCALAPPDATA%\pip" -empty -delete
  # Show size of cache
  - C:\cygwin\bin\du -hs "%LOCALAPPDATA%\pip\Cache"
<|MERGE_RESOLUTION|>--- conflicted
+++ resolved
@@ -1,75 +1,71 @@
-# Adapted from https://packaging.python.org/guides/supporting-windows-using-appveyor/
-
-skip_non_tags: false  # we want to build untagged revisions.
-
-version: "{branch}.{build}"  # Makes build version information more readable on appveyor
-
-environment:
-  matrix:
-    # For Python versions available on Appveyor, see
-    # https://www.appveyor.com/docs/windows-images-software/#python
-
-    - PYTHON: "C:\\Python27"
-      TESTTARGET: "test"
-
-    - PYTHON: "C:\\Python27-x64"
-      TESTTARGET: "test"
-
-    - PYTHON: "C:\\Python27"
-      TESTTARGET: "test_ui"
-
-<<<<<<< HEAD
-    - PYTHON: "C:\\Python27"
-      TESTTARGET: "validate_sampledata"
-
-
-=======
->>>>>>> 5cf0b440
-install:
-    - "SET PATH=%PYTHON%;%PYTHON%\\Scripts;%PATH%"
-    - "python --version"
-    # We need wheel installed to build wheels
-    - "python -m pip install wheel"
-    - "python -m pip install pipwin"
-    - "python -m pipwin install gdal"
-    - "python -m pipwin install shapely"
-    - "python -m pipwin install rtree"
-    - "python -m pipwin install pyqt4"
-    - "python -m pip install cython"
-    - "python -m pip install numpy"
-    - "python -m pip install -r requirements.txt -r requirements-dev.txt -r requirements-gui.txt"
-    - "python setup.py sdist bdist_wheel"
-
-    # Need to install with -I because pip thinks that cwd is a valid installation directory.
-    # It's not (in our case).  Adding --no-deps because that's what all of the above
-    # with pipwin and pip is for.
-    - "python -m pip install -I --no-deps natcap.invest --find-links dist"
-    - "choco install make"
-
-build: off
-
-test_script:
-    - "make %TESTTARGET%"
-
-artifacts:
-    # bdist_wheel puts your built wheel in the dist directory
-    - path: dist\*
-
-# Cache-related items adapted from pyinstaller appveyor configuration.
-# https://github.com/pyinstaller/pyinstaller/blob/develop/appveyor.yml
-cache:
-  # Cache downloaded pip packages and built wheels.
-  - '%LOCALAPPDATA%\pip\Cache\http'
-  - '%LOCALAPPDATA%\pip\Cache\wheels'
-  - '%HOMEPATH%\pipwin'
-
-on_finish:
-  # Remove old or huge cache files to hopefully not exceed the 1GB cache limit.
-  #
-  # If the cache limit is reached, the cache will not be updated (of not even
-  # created in the first run). So this is a trade of between keeping the cache
-  # current and having a cache at all.
-  - C:\cygwin\bin\find "%LOCALAPPDATA%\pip" -type f -mtime +360 -delete
-  - C:\cygwin\bin\find "%LOCALAPPDATA%\pip" -empty -delete
-  # Show size of cache
-  - C:\cygwin\bin\du -hs "%LOCALAPPDATA%\pip\Cache"
+# Adapted from https://packaging.python.org/guides/supporting-windows-using-appveyor/
+
+skip_non_tags: false  # we want to build untagged revisions.
+
+version: "{branch}.{build}"  # Makes build version information more readable on appveyor
+
+environment:
+  matrix:
+    # For Python versions available on Appveyor, see
+    # https://www.appveyor.com/docs/windows-images-software/#python
+
+    - PYTHON: "C:\\Python27"
+      TESTTARGET: "test"
+
+    - PYTHON: "C:\\Python27-x64"
+      TESTTARGET: "test"
+
+    - PYTHON: "C:\\Python27"
+      TESTTARGET: "test_ui"
+
+    - PYTHON: "C:\\Python27"
+      TESTTARGET: "validate_sampledata"
+
+install:
+    - "SET PATH=%PYTHON%;%PYTHON%\\Scripts;%PATH%"
+    - "python --version"
+    # We need wheel installed to build wheels
+    - "python -m pip install wheel"
+    - "python -m pip install pipwin"
+    - "python -m pipwin install gdal"
+    - "python -m pipwin install shapely"
+    - "python -m pipwin install rtree"
+    - "python -m pipwin install pyqt4"
+    - "python -m pip install cython"
+    - "python -m pip install numpy"
+    - "python -m pip install -r requirements.txt -r requirements-dev.txt -r requirements-gui.txt"
+    - "python setup.py sdist bdist_wheel"
+
+    # Need to install with -I because pip thinks that cwd is a valid installation directory.
+    # It's not (in our case).  Adding --no-deps because that's what all of the above
+    # with pipwin and pip is for.
+    - "python -m pip install -I --no-deps natcap.invest --find-links dist"
+    - "choco install make"
+
+build: off
+
+test_script:
+    - "make %TESTTARGET%"
+
+artifacts:
+    # bdist_wheel puts your built wheel in the dist directory
+    - path: dist\*
+
+# Cache-related items adapted from pyinstaller appveyor configuration.
+# https://github.com/pyinstaller/pyinstaller/blob/develop/appveyor.yml
+cache:
+  # Cache downloaded pip packages and built wheels.
+  - '%LOCALAPPDATA%\pip\Cache\http'
+  - '%LOCALAPPDATA%\pip\Cache\wheels'
+  - '%HOMEPATH%\pipwin'
+
+on_finish:
+  # Remove old or huge cache files to hopefully not exceed the 1GB cache limit.
+  #
+  # If the cache limit is reached, the cache will not be updated (of not even
+  # created in the first run). So this is a trade of between keeping the cache
+  # current and having a cache at all.
+  - C:\cygwin\bin\find "%LOCALAPPDATA%\pip" -type f -mtime +360 -delete
+  - C:\cygwin\bin\find "%LOCALAPPDATA%\pip" -empty -delete
+  # Show size of cache
+  - C:\cygwin\bin\du -hs "%LOCALAPPDATA%\pip\Cache"