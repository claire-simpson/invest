--- conflicted
+++ resolved
@@ -5,10 +5,5 @@
 
 qtpy>1.3
 qtawesome
-<<<<<<< HEAD
-faulthandler; python_version < '3.3' # after which faulthandler is a builtin
 requests
-=======
-requests
-faulthandler; python_version<'3.0'
->>>>>>> 5c8cad21
+faulthandler; python_version<'3.0'