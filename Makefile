# Repositories managed by the makefile task tree
DATA_DIR := data
GIT_SAMPLE_DATA_REPO        := https://bitbucket.org/natcap/invest-sample-data.git
GIT_SAMPLE_DATA_REPO_PATH   := $(DATA_DIR)/invest-sample-data
<<<<<<< HEAD
GIT_SAMPLE_DATA_REPO_REV    := 87869fe572507c2d7ac0c9ffd39207e9d778caf6

GIT_TEST_DATA_REPO          := https://bitbucket.org/natcap/invest-test-data.git
GIT_TEST_DATA_REPO_PATH     := $(DATA_DIR)/invest-test-data
GIT_TEST_DATA_REPO_REV      := 2559b427f81e01254f2223f74f7a257f65ca060c
=======
GIT_SAMPLE_DATA_REPO_REV    := 39d6cbd18ac52023db957fc4299b6b1a32c368e3

GIT_TEST_DATA_REPO          := https://bitbucket.org/natcap/invest-test-data.git
GIT_TEST_DATA_REPO_PATH     := $(DATA_DIR)/invest-test-data
GIT_TEST_DATA_REPO_REV      := 2ddcafc7eb0635f7351ef1ba40c0245ea5b08c41
>>>>>>> 64e57b72

HG_UG_REPO                  := https://bitbucket.org/natcap/invest.users-guide
HG_UG_REPO_PATH             := doc/users-guide
HG_UG_REPO_REV              := 1dfee03e6bf8


ENV = env
ifeq ($(OS),Windows_NT)
	NULL := $$null
	PROGRAM_CHECK_SCRIPT := .\scripts\check_required_programs.bat
	ENV_SCRIPTS = $(ENV)\Scripts
	ENV_ACTIVATE = $(ENV_SCRIPTS)\activate
	CP := powershell.exe Copy-Item
	COPYDIR := $(CP) -Recurse
	MKDIR := powershell.exe mkdir -Force -Path
	RM := powershell.exe Remove-Item -Force -Recurse -Path
	RMDIR := cmd /C "rmdir /S /Q"
	# Windows doesn't install a python3 binary, just python.
	PYTHON = python
	# Just use what's on the PATH for make.  Avoids issues with escaping spaces in path.
	MAKE := make
	SHELL := powershell.exe
	BASHLIKE_SHELL_COMMAND := cmd.exe /C
	.DEFAULT_GOAL := windows_installer
	JENKINS_BUILD_SCRIPT := .\scripts\jenkins-build.bat
	RM_DATA_DIR := $(RM) $(DATA_DIR)
	/ := '\'
else
	NULL := /dev/null
	PROGRAM_CHECK_SCRIPT := ./scripts/check_required_programs.sh
	SHELL := /bin/bash
	BASHLIKE_SHELL_COMMAND := $(SHELL) -c
	CP := cp
	COPYDIR := $(CP) -r
	MKDIR := mkdir -p
	RM := rm -r
	RMDIR := $(RM)
	/ := /
	# linux, mac distinguish between python2 and python3
	PYTHON = python3
	RM_DATA_DIR := yes | rm -r $(DATA_DIR)

	ifeq ($(shell sh -c 'uname -s 2>/dev/null || echo not'),Darwin)  # mac OSX
		.DEFAULT_GOAL := mac_installer
		JENKINS_BUILD_SCRIPT := ./scripts/jenkins-build.sh
	else
		.DEFAULT_GOAL := binaries
		JENKINS_BUILD_SCRIPT := @echo "NOTE: There is not currently a linux jenkins build."; exit 1
	endif
endif

REQUIRED_PROGRAMS := make zip pandoc $(PYTHON) git git-lfs hg
ifeq ($(OS),Windows_NT)
	REQUIRED_PROGRAMS += makensis
endif

PIP = $(PYTHON) -m pip
VERSION := $(shell $(PYTHON) setup.py --version)
PYTHON_ARCH := $(shell $(PYTHON) -c "import sys; print('x86' if sys.maxsize <= 2**32 else 'x64')")

GSUTIL := gsutil
SIGNTOOL := SignTool

# Output directory names
DIST_DIR := dist
DIST_DATA_DIR := $(DIST_DIR)/data
BUILD_DIR := build

# The fork name and user here are derived from the mercurial path.
# They will need to be set manually (e.g. make FORKNAME=natcap/invest)
# if someone wants to build from source outside of mercurial (like if
# they grabbed a zipfile of the source code)
# FORKUSER should not need to be set from the CLI.
FORKNAME := $(filter-out ssh: http: https:, $(subst /, ,$(shell hg config paths.default)))
FORKUSER := $(word 2, $(subst /, ,$(FORKNAME)))
ifeq ($(FORKUSER),natcap)
	BUCKET := gs://releases.naturalcapitalproject.org
	DIST_URL_BASE := $(BUCKET)/invest/$(VERSION)
else
	BUCKET := gs://natcap-dev-build-artifacts
	DIST_URL_BASE := $(BUCKET)/invest/$(FORKUSER)/$(VERSION)
endif
DOWNLOAD_DIR_URL := $(subst gs://,https://storage.googleapis.com/,$(DIST_URL_BASE))
DATA_BASE_URL := $(DOWNLOAD_DIR_URL)/data


TESTRUNNER := $(PYTHON) -m nose -vsP --with-coverage --cover-package=natcap.invest --cover-erase --with-xunit --cover-tests --cover-html --cover-xml --with-timer

DATAVALIDATOR := $(PYTHON) scripts/invest-autovalidate.py $(GIT_SAMPLE_DATA_REPO_PATH)
TEST_DATAVALIDATOR := $(PYTHON) -m nose -vsP scripts/invest-autovalidate.py

# Target names.
INVEST_BINARIES_DIR := $(DIST_DIR)/invest
APIDOCS_HTML_DIR := $(DIST_DIR)/apidocs
APIDOCS_ZIP_FILE := $(DIST_DIR)/InVEST_$(VERSION)_apidocs.zip
USERGUIDE_HTML_DIR := $(DIST_DIR)/userguide
USERGUIDE_ZIP_FILE := $(DIST_DIR)/InVEST_$(VERSION)_userguide.zip
MAC_DISK_IMAGE_FILE := "$(DIST_DIR)/InVEST_$(VERSION).dmg"
MAC_BINARIES_ZIP_FILE := "$(DIST_DIR)/InVEST-$(VERSION)-mac.zip"
MAC_APPLICATION_BUNDLE := "$(BUILD_DIR)/mac_app_$(VERSION)/InVEST.app"


.PHONY: fetch install binaries apidocs userguide windows_installer mac_installer sampledata sampledata_single test test_ui clean help check python_packages jenkins purge mac_zipfile deploy signcode $(GIT_SAMPLE_DATA_REPO_PATH) $(GIT_TEST_DATA_REPO_PATH) $(HG_UG_REPO_REV)

# Very useful for debugging variables!
# $ make print-FORKNAME, for example, would print the value of the variable $(FORKNAME)
print-%:
	@echo "$* = $($*)"

help:
	@echo "Please use make <target> where <target> is one of"
	@echo "  check             to verify all needed programs and packages are installed"
	@echo "  env               to create a virtualenv with packages from requirements.txt, requirements-dev.txt"
	@echo "  fetch             to clone all managed repositories"
	@echo "  install           to build and install a wheel of natcap.invest into the active python installation"
	@echo "  binaries          to build pyinstaller binaries"
	@echo "  apidocs           to build HTML API documentation"
	@echo "  userguide         to build HTML version of the users guide"
	@echo "  python_packages   to build natcap.invest wheel and source distributions"
	@echo "  windows_installer to build an NSIS installer for distribution"
	@echo "  mac_installer     to build a disk image for distribution"
	@echo "  sampledata        to build sample data zipfiles"
	@echo "  sampledata_single to build a single self-contained data zipfile.  Used for advanced NSIS install."
	@echo "  test              to run nosetests on the tests directory"
	@echo "  test_ui           to run nosetests on the ui_tests directory"
	@echo "  clean             to remove temporary directories and files (but not dist/)"
	@echo "  purge             to remove temporary directories, cloned repositories and the built environment."
	@echo "  help              to print this help and exit"

$(BUILD_DIR) $(DATA_DIR) $(DIST_DIR) $(DIST_DATA_DIR):
	$(MKDIR) $@

test: $(GIT_TEST_DATA_REPO_PATH)
	$(TESTRUNNER) tests

test_ui: $(GIT_TEST_DATA_REPO_PATH)
	$(TESTRUNNER) ui_tests

validate_sampledata: $(GIT_SAMPLE_DATA_REPO_PATH)
	$(TEST_DATAVALIDATOR)
	$(DATAVALIDATOR)

clean:
	$(PYTHON) setup.py clean
	-$(RMDIR) $(BUILD_DIR)
	-$(RMDIR) natcap.invest.egg-info
	-$(RMDIR) cover
	-$(RM) coverage.xml

purge: clean
	-$(RM_DATA_DIR)
	-$(RMDIR) $(HG_UG_REPO_PATH)
	-$(RMDIR) $(ENV)

check:
	@echo "Checking required applications"
	@$(PROGRAM_CHECK_SCRIPT) $(REQUIRED_PROGRAMS)
	@echo "----------------------------"
	@echo "Checking python packages"
	@$(PIP) freeze --all -r requirements.txt -r requirements-dev.txt > $(NULL)


# Subrepository management.
$(HG_UG_REPO_PATH):
	-hg clone --noupdate $(HG_UG_REPO) $(HG_UG_REPO_PATH)
	-hg pull $(HG_UG_REPO) -R $(HG_UG_REPO_PATH)
	hg update -r $(HG_UG_REPO_REV) -R $(HG_UG_REPO_PATH)

$(GIT_SAMPLE_DATA_REPO_PATH): | $(DATA_DIR)
	-git clone $(GIT_SAMPLE_DATA_REPO) $(GIT_SAMPLE_DATA_REPO_PATH)
	git -C $(GIT_SAMPLE_DATA_REPO_PATH) lfs install
	git -C $(GIT_SAMPLE_DATA_REPO_PATH) lfs fetch
	git -C $(GIT_SAMPLE_DATA_REPO_PATH) fetch
	git -C $(GIT_SAMPLE_DATA_REPO_PATH) checkout $(GIT_SAMPLE_DATA_REPO_REV)

$(GIT_TEST_DATA_REPO_PATH): | $(DATA_DIR)
	-git clone $(GIT_TEST_DATA_REPO) $(GIT_TEST_DATA_REPO_PATH)
	git -C $(GIT_TEST_DATA_REPO_PATH) lfs install
	git -C $(GIT_TEST_DATA_REPO_PATH) lfs fetch
	git -C $(GIT_TEST_DATA_REPO_PATH) fetch
	git -C $(GIT_TEST_DATA_REPO_PATH) checkout $(GIT_TEST_DATA_REPO_REV)

fetch: $(HG_UG_REPO_PATH) $(GIT_SAMPLE_DATA_REPO_PATH) $(GIT_TEST_DATA_REPO_PATH)


# Python environment management
env:
    ifeq ($(OS),Windows_NT)
		$(PYTHON) -m virtualenv --system-site-packages $(ENV)
		$(BASHLIKE_SHELL_COMMAND) "$(ENV_ACTIVATE) && $(PIP) install -r requirements.txt -r requirements-gui.txt"
		$(BASHLIKE_SHELL_COMMAND) "$(ENV_ACTIVATE) && $(PIP) install -I -r requirements-dev.txt"
		$(BASHLIKE_SHELL_COMMAND) "$(ENV_ACTIVATE) && $(MAKE) install"
    else
		$(PYTHON) ./scripts/convert-requirements-to-conda-yml.py requirements.txt requirements-dev.txt requirements-gui.txt > requirements-all.yml
		conda create -p $(ENV) -y -c conda-forge
		conda env update -p $(ENV) --file requirements-all.yml
		$(BASHLIKE_SHELL_COMMAND) "source activate ./$(ENV) && $(MAKE) install"
    endif

# compatible with pip>=7.0.0
# REQUIRED: Need to remove natcap.invest.egg-info directory so recent versions
# of pip don't think CWD is a valid package.
install: $(DIST_DIR)/natcap.invest%.whl
	-$(RMDIR) natcap.invest.egg-info
	$(PIP) install --isolated --upgrade --only-binary natcap.invest --find-links=dist natcap.invest


# Bulid python packages and put them in dist/
python_packages: $(DIST_DIR)/natcap.invest%.whl $(DIST_DIR)/natcap.invest%.zip
$(DIST_DIR)/natcap.invest%.whl: | $(DIST_DIR)
	$(PYTHON) setup.py bdist_wheel

$(DIST_DIR)/natcap.invest%.zip: | $(DIST_DIR)
	$(PYTHON) setup.py sdist --formats=zip


# Build binaries and put them in dist/invest
# The `invest list` is to test the binaries.  If something doesn't
# import, we want to know right away.  No need to provide the `.exe` extension
# on Windows as the .exe extension is assumed.
binaries: $(INVEST_BINARIES_DIR)
$(INVEST_BINARIES_DIR): | $(DIST_DIR) $(BUILD_DIR)
	-$(RMDIR) $(BUILD_DIR)/pyi-build
	-$(RMDIR) $(INVEST_BINARIES_DIR)
	$(PYTHON) -m PyInstaller --workpath $(BUILD_DIR)/pyi-build --clean --distpath $(DIST_DIR) exe/invest.spec
	$(BASHLIKE_SHELL_COMMAND) "$(PYTHON) -m pip freeze --all > $(INVEST_BINARIES_DIR)/package_versions.txt"
	$(INVEST_BINARIES_DIR)/invest list

# Documentation.
# API docs are copied to dist/apidocs
# Userguide HTML docs are copied to dist/userguide
# Userguide PDF file is copied to dist/InVEST_<version>_.pdf
apidocs: $(APIDOCS_HTML_DIR) $(APIDOCS_ZIP_FILE)
$(APIDOCS_HTML_DIR): | $(DIST_DIR)
	$(PYTHON) setup.py build_sphinx -a --source-dir doc/api-docs
	$(COPYDIR) build/sphinx/html $(APIDOCS_HTML_DIR)

$(APIDOCS_ZIP_FILE): $(APIDOCS_HTML_DIR)
	$(BASHLIKE_SHELL_COMMAND) "cd $(DIST_DIR) && zip -r $(notdir $(APIDOCS_ZIP_FILE)) $(notdir $(APIDOCS_HTML_DIR))"

userguide: $(USERGUIDE_HTML_DIR) $(USERGUIDE_ZIP_FILE)
$(USERGUIDE_HTML_DIR): $(HG_UG_REPO_PATH) | $(DIST_DIR)
	$(MAKE) -C doc/users-guide SPHINXBUILD=sphinx-build BUILDDIR=../../build/userguide html
	-$(RMDIR) $(USERGUIDE_HTML_DIR)
	$(COPYDIR) build/userguide/html dist/userguide

$(USERGUIDE_ZIP_FILE): $(USERGUIDE_HTML_DIR)
	$(BASHLIKE_SHELL_COMMAND) "cd $(DIST_DIR) && zip -r $(notdir $(USERGUIDE_ZIP_FILE)) $(notdir $(USERGUIDE_HTML_DIR))"


# Zipping up the sample data zipfiles is a little odd because of the presence
# of the Base_Data folder, where its subdirectories are zipped up separately.
# Tracking the expected zipfiles here avoids a race condition where we can't
# know which data zipfiles to create until the data repo is cloned.
# All data zipfiles are written to dist/data/*.zip
ZIPDIRS = Aquaculture \
		  Freshwater \
		  Marine \
		  Terrestrial \
		  carbon \
		  CoastalBlueCarbon \
		  CoastalVulnerability \
		  CropProduction \
		  Fisheries \
		  forest_carbon_edge_effect \
		  globio \
		  GridSeascape \
		  HabitatQuality \
		  HabitatRiskAssess \
		  Hydropower \
		  Malaria \
		  pollination \
		  recreation \
		  scenario_proximity \
		  ScenicQuality \
		  seasonal_water_yield \
		  storm_impact \
		  UrbanFloodMitigation \
		  UrbanCoolingModel\
		  WaveEnergy \
		  WindEnergy
ZIPTARGETS = $(foreach dirname,$(ZIPDIRS),$(addprefix $(DIST_DATA_DIR)/,$(dirname).zip))

sampledata: $(ZIPTARGETS)
$(DIST_DATA_DIR)/Freshwater.zip: DATADIR=Base_Data/
$(DIST_DATA_DIR)/Marine.zip: DATADIR=Base_Data/
$(DIST_DATA_DIR)/Terrestrial.zip: DATADIR=Base_Data/
$(DIST_DATA_DIR)/%.zip: $(DIST_DATA_DIR) $(GIT_SAMPLE_DATA_REPO_PATH)
	cd $(GIT_SAMPLE_DATA_REPO_PATH); $(BASHLIKE_SHELL_COMMAND) "zip -r $(addprefix ../../,$@) $(subst $(DIST_DATA_DIR)/,$(DATADIR),$(subst .zip,,$@))"

SAMPLEDATA_SINGLE_ARCHIVE := dist/InVEST_$(VERSION)_sample_data.zip
sampledata_single: $(SAMPLEDATA_SINGLE_ARCHIVE)

$(SAMPLEDATA_SINGLE_ARCHIVE): $(GIT_SAMPLE_DATA_REPO_PATH) dist
	$(BASHLIKE_SHELL_COMMAND) "cd $(GIT_SAMPLE_DATA_REPO_PATH) && zip -r ../../$(SAMPLEDATA_SINGLE_ARCHIVE) ./* -x .svn -x .git -x *.json"


# Installers for each platform.
# Windows (NSIS) installer is written to dist/InVEST_<version>_x86_Setup.exe
# Mac (DMG) disk image is written to dist/InVEST <version>.dmg
ifeq ($(FORKUSER), natcap)
	INSTALLER_NAME_FORKUSER :=
else
	INSTALLER_NAME_FORKUSER := $(FORKUSER)
endif
WINDOWS_INSTALLER_FILE := $(DIST_DIR)/InVEST_$(INSTALLER_NAME_FORKUSER)$(VERSION)_$(PYTHON_ARCH)_Setup.exe
windows_installer: $(WINDOWS_INSTALLER_FILE)
$(WINDOWS_INSTALLER_FILE): $(INVEST_BINARIES_DIR) $(USERGUIDE_HTML_DIR) build/vcredist_x86.exe | $(GIT_SAMPLE_DATA_REPO_PATH)
	-$(RM) $(WINDOWS_INSTALLER_FILE)
	makensis /DVERSION=$(VERSION) /DBINDIR=$(INVEST_BINARIES_DIR) /DARCHITECTURE=$(PYTHON_ARCH) /DFORKNAME=$(INSTALLER_NAME_FORKUSER) /DDATA_LOCATION=$(DATA_BASE_URL) installer\windows\invest_installer.nsi

mac_app: $(MAC_APPLICATION_BUNDLE)
$(MAC_APPLICATION_BUNDLE): $(BUILD_DIR) $(INVEST_BINARIES_DIR)
	./installer/darwin/build_app_bundle.sh "$(VERSION)" "$(INVEST_BINARIES_DIR)" "$(MAC_APPLICATION_BUNDLE)"

mac_installer: $(MAC_DISK_IMAGE_FILE)
$(MAC_DISK_IMAGE_FILE): $(DIST_DIR) $(MAC_APPLICATION_BUNDLE) $(USERGUIDE_HTML_DIR)
	./installer/darwin/build_dmg.sh "$(VERSION)" "$(MAC_APPLICATION_BUNDLE)" "$(USERGUIDE_HTML_DIR)"

mac_zipfile: $(MAC_BINARIES_ZIP_FILE)
$(MAC_BINARIES_ZIP_FILE): $(DIST_DIR) $(MAC_APPLICATION_BUNDLE) $(USERGUIDE_HTML_DIR)
	./installer/darwin/build_zip.sh "$(VERSION)" "$(MAC_APPLICATION_BUNDLE)" "$(USERGUIDE_HTML_DIR)"

build/vcredist_x86.exe: | build
	powershell.exe -Command "Start-BitsTransfer -Source https://download.microsoft.com/download/5/D/8/5D8C65CB-C849-4025-8E95-C3966CAFD8AE/vcredist_x86.exe -Destination build\vcredist_x86.exe"

jenkins:
	$(JENKINS_BUILD_SCRIPT)

jenkins_test_ui: env
	$(MAKE) PYTHON=$(ENV_SCRIPTS)/python test_ui

jenkins_test: env $(GIT_TEST_DATA_REPO_PATH)
	$(MAKE) PYTHON=$(ENV_SCRIPTS)/python test

CERT_FILE := StanfordUniversity.crt
KEY_FILE := Stanford-natcap-code-signing-2019-03-07.key.pem
signcode:
	$(GSUTIL) cp gs://stanford_cert/$(CERT_FILE) $(BUILD_DIR)/$(CERT_FILE)
	$(GSUTIL) cp gs://stanford_cert/$(KEY_FILE) $(BUILD_DIR)/$(KEY_FILE)
	# On some OS (including our build container), osslsigncode fails with Bus error if we overwrite the binary when signing.
	osslsigncode -certs $(BUILD_DIR)/$(CERT_FILE) -key $(BUILD_DIR)/$(KEY_FILE) -pass $(CERT_KEY_PASS) -in $(BIN_TO_SIGN) -out "signed.exe"
	mv "signed.exe" $(BIN_TO_SIGN)
	rm $(BUILD_DIR)/$(CERT_FILE)
	rm $(BUILD_DIR)/$(KEY_FILE)
	@echo "Installer was signed with osslsigncode"

P12_FILE := Stanford-natcap-code-signing-2019-03-07.p12
signcode_windows:
	$(BASHLIKE_SHELL_COMMAND) "$(GSUTIL) cp gs://stanford_cert/$(P12_FILE) $(BUILD_DIR)/$(P12_FILE)"
	powershell.exe "& '$(SIGNTOOL)' sign /f '$(BUILD_DIR)\$(P12_FILE)' /p '$(CERT_KEY_PASS)' '$(BIN_TO_SIGN)'"
	-powershell.exe "Remove-Item $(BUILD_DIR)/$(P12_FILE)"
	@echo "Installer was signed with signtool"

deploy:
	$(GSUTIL) -m rsync -r $(DIST_DIR)/userguide $(DIST_URL_BASE)/userguide
	$(GSUTIL) -m rsync -r $(DIST_DIR)/data $(DIST_URL_BASE)/data
	$(GSUTIL) -m rsync $(DIST_DIR) $(DIST_URL_BASE)
	@echo "Binaries (if they were created) can be downloaded from:"
	@echo "  * $(DOWNLOAD_DIR_URL)/$(subst $(DIST_DIR)/,,$(WINDOWS_INSTALLER_FILE))"
    ifeq ($(BUCKET),gs://releases.naturalcapitalproject.org)  # ifeq cannot follow TABs, only spaces
		$(GSUTIL) cp "$(BUCKET)/fragment_id_redirections.json" "$(BUILD_DIR)/fragment_id_redirections.json"
		$(PYTHON) scripts/update_installer_urls.py "$(BUILD_DIR)/fragment_id_redirections.json" $(BUCKET) $(notdir $(WINDOWS_INSTALLER_FILE)) $(notdir $(patsubst "%",%,$(MAC_BINARIES_ZIP_FILE)))
		$(GSUTIL) cp "$(BUILD_DIR)/fragment_id_redirections.json" "$(BUCKET)/fragment_id_redirections.json"
    endif


# Notes on Makefile development
#
# * Use the -drR to show the decision tree (and none of the implicit rules)
#   if a task is (or is not) executing when expected.
# * Use -n to print the actions to be executed instead of actually executing them.<|MERGE_RESOLUTION|>--- conflicted
+++ resolved
@@ -2,19 +2,11 @@
 DATA_DIR := data
 GIT_SAMPLE_DATA_REPO        := https://bitbucket.org/natcap/invest-sample-data.git
 GIT_SAMPLE_DATA_REPO_PATH   := $(DATA_DIR)/invest-sample-data
-<<<<<<< HEAD
-GIT_SAMPLE_DATA_REPO_REV    := 87869fe572507c2d7ac0c9ffd39207e9d778caf6
-
-GIT_TEST_DATA_REPO          := https://bitbucket.org/natcap/invest-test-data.git
-GIT_TEST_DATA_REPO_PATH     := $(DATA_DIR)/invest-test-data
-GIT_TEST_DATA_REPO_REV      := 2559b427f81e01254f2223f74f7a257f65ca060c
-=======
-GIT_SAMPLE_DATA_REPO_REV    := 39d6cbd18ac52023db957fc4299b6b1a32c368e3
+GIT_SAMPLE_DATA_REPO_REV    := ecc8f587d2a0838e1d9cb87d8eb668ab76ff4720
 
 GIT_TEST_DATA_REPO          := https://bitbucket.org/natcap/invest-test-data.git
 GIT_TEST_DATA_REPO_PATH     := $(DATA_DIR)/invest-test-data
 GIT_TEST_DATA_REPO_REV      := 2ddcafc7eb0635f7351ef1ba40c0245ea5b08c41
->>>>>>> 64e57b72
 
 HG_UG_REPO                  := https://bitbucket.org/natcap/invest.users-guide
 HG_UG_REPO_PATH             := doc/users-guide
