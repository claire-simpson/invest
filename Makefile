# Repositories managed by the makefile task tree
DATA_DIR := data
GIT_SAMPLE_DATA_REPO        := https://bitbucket.org/natcap/invest-sample-data.git
GIT_SAMPLE_DATA_REPO_PATH   := $(DATA_DIR)/invest-sample-data
GIT_SAMPLE_DATA_REPO_REV    := a280ef2cf79b7a794ebb3e8678ca27cbe37d1f5b

GIT_TEST_DATA_REPO          := https://bitbucket.org/natcap/invest-test-data.git
GIT_TEST_DATA_REPO_PATH     := $(DATA_DIR)/invest-test-data
GIT_TEST_DATA_REPO_REV      := 0dfeed7f216f6c1f9af815aabb3e7e04f8cf662b

GIT_UG_REPO                  := https://github.com/natcap/invest.users-guide
GIT_UG_REPO_PATH             := doc/users-guide
<<<<<<< HEAD
GIT_UG_REPO_REV              := 7868ad9b6b5346ebfc5ab9704cf02b4ea5671205
=======
GIT_UG_REPO_REV              := 19f4e740cd8a44c7565d19ad68c069c53866aaf8
>>>>>>> 1909657f


ENV = env
ifeq ($(OS),Windows_NT)
	NULL := $$null
	PROGRAM_CHECK_SCRIPT := .\scripts\check_required_programs.bat
	ENV_SCRIPTS = $(ENV)\Scripts
	ENV_ACTIVATE = $(ENV_SCRIPTS)\activate
	CP := powershell.exe Copy-Item
	COPYDIR := $(CP) -Recurse
	MKDIR := powershell.exe mkdir -Force -Path
	RM := powershell.exe Remove-Item -Force -Recurse -Path
	RMDIR := cmd /C "rmdir /S /Q"
	# Windows doesn't install a python3 binary, just python.
	PYTHON = python
	# Just use what's on the PATH for make.  Avoids issues with escaping spaces in path.
	MAKE := make
	SHELL := powershell.exe
	BASHLIKE_SHELL_COMMAND := cmd.exe /C
	.DEFAULT_GOAL := windows_installer
	JENKINS_BUILD_SCRIPT := .\scripts\jenkins-build.bat
	RM_DATA_DIR := $(RM) $(DATA_DIR)
	/ := '\'
else
	NULL := /dev/null
	PROGRAM_CHECK_SCRIPT := ./scripts/check_required_programs.sh
	SHELL := /bin/bash
	BASHLIKE_SHELL_COMMAND := $(SHELL) -c
	CP := cp
	COPYDIR := $(CP) -r
	MKDIR := mkdir -p
	RM := rm -r
	RMDIR := $(RM)
	/ := /
	# linux, mac distinguish between python2 and python3
	PYTHON = python3
	RM_DATA_DIR := yes | rm -r $(DATA_DIR)

	ifeq ($(shell sh -c 'uname -s 2>/dev/null || echo not'),Darwin)  # mac OSX
		.DEFAULT_GOAL := mac_installer
		JENKINS_BUILD_SCRIPT := ./scripts/jenkins-build.sh
	else
		.DEFAULT_GOAL := binaries
		JENKINS_BUILD_SCRIPT := @echo "NOTE: There is not currently a linux jenkins build."; exit 1
	endif
endif

REQUIRED_PROGRAMS := make zip pandoc $(PYTHON) git git-lfs
ifeq ($(OS),Windows_NT)
	REQUIRED_PROGRAMS += makensis
endif

ZIP := zip
PIP = $(PYTHON) -m pip
VERSION := $(shell $(PYTHON) setup.py --version)
PYTHON_ARCH := $(shell $(PYTHON) -c "import sys; print('x86' if sys.maxsize <= 2**32 else 'x64')")

GSUTIL := gsutil
SIGNTOOL := SignTool

# Output directory names
DIST_DIR := dist
DIST_DATA_DIR := $(DIST_DIR)/data
BUILD_DIR := build

# The fork name and user here are derived from the git path on github.
# The fork name will need to be set manually (e.g. make FORKNAME=natcap/invest)
# if someone wants to build from source outside of git (like if they grabbed
# a zipfile of the source code).
FORKNAME := $(word 2, $(subst :,,$(subst github.com, ,$(shell git remote get-url origin))))
FORKUSER := $(word 1, $(subst /, ,$(FORKNAME)))
ifeq ($(FORKUSER),natcap)
	BUCKET := gs://releases.naturalcapitalproject.org
	DIST_URL_BASE := $(BUCKET)/invest/$(VERSION)
	INSTALLER_NAME_FORKUSER :=
else
	BUCKET := gs://natcap-dev-build-artifacts
	DIST_URL_BASE := $(BUCKET)/invest/$(FORKUSER)/$(VERSION)
	INSTALLER_NAME_FORKUSER := $(FORKUSER)
endif
DOWNLOAD_DIR_URL := $(subst gs://,https://storage.googleapis.com/,$(DIST_URL_BASE))
DATA_BASE_URL := $(DOWNLOAD_DIR_URL)/data


TESTRUNNER := $(PYTHON) -m nose -vsP --with-coverage --cover-package=natcap.invest --cover-erase --with-xunit --cover-tests --cover-html --cover-xml --with-timer

DATAVALIDATOR := $(PYTHON) scripts/invest-autovalidate.py $(GIT_SAMPLE_DATA_REPO_PATH)
TEST_DATAVALIDATOR := $(PYTHON) -m nose -vsP scripts/invest-autovalidate.py

# Target names.
INVEST_BINARIES_DIR := $(DIST_DIR)/invest
APIDOCS_HTML_DIR := $(DIST_DIR)/apidocs
APIDOCS_ZIP_FILE := $(DIST_DIR)/InVEST_$(VERSION)_apidocs.zip
USERGUIDE_HTML_DIR := $(DIST_DIR)/userguide
USERGUIDE_ZIP_FILE := $(DIST_DIR)/InVEST_$(VERSION)_userguide.zip
MAC_DISK_IMAGE_FILE := "$(DIST_DIR)/InVEST_$(VERSION).dmg"
MAC_BINARIES_ZIP_FILE := "$(DIST_DIR)/InVEST-$(VERSION)-mac.zip"
MAC_APPLICATION_BUNDLE := "$(BUILD_DIR)/mac_app_$(VERSION)/InVEST.app"


.PHONY: fetch install binaries apidocs userguide windows_installer mac_installer sampledata sampledata_single test test_ui clean help check python_packages jenkins purge mac_zipfile deploy signcode $(GIT_SAMPLE_DATA_REPO_PATH) $(GIT_TEST_DATA_REPO_PATH) $(GIT_UG_REPO_REV)

# Very useful for debugging variables!
# $ make print-FORKNAME, for example, would print the value of the variable $(FORKNAME)
print-%:
	@echo "$* = $($*)"

# Very useful for printing variables within scripts!
# Like `make print-<variable>, only without also printing the variable name.
# the 'j' prefix stands for just.  We're just printing the variable name.
jprint-%:
	@echo "$($*)"

help:
	@echo "Please use make <target> where <target> is one of"
	@echo "  check             to verify all needed programs and packages are installed"
	@echo "  env               to create a virtualenv with packages from requirements.txt, requirements-dev.txt"
	@echo "  fetch             to clone all managed repositories"
	@echo "  install           to build and install a wheel of natcap.invest into the active python installation"
	@echo "  binaries          to build pyinstaller binaries"
	@echo "  apidocs           to build HTML API documentation"
	@echo "  userguide         to build HTML version of the users guide"
	@echo "  python_packages   to build natcap.invest wheel and source distributions"
	@echo "  windows_installer to build an NSIS installer for distribution"
	@echo "  mac_installer     to build a disk image for distribution"
	@echo "  sampledata        to build sample data zipfiles"
	@echo "  sampledata_single to build a single self-contained data zipfile.  Used for advanced NSIS install."
	@echo "  test              to run nosetests on the tests directory"
	@echo "  test_ui           to run nosetests on the ui_tests directory"
	@echo "  clean             to remove temporary directories and files (but not dist/)"
	@echo "  purge             to remove temporary directories, cloned repositories and the built environment."
	@echo "  help              to print this help and exit"

$(BUILD_DIR) $(DATA_DIR) $(DIST_DIR) $(DIST_DATA_DIR):
	$(MKDIR) $@

test: $(GIT_TEST_DATA_REPO_PATH)
	$(TESTRUNNER) tests

test_ui: $(GIT_TEST_DATA_REPO_PATH)
	$(TESTRUNNER) ui_tests

validate_sampledata: $(GIT_SAMPLE_DATA_REPO_PATH)
	$(TEST_DATAVALIDATOR)
	$(DATAVALIDATOR)

clean:
	$(PYTHON) setup.py clean
	-$(RMDIR) $(BUILD_DIR)
	-$(RMDIR) natcap.invest.egg-info
	-$(RMDIR) cover
	-$(RM) coverage.xml

purge: clean
	-$(RM_DATA_DIR)
	-$(RMDIR) $(GIT_UG_REPO_PATH)
	-$(RMDIR) $(ENV)

check:
	@echo "Checking required applications"
	@$(PROGRAM_CHECK_SCRIPT) $(REQUIRED_PROGRAMS)
	@echo "----------------------------"
	@echo "Checking python packages"
	@$(PIP) freeze --all -r requirements.txt -r requirements-dev.txt > $(NULL)


# Subrepository management.
$(GIT_UG_REPO_PATH):
	-git clone $(GIT_UG_REPO) $(GIT_UG_REPO_PATH)
	git -C $(GIT_UG_REPO_PATH) fetch
	git -C $(GIT_UG_REPO_PATH) checkout $(GIT_UG_REPO_REV)

$(GIT_SAMPLE_DATA_REPO_PATH): | $(DATA_DIR)
	-git clone $(GIT_SAMPLE_DATA_REPO) $(GIT_SAMPLE_DATA_REPO_PATH)
	git -C $(GIT_SAMPLE_DATA_REPO_PATH) fetch
	git -C $(GIT_SAMPLE_DATA_REPO_PATH) lfs install
	git -C $(GIT_SAMPLE_DATA_REPO_PATH) lfs fetch
	git -C $(GIT_SAMPLE_DATA_REPO_PATH) checkout $(GIT_SAMPLE_DATA_REPO_REV)

$(GIT_TEST_DATA_REPO_PATH): | $(DATA_DIR)
	-git clone $(GIT_TEST_DATA_REPO) $(GIT_TEST_DATA_REPO_PATH)
	git -C $(GIT_TEST_DATA_REPO_PATH) fetch
	git -C $(GIT_TEST_DATA_REPO_PATH) lfs install
	git -C $(GIT_TEST_DATA_REPO_PATH) lfs fetch
	git -C $(GIT_TEST_DATA_REPO_PATH) checkout $(GIT_TEST_DATA_REPO_REV)

fetch: $(GIT_UG_REPO_PATH) $(GIT_SAMPLE_DATA_REPO_PATH) $(GIT_TEST_DATA_REPO_PATH)


# Python environment management
env:
    ifeq ($(OS),Windows_NT)
		$(PYTHON) -m virtualenv --system-site-packages $(ENV)
		$(BASHLIKE_SHELL_COMMAND) "$(ENV_ACTIVATE) && $(PIP) install -r requirements.txt -r requirements-gui.txt"
		$(BASHLIKE_SHELL_COMMAND) "$(ENV_ACTIVATE) && $(PIP) install -I -r requirements-dev.txt"
		$(BASHLIKE_SHELL_COMMAND) "$(ENV_ACTIVATE) && $(MAKE) install"
    else
		$(PYTHON) ./scripts/convert-requirements-to-conda-yml.py requirements.txt requirements-dev.txt requirements-gui.txt > requirements-all.yml
		conda create -p $(ENV) -y -c conda-forge
		conda env update -p $(ENV) --file requirements-all.yml
		$(BASHLIKE_SHELL_COMMAND) "source activate ./$(ENV) && $(MAKE) install"
    endif

# compatible with pip>=7.0.0
# REQUIRED: Need to remove natcap.invest.egg-info directory so recent versions
# of pip don't think CWD is a valid package.
install: $(DIST_DIR)/natcap.invest%.whl
	-$(RMDIR) natcap.invest.egg-info
	$(PIP) install --isolated --upgrade --only-binary natcap.invest --find-links=dist natcap.invest


# Bulid python packages and put them in dist/
python_packages: $(DIST_DIR)/natcap.invest%.whl $(DIST_DIR)/natcap.invest%.zip
$(DIST_DIR)/natcap.invest%.whl: | $(DIST_DIR)
	$(PYTHON) setup.py bdist_wheel

$(DIST_DIR)/natcap.invest%.zip: | $(DIST_DIR)
	$(PYTHON) setup.py sdist --formats=zip


# Build binaries and put them in dist/invest
# The `invest list` is to test the binaries.  If something doesn't
# import, we want to know right away.  No need to provide the `.exe` extension
# on Windows as the .exe extension is assumed.
binaries: $(INVEST_BINARIES_DIR)
$(INVEST_BINARIES_DIR): | $(DIST_DIR) $(BUILD_DIR)
	-$(RMDIR) $(BUILD_DIR)/pyi-build
	-$(RMDIR) $(INVEST_BINARIES_DIR)
	$(PYTHON) -m PyInstaller --workpath $(BUILD_DIR)/pyi-build --clean --distpath $(DIST_DIR) exe/invest.spec
	$(BASHLIKE_SHELL_COMMAND) "$(PYTHON) -m pip freeze --all > $(INVEST_BINARIES_DIR)/package_versions.txt"
	$(INVEST_BINARIES_DIR)/invest list

# Documentation.
# API docs are copied to dist/apidocs
# Userguide HTML docs are copied to dist/userguide
# Userguide PDF file is copied to dist/InVEST_<version>_.pdf
apidocs: $(APIDOCS_HTML_DIR) $(APIDOCS_ZIP_FILE)
$(APIDOCS_HTML_DIR): | $(DIST_DIR)
	$(PYTHON) setup.py build_sphinx -a --source-dir doc/api-docs
	$(COPYDIR) build/sphinx/html $(APIDOCS_HTML_DIR)

$(APIDOCS_ZIP_FILE): $(APIDOCS_HTML_DIR)
	$(BASHLIKE_SHELL_COMMAND) "cd $(DIST_DIR) && $(ZIP) -r $(notdir $(APIDOCS_ZIP_FILE)) $(notdir $(APIDOCS_HTML_DIR))"

userguide: $(USERGUIDE_HTML_DIR) $(USERGUIDE_ZIP_FILE)
$(USERGUIDE_HTML_DIR): $(GIT_UG_REPO_PATH) | $(DIST_DIR)
	$(MAKE) -C doc/users-guide SPHINXBUILD="$(PYTHON) -m sphinx" BUILDDIR=../../build/userguide html
	-$(RMDIR) $(USERGUIDE_HTML_DIR)
	$(COPYDIR) build/userguide/html dist/userguide

$(USERGUIDE_ZIP_FILE): $(USERGUIDE_HTML_DIR)
	$(BASHLIKE_SHELL_COMMAND) "cd $(DIST_DIR) && $(ZIP) -r $(notdir $(USERGUIDE_ZIP_FILE)) $(notdir $(USERGUIDE_HTML_DIR))"

# Tracking the expected zipfiles here avoids a race condition where we can't
# know which data zipfiles to create until the data repo is cloned.
# All data zipfiles are written to dist/data/*.zip
ZIPDIRS = Annual_Water_Yield \
		  Aquaculture \
		  Base_Data \
		  Carbon \
		  CoastalBlueCarbon \
		  CoastalVulnerability \
		  CropProduction \
		  DelineateIt \
		  Fisheries \
		  forest_carbon_edge_effect \
		  globio \
		  GridSeascape \
		  HabitatQuality \
		  HabitatRiskAssess \
		  Malaria \
		  NDR \
		  pollination \
		  recreation \
		  RouteDEM \
		  scenario_proximity \
		  ScenicQuality \
		  SDR \
		  Seasonal_Water_Yield \
		  storm_impact \
		  UrbanFloodMitigation \
		  UrbanCoolingModel \
		  WaveEnergy \
		  WindEnergy

ZIPTARGETS = $(foreach dirname,$(ZIPDIRS),$(addprefix $(DIST_DATA_DIR)/,$(dirname).zip))

sampledata: $(ZIPTARGETS)
$(DIST_DATA_DIR)/%.zip: $(DIST_DATA_DIR) $(GIT_SAMPLE_DATA_REPO_PATH)
	cd $(GIT_SAMPLE_DATA_REPO_PATH); $(BASHLIKE_SHELL_COMMAND) "$(ZIP) -r $(addprefix ../../,$@) $(subst $(DIST_DATA_DIR)/,$(DATADIR),$(subst .zip,,$@))"

SAMPLEDATA_SINGLE_ARCHIVE := dist/InVEST_$(VERSION)_sample_data.zip
sampledata_single: $(SAMPLEDATA_SINGLE_ARCHIVE)

$(SAMPLEDATA_SINGLE_ARCHIVE): $(GIT_SAMPLE_DATA_REPO_PATH) dist
	$(BASHLIKE_SHELL_COMMAND) "cd $(GIT_SAMPLE_DATA_REPO_PATH) && $(ZIP) -r ../../$(SAMPLEDATA_SINGLE_ARCHIVE) ./* -x .svn -x .git -x *.json"


# Installers for each platform.
# Windows (NSIS) installer is written to dist/InVEST_<version>_x86_Setup.exe
# Mac (DMG) disk image is written to dist/InVEST <version>.dmg
WINDOWS_INSTALLER_FILE := $(DIST_DIR)/InVEST_$(INSTALLER_NAME_FORKUSER)$(VERSION)_$(PYTHON_ARCH)_Setup.exe
windows_installer: $(WINDOWS_INSTALLER_FILE)
$(WINDOWS_INSTALLER_FILE): $(INVEST_BINARIES_DIR) $(USERGUIDE_HTML_DIR) build/vcredist_x86.exe | $(GIT_SAMPLE_DATA_REPO_PATH)
	-$(RM) $(WINDOWS_INSTALLER_FILE)
	makensis /DVERSION=$(VERSION) /DBINDIR=$(INVEST_BINARIES_DIR) /DARCHITECTURE=$(PYTHON_ARCH) /DFORKNAME=$(INSTALLER_NAME_FORKUSER) /DDATA_LOCATION=$(DATA_BASE_URL) installer\windows\invest_installer.nsi

mac_app: $(MAC_APPLICATION_BUNDLE)
$(MAC_APPLICATION_BUNDLE): $(BUILD_DIR) $(INVEST_BINARIES_DIR)
	./installer/darwin/build_app_bundle.sh "$(VERSION)" "$(INVEST_BINARIES_DIR)" "$(MAC_APPLICATION_BUNDLE)"

mac_installer: $(MAC_DISK_IMAGE_FILE)
$(MAC_DISK_IMAGE_FILE): $(DIST_DIR) $(MAC_APPLICATION_BUNDLE) $(USERGUIDE_HTML_DIR)
	./installer/darwin/build_dmg.sh "$(VERSION)" "$(MAC_APPLICATION_BUNDLE)" "$(USERGUIDE_HTML_DIR)"

mac_zipfile: $(MAC_BINARIES_ZIP_FILE)
$(MAC_BINARIES_ZIP_FILE): $(DIST_DIR) $(MAC_APPLICATION_BUNDLE) $(USERGUIDE_HTML_DIR)
	./installer/darwin/build_zip.sh "$(VERSION)" "$(MAC_APPLICATION_BUNDLE)" "$(USERGUIDE_HTML_DIR)"

build/vcredist_x86.exe: | build
	powershell.exe -Command "Start-BitsTransfer -Source https://download.microsoft.com/download/5/D/8/5D8C65CB-C849-4025-8E95-C3966CAFD8AE/vcredist_x86.exe -Destination build\vcredist_x86.exe"

jenkins:
	$(JENKINS_BUILD_SCRIPT)

jenkins_test_ui: env
	$(MAKE) PYTHON=$(ENV_SCRIPTS)/python test_ui

jenkins_test: env $(GIT_TEST_DATA_REPO_PATH)
	$(MAKE) PYTHON=$(ENV_SCRIPTS)/python test

CERT_FILE := StanfordUniversity.crt
KEY_FILE := Stanford-natcap-code-signing-2019-03-07.key.pem
signcode:
	$(GSUTIL) cp gs://stanford_cert/$(CERT_FILE) $(BUILD_DIR)/$(CERT_FILE)
	$(GSUTIL) cp gs://stanford_cert/$(KEY_FILE) $(BUILD_DIR)/$(KEY_FILE)
	# On some OS (including our build container), osslsigncode fails with Bus error if we overwrite the binary when signing.
	osslsigncode -certs $(BUILD_DIR)/$(CERT_FILE) -key $(BUILD_DIR)/$(KEY_FILE) -pass $(CERT_KEY_PASS) -in $(BIN_TO_SIGN) -out "signed.exe"
	mv "signed.exe" $(BIN_TO_SIGN)
	rm $(BUILD_DIR)/$(CERT_FILE)
	rm $(BUILD_DIR)/$(KEY_FILE)
	@echo "Installer was signed with osslsigncode"

P12_FILE := Stanford-natcap-code-signing-2019-03-07.p12
signcode_windows:
	$(BASHLIKE_SHELL_COMMAND) "$(GSUTIL) cp gs://stanford_cert/$(P12_FILE) $(BUILD_DIR)/$(P12_FILE)"
	powershell.exe "& '$(SIGNTOOL)' sign /f '$(BUILD_DIR)\$(P12_FILE)' /p '$(CERT_KEY_PASS)' '$(BIN_TO_SIGN)'"
	-powershell.exe "Remove-Item $(BUILD_DIR)/$(P12_FILE)"
	@echo "Installer was signed with signtool"

deploy:
	-$(GSUTIL) -m rsync $(DIST_DIR) $(DIST_URL_BASE)
	-$(GSUTIL) -m rsync -r $(DIST_DIR)/data $(DIST_URL_BASE)/data
	-$(GSUTIL) -m rsync -r $(DIST_DIR)/userguide $(DIST_URL_BASE)/userguide
	@echo "Applicaiton binaries (if they were created) can be downloaded from:"
	@echo "  * $(DOWNLOAD_DIR_URL)/$(subst $(DIST_DIR)/,,$(WINDOWS_INSTALLER_FILE))"
<<<<<<< HEAD
	@echo "  * $(DOWNLOAD_DIR_URL)/$(subst $(DIST_DIR)/,,$(MAC_BINARIES_ZIP_FILE))"
    ifeq ($(BUCKET),gs://releases.naturalcapitalproject.org)  # ifeq cannot follow TABs, only spaces
		$(GSUTIL) cp "$(BUCKET)/fragment_id_redirections.json" "$(BUILD_DIR)/fragment_id_redirections.json"
		$(PYTHON) scripts/update_installer_urls.py "$(BUILD_DIR)/fragment_id_redirections.json" $(BUCKET) $(notdir $(WINDOWS_INSTALLER_FILE)) $(notdir $(patsubst "%",%,$(MAC_BINARIES_ZIP_FILE)))
		-$(GSUTIL) cp "$(BUILD_DIR)/fragment_id_redirections.json" "$(BUCKET)/fragment_id_redirections.json"
    endif
=======
>>>>>>> 1909657f


# Notes on Makefile development
#
# * Use the -drR to show the decision tree (and none of the implicit rules)
#   if a task is (or is not) executing when expected.
# * Use -n to print the actions to be executed instead of actually executing them.<|MERGE_RESOLUTION|>--- conflicted
+++ resolved
@@ -10,11 +10,7 @@
 
 GIT_UG_REPO                  := https://github.com/natcap/invest.users-guide
 GIT_UG_REPO_PATH             := doc/users-guide
-<<<<<<< HEAD
-GIT_UG_REPO_REV              := 7868ad9b6b5346ebfc5ab9704cf02b4ea5671205
-=======
 GIT_UG_REPO_REV              := 19f4e740cd8a44c7565d19ad68c069c53866aaf8
->>>>>>> 1909657f
 
 
 ENV = env
@@ -371,15 +367,6 @@
 	-$(GSUTIL) -m rsync -r $(DIST_DIR)/userguide $(DIST_URL_BASE)/userguide
 	@echo "Applicaiton binaries (if they were created) can be downloaded from:"
 	@echo "  * $(DOWNLOAD_DIR_URL)/$(subst $(DIST_DIR)/,,$(WINDOWS_INSTALLER_FILE))"
-<<<<<<< HEAD
-	@echo "  * $(DOWNLOAD_DIR_URL)/$(subst $(DIST_DIR)/,,$(MAC_BINARIES_ZIP_FILE))"
-    ifeq ($(BUCKET),gs://releases.naturalcapitalproject.org)  # ifeq cannot follow TABs, only spaces
-		$(GSUTIL) cp "$(BUCKET)/fragment_id_redirections.json" "$(BUILD_DIR)/fragment_id_redirections.json"
-		$(PYTHON) scripts/update_installer_urls.py "$(BUILD_DIR)/fragment_id_redirections.json" $(BUCKET) $(notdir $(WINDOWS_INSTALLER_FILE)) $(notdir $(patsubst "%",%,$(MAC_BINARIES_ZIP_FILE)))
-		-$(GSUTIL) cp "$(BUILD_DIR)/fragment_id_redirections.json" "$(BUCKET)/fragment_id_redirections.json"
-    endif
-=======
->>>>>>> 1909657f
 
 
 # Notes on Makefile development
