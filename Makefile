--- conflicted
+++ resolved
@@ -10,11 +10,7 @@
 
 GIT_UG_REPO                 := https://github.com/davemfish/invest.users-guide
 GIT_UG_REPO_PATH            := doc/users-guide
-<<<<<<< HEAD
-GIT_UG_REPO_REV             := 63d16eeb50d480e216b9cdf6c56f31f83340ebd0
-=======
-GIT_UG_REPO_REV             := 79cc80687052c870bbba67e9ee2e68e67dcec145
->>>>>>> 20e98f37
+GIT_UG_REPO_REV             := 4ca4962f66d10dac68948ee61c419f107d3d2fe0
 
 ENV = "./env"
 ifeq ($(OS),Windows_NT)
